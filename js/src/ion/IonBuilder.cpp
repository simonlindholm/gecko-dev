/* -*- Mode: C++; tab-width: 8; indent-tabs-mode: nil; c-basic-offset: 4 -*-
 * vim: set ts=8 sts=4 et sw=4 tw=99:
 * This Source Code Form is subject to the terms of the Mozilla Public
 * License, v. 2.0. If a copy of the MPL was not distributed with this
 * file, You can obtain one at http://mozilla.org/MPL/2.0/. */

#include "mozilla/DebugOnly.h"

#include "IonAnalysis.h"
#include "IonBuilder.h"
#include "Lowering.h"
#include "MIRGraph.h"
#include "Ion.h"
#include "IonAnalysis.h"
#include "IonSpewer.h"
#include "BaselineInspector.h"
#include "builtin/Eval.h"
#include "frontend/BytecodeEmitter.h"

#include "CompileInfo-inl.h"
#include "ExecutionModeInlines.h"
#include "jsscriptinlines.h"
#include "jstypedarrayinlines.h"

#ifdef JS_THREADSAFE
# include "prthread.h"
#endif

using namespace js;
using namespace js::ion;

using mozilla::DebugOnly;

IonBuilder::IonBuilder(JSContext *cx, TempAllocator *temp, MIRGraph *graph,
                       BaselineInspector *inspector, CompileInfo *info, AbstractFramePtr fp,
                       size_t inliningDepth, uint32_t loopDepth)
  : MIRGenerator(cx->compartment, temp, graph, info),
    backgroundCodegen_(NULL),
    recompileInfo(cx->compartment->types.compiledInfo),
    cx(cx),
    fp(fp),
    abortReason_(AbortReason_Disable),
    loopDepth_(loopDepth),
    callerResumePoint_(NULL),
    callerBuilder_(NULL),
    inspector(inspector),
    inliningDepth_(inliningDepth),
    numLoopRestarts_(0),
    failedBoundsCheck_(info->script()->failedBoundsCheck),
    failedShapeGuard_(info->script()->failedShapeGuard),
    nonStringIteration_(false),
    lazyArguments_(NULL)
{
    script_.init(info->script());
    pc = info->startPC();

    types::TypeScript::AddFreezeConstraints(cx, script_);
}

void
IonBuilder::clearForBackEnd()
{
    cx = NULL;
    fp = AbstractFramePtr();
}

bool
IonBuilder::abort(const char *message, ...)
{
    // Don't call PCToLineNumber in release builds.
#ifdef DEBUG
    va_list ap;
    va_start(ap, message);
    abortFmt(message, ap);
    va_end(ap);
    IonSpew(IonSpew_Abort, "aborted @ %s:%d", script()->filename(), PCToLineNumber(script(), pc));
#endif
    return false;
}

void
IonBuilder::spew(const char *message)
{
    // Don't call PCToLineNumber in release builds.
#ifdef DEBUG
    IonSpew(IonSpew_MIR, "%s @ %s:%d", message, script()->filename(), PCToLineNumber(script(), pc));
#endif
}

static inline int32_t
GetJumpOffset(jsbytecode *pc)
{
    JS_ASSERT(js_CodeSpec[JSOp(*pc)].type() == JOF_JUMP);
    return GET_JUMP_OFFSET(pc);
}

IonBuilder::CFGState
IonBuilder::CFGState::If(jsbytecode *join, MBasicBlock *ifFalse)
{
    CFGState state;
    state.state = IF_TRUE;
    state.stopAt = join;
    state.branch.ifFalse = ifFalse;
    return state;
}

IonBuilder::CFGState
IonBuilder::CFGState::IfElse(jsbytecode *trueEnd, jsbytecode *falseEnd, MBasicBlock *ifFalse)
{
    CFGState state;
    // If the end of the false path is the same as the start of the
    // false path, then the "else" block is empty and we can devolve
    // this to the IF_TRUE case. We handle this here because there is
    // still an extra GOTO on the true path and we want stopAt to point
    // there, whereas the IF_TRUE case does not have the GOTO.
    state.state = (falseEnd == ifFalse->pc())
                  ? IF_TRUE_EMPTY_ELSE
                  : IF_ELSE_TRUE;
    state.stopAt = trueEnd;
    state.branch.falseEnd = falseEnd;
    state.branch.ifFalse = ifFalse;
    return state;
}

IonBuilder::CFGState
IonBuilder::CFGState::AndOr(jsbytecode *join, MBasicBlock *joinStart)
{
    CFGState state;
    state.state = AND_OR;
    state.stopAt = join;
    state.branch.ifFalse = joinStart;
    return state;
}

IonBuilder::CFGState
IonBuilder::CFGState::TableSwitch(jsbytecode *exitpc, MTableSwitch *ins)
{
    CFGState state;
    state.state = TABLE_SWITCH;
    state.stopAt = exitpc;
    state.tableswitch.exitpc = exitpc;
    state.tableswitch.breaks = NULL;
    state.tableswitch.ins = ins;
    state.tableswitch.currentBlock = 0;
    return state;
}

JSFunction *
IonBuilder::getSingleCallTarget(types::StackTypeSet *calleeTypes)
{
    if (!calleeTypes)
        return NULL;

    RawObject obj = calleeTypes->getSingleton();
    if (!obj || !obj->isFunction())
        return NULL;

    return obj->toFunction();
}

bool
IonBuilder::getPolyCallTargets(types::StackTypeSet *calleeTypes,
                               AutoObjectVector &targets, uint32_t maxTargets)
{
    JS_ASSERT(targets.length() == 0);

    if (!calleeTypes)
        return true;

    if (calleeTypes->baseFlags() != 0)
        return true;

    unsigned objCount = calleeTypes->getObjectCount();

    if (objCount == 0 || objCount > maxTargets)
        return true;

    if (!targets.reserve(objCount))
        return false;
    for(unsigned i = 0; i < objCount; i++) {
        JSObject *obj = calleeTypes->getSingleObject(i);
        if (!obj || !obj->isFunction()) {
            targets.clear();
            return true;
        }
        if (obj->toFunction()->isInterpreted() && !obj->toFunction()->getOrCreateScript(cx))
            return false;
        if (!targets.append(obj))
            return false;
    }

    return true;
}

bool
IonBuilder::canEnterInlinedFunction(JSFunction *target)
{
    RootedScript targetScript(cx, target->nonLazyScript());

    if (!targetScript->hasAnalysis())
        return false;

    if (!targetScript->analysis()->ionInlineable())
        return false;

    if (targetScript->needsArgsObj())
        return false;

    if (!targetScript->compileAndGo)
        return false;

    if (targetScript->analysis()->usesScopeChain())
        return false;

    types::TypeObject *targetType = target->getType(cx);
    if (!targetType || targetType->unknownProperties())
        return false;

    // TI calls ObjectStateChange to trigger invalidation of the caller.
    types::HeapTypeSet::WatchObjectStateChange(cx, targetType);
    return true;
}

bool
IonBuilder::canInlineTarget(JSFunction *target, CallInfo &callInfo)
{
    if (!target->isInterpreted()) {
        IonSpew(IonSpew_Inlining, "Cannot inline due to non-interpreted");
        return false;
    }

    if (target->getParent() != &script()->global()) {
        IonSpew(IonSpew_Inlining, "Cannot inline due to scope mismatch");
        return false;
    }

    RootedScript inlineScript(cx, target->nonLazyScript());
    ExecutionMode executionMode = info().executionMode();
    if (!CanIonCompile(inlineScript, executionMode)) {
        IonSpew(IonSpew_Inlining, "Cannot inline due to disable Ion compilation");
        return false;
    }

    // Don't inline functions which don't have baseline scripts compiled for them.
    if (executionMode == SequentialExecution &&
        ion::IsBaselineEnabled(cx) &&
        !inlineScript->hasBaselineScript())
    {
        IonSpew(IonSpew_Inlining, "Cannot inline target with no baseline jitcode");
        return false;
    }

    // Allow inlining of recursive calls, but only one level deep.
    IonBuilder *builder = callerBuilder_;
    while (builder) {
        if (builder->script() == inlineScript) {
            IonSpew(IonSpew_Inlining, "Not inlining recursive call");
            return false;
        }
        builder = builder->callerBuilder_;
    }

    if (!canEnterInlinedFunction(target)) {
        IonSpew(IonSpew_Inlining, "Cannot inline due to analysis data %d", script()->lineno);
        return false;
    }

    IonSpew(IonSpew_Inlining, "Inlining good to go!");
    return true;
}

void
IonBuilder::popCfgStack()
{
    if (cfgStack_.back().isLoop())
        loops_.popBack();
    if (cfgStack_.back().state == CFGState::LABEL)
        labels_.popBack();
    cfgStack_.popBack();
}

void
IonBuilder::analyzeNewLoopTypes(MBasicBlock *entry, jsbytecode *start, jsbytecode *end)
{
    // The phi inputs at the loop head only reflect types for variables that
    // were present at the start of the loop. If the variable changes to a new
    // type within the loop body, and that type is carried around to the loop
    // head, then we need to know about the new type up front.
    //
    // Since SSA information hasn't been constructed for the loop body yet, we
    // need a separate analysis to pick out the types that might flow around
    // the loop header. This is a best-effort analysis that may either over-
    // or under-approximate the set of such types.
    //
    // Over-approximating the types may lead to inefficient generated code, and
    // under-approximating the types will cause the loop body to be analyzed
    // multiple times as the correct types are deduced (see finishLoop).

    jsbytecode *last = NULL;
    for (jsbytecode *pc = start; pc != end; last = pc, pc += GetBytecodeLength(pc)) {
        uint32_t slot;
        if (*pc == JSOP_SETLOCAL)
            slot = info().localSlot(GET_SLOTNO(pc));
        else if (*pc == JSOP_SETARG)
            slot = info().argSlot(GET_SLOTNO(pc));
        else
            continue;
        if (slot >= info().firstStackSlot())
            continue;
        if (!script()->analysis()->maybeCode(pc))
            continue;

        MPhi *phi = entry->getSlot(slot)->toPhi();

        if (js_CodeSpec[*last].format & JOF_TYPESET) {
            types::StackTypeSet *typeSet = script()->analysis()->bytecodeTypes(last);
            if (!typeSet->empty()) {
                MIRType type = MIRTypeFromValueType(typeSet->getKnownTypeTag());
                phi->addBackedgeType(type, typeSet);
            }
        } else if (*last == JSOP_GETLOCAL || *last == JSOP_GETARG) {
            uint32_t slot = (*last == JSOP_GETLOCAL)
                            ? info().localSlot(GET_SLOTNO(last))
                            : info().argSlot(GET_SLOTNO(last));
            if (slot < info().firstStackSlot()) {
                MPhi *otherPhi = entry->getSlot(slot)->toPhi();
                if (otherPhi->hasBackedgeType())
                    phi->addBackedgeType(otherPhi->type(), otherPhi->resultTypeSet());
            }
        } else {
            MIRType type = MIRType_None;
            switch (*last) {
              case JSOP_VOID:
              case JSOP_UNDEFINED:
                type = MIRType_Undefined;
                break;
              case JSOP_NULL:
                type = MIRType_Null;
                break;
              case JSOP_ZERO:
              case JSOP_ONE:
              case JSOP_INT8:
              case JSOP_INT32:
              case JSOP_UINT16:
              case JSOP_UINT24:
              case JSOP_BITAND:
              case JSOP_BITOR:
              case JSOP_BITXOR:
              case JSOP_BITNOT:
              case JSOP_RSH:
              case JSOP_LSH:
              case JSOP_URSH:
                type = MIRType_Int32;
                break;
              case JSOP_FALSE:
              case JSOP_TRUE:
              case JSOP_EQ:
              case JSOP_NE:
              case JSOP_LT:
              case JSOP_LE:
              case JSOP_GT:
              case JSOP_GE:
              case JSOP_NOT:
              case JSOP_STRICTEQ:
              case JSOP_STRICTNE:
              case JSOP_IN:
              case JSOP_INSTANCEOF:
                type = MIRType_Boolean;
                break;
              case JSOP_DOUBLE:
                type = MIRType_Double;
                break;
              case JSOP_STRING:
              case JSOP_TYPEOF:
              case JSOP_TYPEOFEXPR:
              case JSOP_ITERNEXT:
                type = MIRType_String;
                break;
              case JSOP_ADD:
              case JSOP_SUB:
              case JSOP_MUL:
              case JSOP_DIV:
              case JSOP_MOD:
              case JSOP_NEG:
                type = inspector->expectedResultType(last);
              default:
                break;
            }
            if (type != MIRType_None)
                phi->addBackedgeType(type, NULL);
        }
    }
}

bool
IonBuilder::pushLoop(CFGState::State initial, jsbytecode *stopAt, MBasicBlock *entry,
                     jsbytecode *loopHead, jsbytecode *initialPc,
                     jsbytecode *bodyStart, jsbytecode *bodyEnd, jsbytecode *exitpc,
                     jsbytecode *continuepc)
{
    if (!continuepc)
        continuepc = entry->pc();

    ControlFlowInfo loop(cfgStack_.length(), continuepc);
    if (!loops_.append(loop))
        return false;

    CFGState state;
    state.state = initial;
    state.stopAt = stopAt;
    state.loop.bodyStart = bodyStart;
    state.loop.bodyEnd = bodyEnd;
    state.loop.exitpc = exitpc;
    state.loop.continuepc = continuepc;
    state.loop.entry = entry;
    state.loop.successor = NULL;
    state.loop.breaks = NULL;
    state.loop.continues = NULL;
    state.loop.initialState = initial;
    state.loop.initialPc = initialPc;
    state.loop.initialStopAt = stopAt;
    state.loop.loopHead = loopHead;
    return cfgStack_.append(state);
}

bool
IonBuilder::build()
{
    setCurrentAndSpecializePhis(newBlock(pc));
    if (!current)
        return false;

    IonSpew(IonSpew_Scripts, "Analyzing script %s:%d (%p) (usecount=%d) (maxloopcount=%d)",
            script()->filename(), script()->lineno, (void *)script(), (int)script()->getUseCount(),
            (int)script()->getMaxLoopCount());

    if (!graph().addScript(script()))
        return false;

    if (!initParameters())
        return false;

    // Initialize local variables.
    for (uint32_t i = 0; i < info().nlocals(); i++) {
        MConstant *undef = MConstant::New(UndefinedValue());
        current->add(undef);
        current->initSlot(info().localSlot(i), undef);
    }

    // Initialize something for the scope chain. We can bail out before the
    // start instruction, but the snapshot is encoded *at* the start
    // instruction, which means generating any code that could load into
    // registers is illegal.
    {
        MInstruction *scope = MConstant::New(UndefinedValue());
        current->add(scope);
        current->initSlot(info().scopeChainSlot(), scope);
    }

    // Emit the start instruction, so we can begin real instructions.
    current->makeStart(MStart::New(MStart::StartType_Default));
    if (instrumentedProfiling())
        current->add(MFunctionBoundary::New(script(), MFunctionBoundary::Enter));

    // Parameters have been checked to correspond to the typeset, now we unbox
    // what we can in an infallible manner.
    rewriteParameters();

    // It's safe to start emitting actual IR, so now build the scope chain.
    if (!initScopeChain())
        return false;

    // Guard against over-recursion.
    MCheckOverRecursed *check = new MCheckOverRecursed;
    current->add(check);
    check->setResumePoint(current->entryResumePoint());

    // Prevent |this| from being DCE'd: necessary for constructors.
    if (info().fun())
        current->getSlot(info().thisSlot())->setGuard();

    // The type analysis phase attempts to insert unbox operations near
    // definitions of values. It also attempts to replace uses in resume points
    // with the narrower, unboxed variants. However, we must prevent this
    // replacement from happening on values in the entry snapshot. Otherwise we
    // could get this:
    //
    //       v0 = MParameter(0)
    //       v1 = MParameter(1)
    //       --   ResumePoint(v2, v3)
    //       v2 = Unbox(v0, INT32)
    //       v3 = Unbox(v1, INT32)
    //
    // So we attach the initial resume point to each parameter, which the type
    // analysis explicitly checks (this is the same mechanism used for
    // effectful operations).
    for (uint32_t i = 0; i < CountArgSlots(info().fun()); i++) {
        MInstruction *ins = current->getEntrySlot(i)->toInstruction();
        if (ins->type() == MIRType_Value)
            ins->setResumePoint(current->entryResumePoint());
    }

    if (script()->argumentsHasVarBinding()) {
        lazyArguments_ = MConstant::New(MagicValue(JS_OPTIMIZED_ARGUMENTS));
        current->add(lazyArguments_);
    }

    if (!traverseBytecode())
        return false;

    if (!processIterators())
        return false;

    JS_ASSERT(loopDepth_ == 0);
    abortReason_ = AbortReason_NoAbort;
    return true;
}

bool
IonBuilder::processIterators()
{
    // Find phis that must directly hold an iterator live.
    Vector<MPhi *, 0, SystemAllocPolicy> worklist;
    for (size_t i = 0; i < iterators_.length(); i++) {
        MInstruction *ins = iterators_[i];
        for (MUseDefIterator iter(ins); iter; iter++) {
            if (iter.def()->isPhi()) {
                if (!worklist.append(iter.def()->toPhi()))
                    return false;
            }
        }
    }

    // Propagate the iterator and live status of phis to all other connected
    // phis.
    while (!worklist.empty()) {
        MPhi *phi = worklist.popCopy();
        phi->setIterator();
        phi->setFoldedUnchecked();

        for (MUseDefIterator iter(phi); iter; iter++) {
            if (iter.def()->isPhi()) {
                MPhi *other = iter.def()->toPhi();
                if (!other->isIterator() && !worklist.append(other))
                    return false;
            }
        }
    }

    return true;
}

bool
IonBuilder::buildInline(IonBuilder *callerBuilder, MResumePoint *callerResumePoint,
                        CallInfo &callInfo)
{
    IonSpew(IonSpew_Scripts, "Inlining script %s:%d (%p)",
            script()->filename(), script()->lineno, (void *)script());

    if (!graph().addScript(script()))
        return false;

    callerBuilder_ = callerBuilder;
    callerResumePoint_ = callerResumePoint;

    if (callerBuilder->failedBoundsCheck_)
        failedBoundsCheck_ = true;

    if (callerBuilder->failedShapeGuard_)
        failedShapeGuard_ = true;

    // Generate single entrance block.
    setCurrentAndSpecializePhis(newBlock(pc));
    if (!current)
        return false;

    current->setCallerResumePoint(callerResumePoint);

    // Connect the entrance block to the last block in the caller's graph.
    MBasicBlock *predecessor = callerBuilder->current;
    JS_ASSERT(predecessor == callerResumePoint->block());

    // All further instructions generated in from this scope should be
    // considered as part of the function that we're inlining. We also need to
    // keep track of the inlining depth because all scripts inlined on the same
    // level contiguously have only one Inline_Exit node.
    if (instrumentedProfiling())
        predecessor->add(MFunctionBoundary::New(script(),
                                                MFunctionBoundary::Inline_Enter,
                                                inliningDepth_));

    predecessor->end(MGoto::New(current));
    if (!current->addPredecessorWithoutPhis(predecessor))
        return false;

    // Save the actual arguments the caller used to call this inlined call,
    // to shortcut operations on "arguments" in the inlined call.
    JS_ASSERT(inlinedArguments_.length() == 0);
    if (!inlinedArguments_.append(callInfo.argv().begin(), callInfo.argv().end()))
        return false;

    // canEnterInlinedFunction vetoes scripts which use the scope chain.
    JS_ASSERT(!script()->analysis()->usesScopeChain());
    MInstruction *scope = MConstant::New(UndefinedValue());
    current->add(scope);
    current->initSlot(info().scopeChainSlot(), scope);
    current->initSlot(info().thisSlot(), callInfo.thisArg());

    IonSpew(IonSpew_Inlining, "Initializing %u arg slots", info().nargs());

    // Initialize actually set arguments.
    uint32_t existing_args = Min<uint32_t>(callInfo.argc(), info().nargs());
    for (size_t i = 0; i < existing_args; ++i) {
        MDefinition *arg = callInfo.getArg(i);
        current->initSlot(info().argSlot(i), arg);
    }

    // Pass Undefined for missing arguments
    for (size_t i = callInfo.argc(); i < info().nargs(); ++i) {
        MConstant *arg = MConstant::New(UndefinedValue());
        current->add(arg);
        current->initSlot(info().argSlot(i), arg);
    }

    IonSpew(IonSpew_Inlining, "Initializing %u local slots", info().nlocals());

    // Initialize local variables.
    for (uint32_t i = 0; i < info().nlocals(); i++) {
        MConstant *undef = MConstant::New(UndefinedValue());
        current->add(undef);
        current->initSlot(info().localSlot(i), undef);
    }

    IonSpew(IonSpew_Inlining, "Inline entry block MResumePoint %p, %u operands",
            (void *) current->entryResumePoint(), current->entryResumePoint()->numOperands());

    // +2 for the scope chain and |this|.
    JS_ASSERT(current->entryResumePoint()->numOperands() == info().nargs() + info().nlocals() + 2);

    if (script_->argumentsHasVarBinding()) {
        lazyArguments_ = MConstant::New(MagicValue(JS_OPTIMIZED_ARGUMENTS));
        current->add(lazyArguments_);
    }

    return traverseBytecode();
}

// Apply Type Inference information to parameters early on, unboxing them if
// they have a definitive type. The actual guards will be emitted by the code
// generator, explicitly, as part of the function prologue.
void
IonBuilder::rewriteParameters()
{
    JS_ASSERT(info().scopeChainSlot() == 0);
    static const uint32_t START_SLOT = 1;

    for (uint32_t i = START_SLOT; i < CountArgSlots(info().fun()); i++) {
        MParameter *param = current->getSlot(i)->toParameter();

        // Find the original (not cloned) type set for the MParameter, as we
        // will be adding constraints to it.
        types::StackTypeSet *types;
        if (param->index() == MParameter::THIS_SLOT)
            types = types::TypeScript::ThisTypes(script());
        else
            types = types::TypeScript::ArgTypes(script(), param->index());

        JSValueType definiteType = types->getKnownTypeTag();
        if (definiteType == JSVAL_TYPE_UNKNOWN)
            continue;

        MInstruction *actual = NULL;
        switch (definiteType) {
          case JSVAL_TYPE_UNDEFINED:
            param->setFoldedUnchecked();
            actual = MConstant::New(UndefinedValue());
            break;

          case JSVAL_TYPE_NULL:
            param->setFoldedUnchecked();
            actual = MConstant::New(NullValue());
            break;

          default:
            actual = MUnbox::New(param, MIRTypeFromValueType(definiteType), MUnbox::Infallible);
            break;
        }

        // Careful! We leave the original MParameter in the entry resume point. The
        // arguments still need to be checked unless proven otherwise at the call
        // site, and these checks can bailout. We can end up:
        //   v0 = Parameter(0)
        //   v1 = Unbox(v0, INT32)
        //   --   ResumePoint(v0)
        //
        // As usual, it would be invalid for v1 to be captured in the initial
        // resume point, rather than v0.
        current->add(actual);
        current->rewriteSlot(i, actual);
    }
}

bool
IonBuilder::initParameters()
{
    if (!info().fun())
        return true;

    MParameter *param = MParameter::New(MParameter::THIS_SLOT,
                                        cloneTypeSet(types::TypeScript::ThisTypes(script())));
    current->add(param);
    current->initSlot(info().thisSlot(), param);

    for (uint32_t i = 0; i < info().nargs(); i++) {
        param = MParameter::New(i, cloneTypeSet(types::TypeScript::ArgTypes(script(), i)));
        current->add(param);
        current->initSlot(info().argSlot(i), param);
    }

    return true;
}

bool
IonBuilder::initScopeChain()
{
    MInstruction *scope = NULL;

    // If the script doesn't use the scopechain, then it's already initialized
    // from earlier.
    if (!script()->analysis()->usesScopeChain())
        return true;

    // The scope chain is only tracked in scripts that have NAME opcodes which
    // will try to access the scope. For other scripts, the scope instructions
    // will be held live by resume points and code will still be generated for
    // them, so just use a constant undefined value.
    if (!script()->compileAndGo)
        return abort("non-CNG global scripts are not supported");

    if (JSFunction *fun = info().fun()) {
        MCallee *callee = MCallee::New();
        current->add(callee);

        scope = MFunctionEnvironment::New(callee);
        current->add(scope);

        // This reproduce what is done in CallObject::createForFunction
        if (fun->isHeavyweight()) {
            if (fun->isNamedLambda()) {
                scope = createDeclEnvObject(callee, scope);
                if (!scope)
                    return false;
            }

            scope = createCallObject(callee, scope);
            if (!scope)
                return false;
        }
    } else {
        scope = MConstant::New(ObjectValue(script()->global()));
        current->add(scope);
    }

    current->setScopeChain(scope);
    return true;
}

// We try to build a control-flow graph in the order that it would be built as
// if traversing the AST. This leads to a nice ordering and lets us build SSA
// in one pass, since the bytecode is structured.
//
// We traverse the bytecode iteratively, maintaining a current basic block.
// Each basic block has a mapping of local slots to instructions, as well as a
// stack depth. As we encounter instructions we mutate this mapping in the
// current block.
//
// Things get interesting when we encounter a control structure. This can be
// either an IFEQ, downward GOTO, or a decompiler hint stashed away in source
// notes. Once we encounter such an opcode, we recover the structure of the
// control flow (its branches and bounds), and push it on a stack.
//
// As we continue traversing the bytecode, we look for points that would
// terminate the topmost control flow path pushed on the stack. These are:
//  (1) The bounds of the current structure (end of a loop or join/edge of a
//      branch).
//  (2) A "return", "break", or "continue" statement.
//
// For (1), we expect that there is a current block in the progress of being
// built, and we complete the necessary edges in the CFG. For (2), we expect
// that there is no active block.
//
// For normal diamond join points, we construct Phi nodes as we add
// predecessors. For loops, care must be taken to propagate Phi nodes back
// through uses in the loop body.
bool
IonBuilder::traverseBytecode()
{
    for (;;) {
        JS_ASSERT(pc < info().limitPC());

        for (;;) {
            if (!temp().ensureBallast())
                return false;

            // Check if we've hit an expected join point or edge in the bytecode.
            // Leaving one control structure could place us at the edge of another,
            // thus |while| instead of |if| so we don't skip any opcodes.
            if (!cfgStack_.empty() && cfgStack_.back().stopAt == pc) {
                ControlStatus status = processCfgStack();
                if (status == ControlStatus_Error)
                    return false;
                if (status == ControlStatus_Abort)
                    return abort("Aborted while processing control flow");
                if (!current)
                    return true;
                continue;
            }

            // Some opcodes need to be handled early because they affect control
            // flow, terminating the current basic block and/or instructing the
            // traversal algorithm to continue from a new pc.
            //
            //   (1) If the opcode does not affect control flow, then the opcode
            //       is inspected and transformed to IR. This is the process_opcode
            //       label.
            //   (2) A loop could be detected via a forward GOTO. In this case,
            //       we don't want to process the GOTO, but the following
            //       instruction.
            //   (3) A RETURN, STOP, BREAK, or CONTINUE may require processing the
            //       CFG stack to terminate open branches.
            //
            // Similar to above, snooping control flow could land us at another
            // control flow point, so we iterate until it's time to inspect a real
            // opcode.
            ControlStatus status;
            if ((status = snoopControlFlow(JSOp(*pc))) == ControlStatus_None)
                break;
            if (status == ControlStatus_Error)
                return false;
            if (!current)
                return true;
        }

        // Nothing in inspectOpcode() is allowed to advance the pc.
        JSOp op = JSOp(*pc);
        if (!inspectOpcode(op))
            return false;

        pc += js_CodeSpec[op].length;
#ifdef TRACK_SNAPSHOTS
        current->updateTrackedPc(pc);
#endif
    }

    return true;
}

IonBuilder::ControlStatus
IonBuilder::snoopControlFlow(JSOp op)
{
    switch (op) {
      case JSOP_NOP:
        return maybeLoop(op, info().getNote(cx, pc));

      case JSOP_POP:
        return maybeLoop(op, info().getNote(cx, pc));

      case JSOP_RETURN:
      case JSOP_STOP:
        return processReturn(op);

      case JSOP_THROW:
        return processThrow();

      case JSOP_GOTO:
      {
        jssrcnote *sn = info().getNote(cx, pc);
        switch (sn ? SN_TYPE(sn) : SRC_NULL) {
          case SRC_BREAK:
          case SRC_BREAK2LABEL:
            return processBreak(op, sn);

          case SRC_CONTINUE:
            return processContinue(op);

          case SRC_SWITCHBREAK:
            return processSwitchBreak(op);

          case SRC_WHILE:
          case SRC_FOR_IN:
            // while (cond) { }
            return whileOrForInLoop(sn);

          default:
            // Hard assert for now - make an error later.
            JS_NOT_REACHED("unknown goto case");
            break;
        }
        break;
      }

      case JSOP_TABLESWITCH:
        return tableSwitch(op, info().getNote(cx, pc));

      case JSOP_IFNE:
        // We should never reach an IFNE, it's a stopAt point, which will
        // trigger closing the loop.
        JS_NOT_REACHED("we should never reach an ifne!");
        return ControlStatus_Error;

      default:
        break;
    }
    return ControlStatus_None;
}

bool
IonBuilder::inspectOpcode(JSOp op)
{
    // Don't compile fat opcodes, run the decomposed version instead.
    if (js_CodeSpec[op].format & JOF_DECOMPOSE)
        return true;

    switch (op) {
      case JSOP_NOP:
      case JSOP_LINENO:
      case JSOP_LOOPENTRY:
        return true;

      case JSOP_LABEL:
        return jsop_label();

      case JSOP_UNDEFINED:
        return pushConstant(UndefinedValue());

      case JSOP_IFEQ:
        return jsop_ifeq(JSOP_IFEQ);

      case JSOP_CONDSWITCH:
        return jsop_condswitch();

      case JSOP_BITNOT:
        return jsop_bitnot();

      case JSOP_BITAND:
      case JSOP_BITOR:
      case JSOP_BITXOR:
      case JSOP_LSH:
      case JSOP_RSH:
      case JSOP_URSH:
        return jsop_bitop(op);

      case JSOP_ADD:
      case JSOP_SUB:
      case JSOP_MUL:
      case JSOP_DIV:
      case JSOP_MOD:
        return jsop_binary(op);

      case JSOP_POS:
        return jsop_pos();

      case JSOP_NEG:
        return jsop_neg();

      case JSOP_AND:
      case JSOP_OR:
        return jsop_andor(op);

      case JSOP_DEFVAR:
      case JSOP_DEFCONST:
        return jsop_defvar(GET_UINT32_INDEX(pc));

      case JSOP_DEFFUN:
        return jsop_deffun(GET_UINT32_INDEX(pc));

      case JSOP_EQ:
      case JSOP_NE:
      case JSOP_STRICTEQ:
      case JSOP_STRICTNE:
      case JSOP_LT:
      case JSOP_LE:
      case JSOP_GT:
      case JSOP_GE:
        return jsop_compare(op);

      case JSOP_DOUBLE:
        return pushConstant(info().getConst(pc));

      case JSOP_STRING:
        return pushConstant(StringValue(info().getAtom(pc)));

      case JSOP_ZERO:
        return pushConstant(Int32Value(0));

      case JSOP_ONE:
        return pushConstant(Int32Value(1));

      case JSOP_NULL:
        return pushConstant(NullValue());

      case JSOP_VOID:
        current->pop();
        return pushConstant(UndefinedValue());

      case JSOP_HOLE:
        return pushConstant(MagicValue(JS_ELEMENTS_HOLE));

      case JSOP_FALSE:
        return pushConstant(BooleanValue(false));

      case JSOP_TRUE:
        return pushConstant(BooleanValue(true));

      case JSOP_ARGUMENTS:
        return jsop_arguments();

      case JSOP_NOTEARG:
        return jsop_notearg();

      case JSOP_GETARG:
      case JSOP_CALLARG:
        current->pushArg(GET_SLOTNO(pc));
        return true;

      case JSOP_SETARG:
        // To handle this case, we should spill the arguments to the space where
        // actual arguments are stored. The tricky part is that if we add a MIR
        // to wrap the spilling action, we don't want the spilling to be
        // captured by the GETARG and by the resume point, only by
        // MGetArgument.
        if (info().hasArguments())
            return abort("NYI: arguments & setarg.");
        current->setArg(GET_SLOTNO(pc));
        return true;

      case JSOP_GETLOCAL:
      case JSOP_CALLLOCAL:
        current->pushLocal(GET_SLOTNO(pc));
        return true;

      case JSOP_SETLOCAL:
        current->setLocal(GET_SLOTNO(pc));
        return true;

      case JSOP_POP:
        current->pop();

        // POP opcodes frequently appear where values are killed, e.g. after
        // SET* opcodes. Place a resume point afterwards to avoid capturing
        // the dead value in later snapshots, except in places where that
        // resume point is obviously unnecessary.
        if (pc[JSOP_POP_LENGTH] == JSOP_POP)
            return true;
        return maybeInsertResume();

      case JSOP_NEWINIT:
      {
        if (GET_UINT8(pc) == JSProto_Array)
            return jsop_newarray(0);
        RootedObject baseObj(cx, NULL);
        return jsop_newobject(baseObj);
      }

      case JSOP_NEWARRAY:
        return jsop_newarray(GET_UINT24(pc));

      case JSOP_NEWOBJECT:
      {
        RootedObject baseObj(cx, info().getObject(pc));
        return jsop_newobject(baseObj);
      }

      case JSOP_INITELEM:
        return jsop_initelem();

      case JSOP_INITELEM_ARRAY:
        return jsop_initelem_array();

      case JSOP_INITPROP:
      {
        RootedPropertyName name(cx, info().getAtom(pc)->asPropertyName());
        return jsop_initprop(name);
      }

      case JSOP_ENDINIT:
        return true;

      case JSOP_FUNCALL:
        return jsop_funcall(GET_ARGC(pc));

      case JSOP_FUNAPPLY:
        return jsop_funapply(GET_ARGC(pc));

      case JSOP_CALL:
      case JSOP_NEW:
        return jsop_call(GET_ARGC(pc), (JSOp)*pc == JSOP_NEW);

      case JSOP_EVAL:
        return jsop_eval(GET_ARGC(pc));

      case JSOP_INT8:
        return pushConstant(Int32Value(GET_INT8(pc)));

      case JSOP_UINT16:
        return pushConstant(Int32Value(GET_UINT16(pc)));

      case JSOP_GETGNAME:
      case JSOP_CALLGNAME:
      {
        RootedPropertyName name(cx, info().getAtom(pc)->asPropertyName());
        return jsop_getgname(name);
      }

      case JSOP_BINDGNAME:
        return pushConstant(ObjectValue(script()->global()));

      case JSOP_SETGNAME:
      {
        RootedPropertyName name(cx, info().getAtom(pc)->asPropertyName());
        return jsop_setgname(name);
      }

      case JSOP_NAME:
      case JSOP_CALLNAME:
      {
        RootedPropertyName name(cx, info().getAtom(pc)->asPropertyName());
        return jsop_getname(name);
      }

      case JSOP_GETINTRINSIC:
      case JSOP_CALLINTRINSIC:
      {
        RootedPropertyName name(cx, info().getAtom(pc)->asPropertyName());
        return jsop_intrinsic(name);
      }

      case JSOP_BINDNAME:
        return jsop_bindname(info().getName(pc));

      case JSOP_DUP:
        current->pushSlot(current->stackDepth() - 1);
        return true;

      case JSOP_DUP2:
        return jsop_dup2();

      case JSOP_SWAP:
        current->swapAt(-1);
        return true;

      case JSOP_PICK:
        current->pick(-GET_INT8(pc));
        return true;

      case JSOP_GETALIASEDVAR:
      case JSOP_CALLALIASEDVAR:
        return jsop_getaliasedvar(ScopeCoordinate(pc));

      case JSOP_SETALIASEDVAR:
        return jsop_setaliasedvar(ScopeCoordinate(pc));

      case JSOP_UINT24:
        return pushConstant(Int32Value(GET_UINT24(pc)));

      case JSOP_INT32:
        return pushConstant(Int32Value(GET_INT32(pc)));

      case JSOP_LOOPHEAD:
        // JSOP_LOOPHEAD is handled when processing the loop header.
        JS_NOT_REACHED("JSOP_LOOPHEAD outside loop");
        return true;

      case JSOP_GETELEM:
      case JSOP_CALLELEM:
        return jsop_getelem();

      case JSOP_SETELEM:
        return jsop_setelem();

      case JSOP_LENGTH:
        return jsop_length();

      case JSOP_NOT:
        return jsop_not();

      case JSOP_THIS:
        return jsop_this();

      case JSOP_CALLEE:
      {
        MInstruction *callee;
        if (inliningDepth_ == 0)
            callee = MCallee::New();
        else
            callee = MConstant::New(ObjectValue(*info().fun()));
        current->add(callee);
        current->push(callee);
        return true;
      }

      case JSOP_GETPROP:
      case JSOP_CALLPROP:
      {
        RootedPropertyName name(cx, info().getAtom(pc)->asPropertyName());
        return jsop_getprop(name);
      }

      case JSOP_SETPROP:
      case JSOP_SETNAME:
      {
        RootedPropertyName name(cx, info().getAtom(pc)->asPropertyName());
        return jsop_setprop(name);
      }

      case JSOP_DELPROP:
      {
        RootedPropertyName name(cx, info().getAtom(pc)->asPropertyName());
        return jsop_delprop(name);
      }

      case JSOP_REGEXP:
        return jsop_regexp(info().getRegExp(pc));

      case JSOP_OBJECT:
        return jsop_object(info().getObject(pc));

      case JSOP_TYPEOF:
      case JSOP_TYPEOFEXPR:
        return jsop_typeof();

      case JSOP_TOID:
        return jsop_toid();

      case JSOP_LAMBDA:
        return jsop_lambda(info().getFunction(pc));

      case JSOP_ITER:
        return jsop_iter(GET_INT8(pc));

      case JSOP_ITERNEXT:
        return jsop_iternext();

      case JSOP_MOREITER:
        return jsop_itermore();

      case JSOP_ENDITER:
        return jsop_iterend();

      case JSOP_IN:
        return jsop_in();

      case JSOP_INSTANCEOF:
        return jsop_instanceof();

      default:
#ifdef DEBUG
        return abort("Unsupported opcode: %s (line %d)", js_CodeName[op], info().lineno(cx, pc));
#else
        return abort("Unsupported opcode: %d (line %d)", op, info().lineno(cx, pc));
#endif
    }
}

// Given that the current control flow structure has ended forcefully,
// via a return, break, or continue (rather than joining), propagate the
// termination up. For example, a return nested 5 loops deep may terminate
// every outer loop at once, if there are no intervening conditionals:
//
// for (...) {
//   for (...) {
//     return x;
//   }
// }
//
// If |current| is NULL when this function returns, then there is no more
// control flow to be processed.
IonBuilder::ControlStatus
IonBuilder::processControlEnd()
{
    JS_ASSERT(!current);

    if (cfgStack_.empty()) {
        // If there is no more control flow to process, then this is the
        // last return in the function.
        return ControlStatus_Ended;
    }

    return processCfgStack();
}

// Processes the top of the CFG stack. This is used from two places:
// (1) processControlEnd(), whereby a break, continue, or return may interrupt
//     an in-progress CFG structure before reaching its actual termination
//     point in the bytecode.
// (2) traverseBytecode(), whereby we reach the last instruction in a CFG
//     structure.
IonBuilder::ControlStatus
IonBuilder::processCfgStack()
{
    ControlStatus status = processCfgEntry(cfgStack_.back());

    // If this terminated a CFG structure, act like processControlEnd() and
    // keep propagating upward.
    while (status == ControlStatus_Ended) {
        popCfgStack();
        if (cfgStack_.empty())
            return status;
        status = processCfgEntry(cfgStack_.back());
    }

    // If some join took place, the current structure is finished.
    if (status == ControlStatus_Joined)
        popCfgStack();

    return status;
}

IonBuilder::ControlStatus
IonBuilder::processCfgEntry(CFGState &state)
{
    switch (state.state) {
      case CFGState::IF_TRUE:
      case CFGState::IF_TRUE_EMPTY_ELSE:
        return processIfEnd(state);

      case CFGState::IF_ELSE_TRUE:
        return processIfElseTrueEnd(state);

      case CFGState::IF_ELSE_FALSE:
        return processIfElseFalseEnd(state);

      case CFGState::DO_WHILE_LOOP_BODY:
        return processDoWhileBodyEnd(state);

      case CFGState::DO_WHILE_LOOP_COND:
        return processDoWhileCondEnd(state);

      case CFGState::WHILE_LOOP_COND:
        return processWhileCondEnd(state);

      case CFGState::WHILE_LOOP_BODY:
        return processWhileBodyEnd(state);

      case CFGState::FOR_LOOP_COND:
        return processForCondEnd(state);

      case CFGState::FOR_LOOP_BODY:
        return processForBodyEnd(state);

      case CFGState::FOR_LOOP_UPDATE:
        return processForUpdateEnd(state);

      case CFGState::TABLE_SWITCH:
        return processNextTableSwitchCase(state);

      case CFGState::COND_SWITCH_CASE:
        return processCondSwitchCase(state);

      case CFGState::COND_SWITCH_BODY:
        return processCondSwitchBody(state);

      case CFGState::AND_OR:
        return processAndOrEnd(state);

      case CFGState::LABEL:
        return processLabelEnd(state);

      default:
        JS_NOT_REACHED("unknown cfgstate");
    }
    return ControlStatus_Error;
}

IonBuilder::ControlStatus
IonBuilder::processIfEnd(CFGState &state)
{
    if (current) {
        // Here, the false block is the join point. Create an edge from the
        // current block to the false block. Note that a RETURN opcode
        // could have already ended the block.
        current->end(MGoto::New(state.branch.ifFalse));

        if (!state.branch.ifFalse->addPredecessor(current))
            return ControlStatus_Error;
    }

    setCurrentAndSpecializePhis(state.branch.ifFalse);
    graph().moveBlockToEnd(current);
    pc = current->pc();
    return ControlStatus_Joined;
}

IonBuilder::ControlStatus
IonBuilder::processIfElseTrueEnd(CFGState &state)
{
    // We've reached the end of the true branch of an if-else. Don't
    // create an edge yet, just transition to parsing the false branch.
    state.state = CFGState::IF_ELSE_FALSE;
    state.branch.ifTrue = current;
    state.stopAt = state.branch.falseEnd;
    pc = state.branch.ifFalse->pc();
    setCurrentAndSpecializePhis(state.branch.ifFalse);
    graph().moveBlockToEnd(current);
    return ControlStatus_Jumped;
}

IonBuilder::ControlStatus
IonBuilder::processIfElseFalseEnd(CFGState &state)
{
    // Update the state to have the latest block from the false path.
    state.branch.ifFalse = current;

    // To create the join node, we need an incoming edge that has not been
    // terminated yet.
    MBasicBlock *pred = state.branch.ifTrue
                        ? state.branch.ifTrue
                        : state.branch.ifFalse;
    MBasicBlock *other = (pred == state.branch.ifTrue) ? state.branch.ifFalse : state.branch.ifTrue;

    if (!pred)
        return ControlStatus_Ended;

    // Create a new block to represent the join.
    MBasicBlock *join = newBlock(pred, state.branch.falseEnd);
    if (!join)
        return ControlStatus_Error;

    // Create edges from the true and false blocks as needed.
    pred->end(MGoto::New(join));

    if (other) {
        other->end(MGoto::New(join));
        if (!join->addPredecessor(other))
            return ControlStatus_Error;
    }

    // Ignore unreachable remainder of false block if existent.
    setCurrentAndSpecializePhis(join);
    pc = current->pc();
    return ControlStatus_Joined;
}

IonBuilder::ControlStatus
IonBuilder::processBrokenLoop(CFGState &state)
{
    JS_ASSERT(!current);

    JS_ASSERT(loopDepth_);
    loopDepth_--;

    // A broken loop is not a real loop (it has no header or backedge), so
    // reset the loop depth.
    for (MBasicBlockIterator i(graph().begin(state.loop.entry)); i != graph().end(); i++) {
        if (i->loopDepth() > loopDepth_)
            i->setLoopDepth(i->loopDepth() - 1);
    }

    // If the loop started with a condition (while/for) then even if the
    // structure never actually loops, the condition itself can still fail and
    // thus we must resume at the successor, if one exists.
    setCurrentAndSpecializePhis(state.loop.successor);
    if (current) {
        JS_ASSERT(current->loopDepth() == loopDepth_);
        graph().moveBlockToEnd(current);
    }

    // Join the breaks together and continue parsing.
    if (state.loop.breaks) {
        MBasicBlock *block = createBreakCatchBlock(state.loop.breaks, state.loop.exitpc);
        if (!block)
            return ControlStatus_Error;

        if (current) {
            current->end(MGoto::New(block));
            if (!block->addPredecessor(current))
                return ControlStatus_Error;
        }

        setCurrentAndSpecializePhis(block);
    }

    // If the loop is not gated on a condition, and has only returns, we'll
    // reach this case. For example:
    // do { ... return; } while ();
    if (!current)
        return ControlStatus_Ended;

    // Otherwise, the loop is gated on a condition and/or has breaks so keep
    // parsing at the successor.
    pc = current->pc();
    return ControlStatus_Joined;
}

IonBuilder::ControlStatus
IonBuilder::finishLoop(CFGState &state, MBasicBlock *successor)
{
    JS_ASSERT(current);

    JS_ASSERT(loopDepth_);
    loopDepth_--;
    JS_ASSERT_IF(successor, successor->loopDepth() == loopDepth_);

    // Compute phis in the loop header and propagate them throughout the loop,
    // including the successor.
    AbortReason r = state.loop.entry->setBackedge(current);
    if (r == AbortReason_Alloc)
        return ControlStatus_Error;
    if (r == AbortReason_Disable) {
        // If there are types for variables on the backedge that were not
        // present at the original loop header, then uses of the variables'
        // phis may have generated incorrect nodes. The new types have been
        // incorporated into the header phis, so remove all blocks for the
        // loop body and restart with the new types.
        return restartLoop(state);
    }
    if (successor) {
        graph().moveBlockToEnd(successor);
        successor->inheritPhis(state.loop.entry);
    }

    if (state.loop.breaks) {
        // Propagate phis placed in the header to individual break exit points.
        DeferredEdge *edge = state.loop.breaks;
        while (edge) {
            edge->block->inheritPhis(state.loop.entry);
            edge = edge->next;
        }

        // Create a catch block to join all break exits.
        MBasicBlock *block = createBreakCatchBlock(state.loop.breaks, state.loop.exitpc);
        if (!block)
            return ControlStatus_Error;

        if (successor) {
            // Finally, create an unconditional edge from the successor to the
            // catch block.
            successor->end(MGoto::New(block));
            if (!block->addPredecessor(successor))
                return ControlStatus_Error;
        }
        successor = block;
    }

    setCurrentAndSpecializePhis(successor);

    // An infinite loop (for (;;) { }) will not have a successor.
    if (!current)
        return ControlStatus_Ended;

    pc = current->pc();
    return ControlStatus_Joined;
}

IonBuilder::ControlStatus
IonBuilder::restartLoop(CFGState state)
{
    spew("New types at loop header, restarting loop body");

    if (++numLoopRestarts_ >= MAX_LOOP_RESTARTS)
        return ControlStatus_Abort;

    MBasicBlock *header = state.loop.entry;

    // Remove all blocks in the loop body other than the header, which has phis
    // of the appropriate type and incoming edges to preserve.
    graph().removeBlocksAfter(header);

    // Remove all instructions from the header itself.
    header->discardAllInstructions();
    header->setStackDepth(header->getPredecessor(0)->stackDepth());

    popCfgStack();

    loopDepth_++;

    if (!pushLoop(state.loop.initialState, state.loop.initialStopAt, header,
                  state.loop.loopHead, state.loop.initialPc,
                  state.loop.bodyStart, state.loop.bodyEnd,
                  state.loop.exitpc, state.loop.continuepc))
    {
        return ControlStatus_Error;
    }

    CFGState &nstate = cfgStack_.back();

    nstate.loop.condpc = state.loop.condpc;
    nstate.loop.updatepc = state.loop.updatepc;
    nstate.loop.updateEnd = state.loop.updateEnd;

    // Don't specializePhis(), as the header has been visited before and the
    // phis have already had their type set.
    setCurrent(header);

    if (!jsop_loophead(nstate.loop.loopHead))
        return ControlStatus_Error;

    pc = nstate.loop.initialPc;
    return ControlStatus_Jumped;
}

IonBuilder::ControlStatus
IonBuilder::processDoWhileBodyEnd(CFGState &state)
{
    if (!processDeferredContinues(state))
        return ControlStatus_Error;

    // No current means control flow cannot reach the condition, so this will
    // never loop.
    if (!current)
        return processBrokenLoop(state);

    MBasicBlock *header = newBlock(current, state.loop.updatepc);
    if (!header)
        return ControlStatus_Error;
    current->end(MGoto::New(header));

    state.state = CFGState::DO_WHILE_LOOP_COND;
    state.stopAt = state.loop.updateEnd;
    pc = state.loop.updatepc;
    setCurrentAndSpecializePhis(header);
    return ControlStatus_Jumped;
}

IonBuilder::ControlStatus
IonBuilder::processDoWhileCondEnd(CFGState &state)
{
    JS_ASSERT(JSOp(*pc) == JSOP_IFNE);

    // We're guaranteed a |current|, it's impossible to break or return from
    // inside the conditional expression.
    JS_ASSERT(current);

    // Pop the last value, and create the successor block.
    MDefinition *vins = current->pop();
    MBasicBlock *successor = newBlock(current, GetNextPc(pc), loopDepth_ - 1);
    if (!successor)
        return ControlStatus_Error;

    // Create the test instruction and end the current block.
    MTest *test = MTest::New(vins, state.loop.entry, successor);
    current->end(test);
    return finishLoop(state, successor);
}

IonBuilder::ControlStatus
IonBuilder::processWhileCondEnd(CFGState &state)
{
    JS_ASSERT(JSOp(*pc) == JSOP_IFNE);

    // Balance the stack past the IFNE.
    MDefinition *ins = current->pop();

    // Create the body and successor blocks.
    MBasicBlock *body = newBlock(current, state.loop.bodyStart);
    state.loop.successor = newBlock(current, state.loop.exitpc, loopDepth_ - 1);
    if (!body || !state.loop.successor)
        return ControlStatus_Error;

    MTest *test = MTest::New(ins, body, state.loop.successor);
    current->end(test);

    state.state = CFGState::WHILE_LOOP_BODY;
    state.stopAt = state.loop.bodyEnd;
    pc = state.loop.bodyStart;
    setCurrentAndSpecializePhis(body);
    return ControlStatus_Jumped;
}

IonBuilder::ControlStatus
IonBuilder::processWhileBodyEnd(CFGState &state)
{
    if (!processDeferredContinues(state))
        return ControlStatus_Error;

    if (!current)
        return processBrokenLoop(state);

    current->end(MGoto::New(state.loop.entry));
    return finishLoop(state, state.loop.successor);
}

IonBuilder::ControlStatus
IonBuilder::processForCondEnd(CFGState &state)
{
    JS_ASSERT(JSOp(*pc) == JSOP_IFNE);

    // Balance the stack past the IFNE.
    MDefinition *ins = current->pop();

    // Create the body and successor blocks.
    MBasicBlock *body = newBlock(current, state.loop.bodyStart);
    state.loop.successor = newBlock(current, state.loop.exitpc, loopDepth_ - 1);
    if (!body || !state.loop.successor)
        return ControlStatus_Error;

    MTest *test = MTest::New(ins, body, state.loop.successor);
    current->end(test);

    state.state = CFGState::FOR_LOOP_BODY;
    state.stopAt = state.loop.bodyEnd;
    pc = state.loop.bodyStart;
    setCurrentAndSpecializePhis(body);
    return ControlStatus_Jumped;
}

IonBuilder::ControlStatus
IonBuilder::processForBodyEnd(CFGState &state)
{
    if (!processDeferredContinues(state))
        return ControlStatus_Error;

    // If there is no updatepc, just go right to processing what would be the
    // end of the update clause. Otherwise, |current| might be NULL; if this is
    // the case, the udpate is unreachable anyway.
    if (!state.loop.updatepc || !current)
        return processForUpdateEnd(state);

    pc = state.loop.updatepc;

    state.state = CFGState::FOR_LOOP_UPDATE;
    state.stopAt = state.loop.updateEnd;
    return ControlStatus_Jumped;
}

IonBuilder::ControlStatus
IonBuilder::processForUpdateEnd(CFGState &state)
{
    // If there is no current, we couldn't reach the loop edge and there was no
    // update clause.
    if (!current)
        return processBrokenLoop(state);

    current->end(MGoto::New(state.loop.entry));
    return finishLoop(state, state.loop.successor);
}

IonBuilder::DeferredEdge *
IonBuilder::filterDeadDeferredEdges(DeferredEdge *edge)
{
    DeferredEdge *head = edge, *prev = NULL;

    while (edge) {
        if (edge->block->isDead()) {
            if (prev)
                prev->next = edge->next;
            else
                head = edge->next;
        } else {
            prev = edge;
        }
        edge = edge->next;
    }

    // There must be at least one deferred edge from a block that was not
    // deleted; blocks are deleted when restarting processing of a loop, and
    // the final version of the loop body will have edges from live blocks.
    JS_ASSERT(head);

    return head;
}

bool
IonBuilder::processDeferredContinues(CFGState &state)
{
    // If there are any continues for this loop, and there is an update block,
    // then we need to create a new basic block to house the update.
    if (state.loop.continues) {
        DeferredEdge *edge = filterDeadDeferredEdges(state.loop.continues);

        MBasicBlock *update = newBlock(edge->block, loops_.back().continuepc);
        if (!update)
            return false;

        if (current) {
            current->end(MGoto::New(update));
            if (!update->addPredecessor(current))
                return ControlStatus_Error;
        }

        // No need to use addPredecessor for first edge,
        // because it is already predecessor.
        edge->block->end(MGoto::New(update));
        edge = edge->next;

        // Remaining edges
        while (edge) {
            edge->block->end(MGoto::New(update));
            if (!update->addPredecessor(edge->block))
                return ControlStatus_Error;
            edge = edge->next;
        }
        state.loop.continues = NULL;

        setCurrentAndSpecializePhis(update);
    }

    return true;
}

MBasicBlock *
IonBuilder::createBreakCatchBlock(DeferredEdge *edge, jsbytecode *pc)
{
    edge = filterDeadDeferredEdges(edge);

    // Create block, using the first break statement as predecessor
    MBasicBlock *successor = newBlock(edge->block, pc);
    if (!successor)
        return NULL;

    // No need to use addPredecessor for first edge,
    // because it is already predecessor.
    edge->block->end(MGoto::New(successor));
    edge = edge->next;

    // Finish up remaining breaks.
    while (edge) {
        edge->block->end(MGoto::New(successor));
        if (!successor->addPredecessor(edge->block))
            return NULL;
        edge = edge->next;
    }

    return successor;
}

IonBuilder::ControlStatus
IonBuilder::processNextTableSwitchCase(CFGState &state)
{
    JS_ASSERT(state.state == CFGState::TABLE_SWITCH);

    state.tableswitch.currentBlock++;

    // Test if there are still unprocessed successors (cases/default)
    if (state.tableswitch.currentBlock >= state.tableswitch.ins->numBlocks())
        return processSwitchEnd(state.tableswitch.breaks, state.tableswitch.exitpc);

    // Get the next successor
    MBasicBlock *successor = state.tableswitch.ins->getBlock(state.tableswitch.currentBlock);

    // Add current block as predecessor if available.
    // This means the previous case didn't have a break statement.
    // So flow will continue in this block.
    if (current) {
        current->end(MGoto::New(successor));
        successor->addPredecessor(current);
    }

    // Insert successor after the current block, to maintain RPO.
    graph().moveBlockToEnd(successor);

    // If this is the last successor the block should stop at the end of the tableswitch
    // Else it should stop at the start of the next successor
    if (state.tableswitch.currentBlock+1 < state.tableswitch.ins->numBlocks())
        state.stopAt = state.tableswitch.ins->getBlock(state.tableswitch.currentBlock+1)->pc();
    else
        state.stopAt = state.tableswitch.exitpc;

    setCurrentAndSpecializePhis(successor);
    pc = current->pc();
    return ControlStatus_Jumped;
}

IonBuilder::ControlStatus
IonBuilder::processAndOrEnd(CFGState &state)
{
    // We just processed the RHS of an && or || expression.
    // Now jump to the join point (the false block).
    current->end(MGoto::New(state.branch.ifFalse));

    if (!state.branch.ifFalse->addPredecessor(current))
        return ControlStatus_Error;

    setCurrentAndSpecializePhis(state.branch.ifFalse);
    graph().moveBlockToEnd(current);
    pc = current->pc();
    return ControlStatus_Joined;
}

IonBuilder::ControlStatus
IonBuilder::processLabelEnd(CFGState &state)
{
    JS_ASSERT(state.state == CFGState::LABEL);

    // If there are no breaks and no current, controlflow is terminated.
    if (!state.label.breaks && !current)
        return ControlStatus_Ended;

    // If there are no breaks to this label, there's nothing to do.
    if (!state.label.breaks)
        return ControlStatus_Joined;

    MBasicBlock *successor = createBreakCatchBlock(state.label.breaks, state.stopAt);
    if (!successor)
        return ControlStatus_Error;

    if (current) {
        current->end(MGoto::New(successor));
        successor->addPredecessor(current);
    }

    pc = state.stopAt;
    setCurrentAndSpecializePhis(successor);
    return ControlStatus_Joined;
}

IonBuilder::ControlStatus
IonBuilder::processBreak(JSOp op, jssrcnote *sn)
{
    JS_ASSERT(op == JSOP_GOTO);

    JS_ASSERT(SN_TYPE(sn) == SRC_BREAK ||
              SN_TYPE(sn) == SRC_BREAK2LABEL);

    // Find the break target.
    jsbytecode *target = pc + GetJumpOffset(pc);
    DebugOnly<bool> found = false;

    if (SN_TYPE(sn) == SRC_BREAK2LABEL) {
        for (size_t i = labels_.length() - 1; i < labels_.length(); i--) {
            CFGState &cfg = cfgStack_[labels_[i].cfgEntry];
            JS_ASSERT(cfg.state == CFGState::LABEL);
            if (cfg.stopAt == target) {
                cfg.label.breaks = new DeferredEdge(current, cfg.label.breaks);
                found = true;
                break;
            }
        }
    } else {
        for (size_t i = loops_.length() - 1; i < loops_.length(); i--) {
            CFGState &cfg = cfgStack_[loops_[i].cfgEntry];
            JS_ASSERT(cfg.isLoop());
            if (cfg.loop.exitpc == target) {
                cfg.loop.breaks = new DeferredEdge(current, cfg.loop.breaks);
                found = true;
                break;
            }
        }
    }

    JS_ASSERT(found);

    setCurrent(NULL);
    pc += js_CodeSpec[op].length;
    return processControlEnd();
}

static inline jsbytecode *
EffectiveContinue(jsbytecode *pc)
{
    if (JSOp(*pc) == JSOP_GOTO)
        return pc + GetJumpOffset(pc);
    return pc;
}

IonBuilder::ControlStatus
IonBuilder::processContinue(JSOp op)
{
    JS_ASSERT(op == JSOP_GOTO);

    // Find the target loop.
    CFGState *found = NULL;
    jsbytecode *target = pc + GetJumpOffset(pc);
    for (size_t i = loops_.length() - 1; i < loops_.length(); i--) {
        if (loops_[i].continuepc == target ||
            EffectiveContinue(loops_[i].continuepc) == target)
        {
            found = &cfgStack_[loops_[i].cfgEntry];
            break;
        }
    }

    // There must always be a valid target loop structure. If not, there's
    // probably an off-by-something error in which pc we track.
    JS_ASSERT(found);
    CFGState &state = *found;

    state.loop.continues = new DeferredEdge(current, state.loop.continues);

    setCurrent(NULL);
    pc += js_CodeSpec[op].length;
    return processControlEnd();
}

IonBuilder::ControlStatus
IonBuilder::processSwitchBreak(JSOp op)
{
    JS_ASSERT(op == JSOP_GOTO);

    // Find the target switch.
    CFGState *found = NULL;
    jsbytecode *target = pc + GetJumpOffset(pc);
    for (size_t i = switches_.length() - 1; i < switches_.length(); i--) {
        if (switches_[i].continuepc == target) {
            found = &cfgStack_[switches_[i].cfgEntry];
            break;
        }
    }

    // There must always be a valid target loop structure. If not, there's
    // probably an off-by-something error in which pc we track.
    JS_ASSERT(found);
    CFGState &state = *found;

    DeferredEdge **breaks = NULL;
    switch (state.state) {
      case CFGState::TABLE_SWITCH:
        breaks = &state.tableswitch.breaks;
        break;
      case CFGState::COND_SWITCH_BODY:
        breaks = &state.condswitch.breaks;
        break;
      default:
        JS_NOT_REACHED("Unexpected switch state.");
        return ControlStatus_Error;
    }

    *breaks = new DeferredEdge(current, *breaks);

    setCurrent(NULL);
    pc += js_CodeSpec[op].length;
    return processControlEnd();
}

IonBuilder::ControlStatus
IonBuilder::processSwitchEnd(DeferredEdge *breaks, jsbytecode *exitpc)
{
    // No break statements, no current.
    // This means that control flow is cut-off from this point
    // (e.g. all cases have return statements).
    if (!breaks && !current)
        return ControlStatus_Ended;

    // Create successor block.
    // If there are breaks, create block with breaks as predecessor
    // Else create a block with current as predecessor
    MBasicBlock *successor = NULL;
    if (breaks)
        successor = createBreakCatchBlock(breaks, exitpc);
    else
        successor = newBlock(current, exitpc);

    if (!successor)
        return ControlStatus_Ended;

    // If there is current, the current block flows into this one.
    // So current is also a predecessor to this block
    if (current) {
        current->end(MGoto::New(successor));
        if (breaks)
            successor->addPredecessor(current);
    }

    pc = exitpc;
    setCurrentAndSpecializePhis(successor);
    return ControlStatus_Joined;
}

IonBuilder::ControlStatus
IonBuilder::maybeLoop(JSOp op, jssrcnote *sn)
{
    // This function looks at the opcode and source note and tries to
    // determine the structure of the loop. For some opcodes, like
    // POP/NOP which are not explicitly control flow, this source note is
    // optional. For opcodes with control flow, like GOTO, an unrecognized
    // or not-present source note is a compilation failure.
    switch (op) {
      case JSOP_POP:
        // for (init; ; update?) ...
        if (sn && SN_TYPE(sn) == SRC_FOR) {
            current->pop();
            return forLoop(op, sn);
        }
        break;

      case JSOP_NOP:
        if (sn) {
            // do { } while (cond)
            if (SN_TYPE(sn) == SRC_WHILE)
                return doWhileLoop(op, sn);
            // Build a mapping such that given a basic block, whose successor
            // has a phi

            // for (; ; update?)
            if (SN_TYPE(sn) == SRC_FOR)
                return forLoop(op, sn);
        }
        break;

      default:
        JS_NOT_REACHED("unexpected opcode");
        return ControlStatus_Error;
    }

    return ControlStatus_None;
}

void
IonBuilder::assertValidLoopHeadOp(jsbytecode *pc)
{
#ifdef DEBUG
    JS_ASSERT(JSOp(*pc) == JSOP_LOOPHEAD);

    // Make sure this is the next opcode after the loop header,
    // unless the for loop is unconditional.
    CFGState &state = cfgStack_.back();
    JS_ASSERT_IF((JSOp)*(state.loop.entry->pc()) == JSOP_GOTO,
        GetNextPc(state.loop.entry->pc()) == pc);

    // do-while loops have a source note.
    jssrcnote *sn = info().getNote(cx, pc);
    if (sn) {
        jsbytecode *ifne = pc + js_GetSrcNoteOffset(sn, 0);

        jsbytecode *expected_ifne;
        switch (state.state) {
          case CFGState::DO_WHILE_LOOP_BODY:
            expected_ifne = state.loop.updateEnd;
            break;

          default:
            JS_NOT_REACHED("JSOP_LOOPHEAD unexpected source note");
            return;
        }

        // Make sure this loop goes to the same ifne as the loop header's
        // source notes or GOTO.
        JS_ASSERT(ifne == expected_ifne);
    } else {
        JS_ASSERT(state.state != CFGState::DO_WHILE_LOOP_BODY);
    }
#endif
}

IonBuilder::ControlStatus
IonBuilder::doWhileLoop(JSOp op, jssrcnote *sn)
{
    // do { } while() loops have the following structure:
    //    NOP         ; SRC_WHILE (offset to COND)
    //    LOOPHEAD    ; SRC_WHILE (offset to IFNE)
    //    LOOPENTRY
    //    ...         ; body
    //    ...
    //    COND        ; start of condition
    //    ...
    //    IFNE ->     ; goes to LOOPHEAD
    int condition_offset = js_GetSrcNoteOffset(sn, 0);
    jsbytecode *conditionpc = pc + condition_offset;

    jssrcnote *sn2 = info().getNote(cx, pc+1);
    int offset = js_GetSrcNoteOffset(sn2, 0);
    jsbytecode *ifne = pc + offset + 1;
    JS_ASSERT(ifne > pc);

    // Verify that the IFNE goes back to a loophead op.
    jsbytecode *loopHead = GetNextPc(pc);
    JS_ASSERT(JSOp(*loopHead) == JSOP_LOOPHEAD);
    JS_ASSERT(loopHead == ifne + GetJumpOffset(ifne));

    jsbytecode *loopEntry = GetNextPc(loopHead);
    if (info().hasOsrAt(loopEntry)) {
        MBasicBlock *preheader = newOsrPreheader(current, loopEntry);
        if (!preheader)
            return ControlStatus_Error;
        current->end(MGoto::New(preheader));
        setCurrentAndSpecializePhis(preheader);
    }

    MBasicBlock *header = newPendingLoopHeader(current, pc);
    if (!header)
        return ControlStatus_Error;
    current->end(MGoto::New(header));

    jsbytecode *loophead = GetNextPc(pc);
    jsbytecode *bodyStart = GetNextPc(loophead);
    jsbytecode *bodyEnd = conditionpc;
    jsbytecode *exitpc = GetNextPc(ifne);
    analyzeNewLoopTypes(header, bodyStart, exitpc);
    if (!pushLoop(CFGState::DO_WHILE_LOOP_BODY, conditionpc, header,
                  loopHead, bodyStart, bodyStart, bodyEnd, exitpc, conditionpc))
    {
        return ControlStatus_Error;
    }

    CFGState &state = cfgStack_.back();
    state.loop.updatepc = conditionpc;
    state.loop.updateEnd = ifne;

    setCurrentAndSpecializePhis(header);
    if (!jsop_loophead(loophead))
        return ControlStatus_Error;

    pc = bodyStart;
    return ControlStatus_Jumped;
}

IonBuilder::ControlStatus
IonBuilder::whileOrForInLoop(jssrcnote *sn)
{
    // while (cond) { } loops have the following structure:
    //    GOTO cond   ; SRC_WHILE (offset to IFNE)
    //    LOOPHEAD
    //    ...
    //  cond:
    //    LOOPENTRY
    //    ...
    //    IFNE        ; goes to LOOPHEAD
    // for (x in y) { } loops are similar; the cond will be a MOREITER.
    JS_ASSERT(SN_TYPE(sn) == SRC_FOR_IN || SN_TYPE(sn) == SRC_WHILE);
    int ifneOffset = js_GetSrcNoteOffset(sn, 0);
    jsbytecode *ifne = pc + ifneOffset;
    JS_ASSERT(ifne > pc);

    // Verify that the IFNE goes back to a loophead op.
    JS_ASSERT(JSOp(*GetNextPc(pc)) == JSOP_LOOPHEAD);
    JS_ASSERT(GetNextPc(pc) == ifne + GetJumpOffset(ifne));

    jsbytecode *loopEntry = pc + GetJumpOffset(pc);
    if (info().hasOsrAt(loopEntry)) {
        MBasicBlock *preheader = newOsrPreheader(current, loopEntry);
        if (!preheader)
            return ControlStatus_Error;
        current->end(MGoto::New(preheader));
        setCurrentAndSpecializePhis(preheader);
    }

    MBasicBlock *header = newPendingLoopHeader(current, pc);
    if (!header)
        return ControlStatus_Error;
    current->end(MGoto::New(header));

    // Skip past the JSOP_LOOPHEAD for the body start.
    jsbytecode *loopHead = GetNextPc(pc);
    jsbytecode *bodyStart = GetNextPc(loopHead);
    jsbytecode *bodyEnd = pc + GetJumpOffset(pc);
    jsbytecode *exitpc = GetNextPc(ifne);
    analyzeNewLoopTypes(header, bodyStart, exitpc);
    if (!pushLoop(CFGState::WHILE_LOOP_COND, ifne, header,
                  loopHead, bodyEnd, bodyStart, bodyEnd, exitpc))
    {
        return ControlStatus_Error;
    }

    // Parse the condition first.
    setCurrentAndSpecializePhis(header);
    if (!jsop_loophead(loopHead))
        return ControlStatus_Error;

    pc = bodyEnd;
    return ControlStatus_Jumped;
}

IonBuilder::ControlStatus
IonBuilder::forLoop(JSOp op, jssrcnote *sn)
{
    // Skip the NOP or POP.
    JS_ASSERT(op == JSOP_POP || op == JSOP_NOP);
    pc = GetNextPc(pc);

    jsbytecode *condpc = pc + js_GetSrcNoteOffset(sn, 0);
    jsbytecode *updatepc = pc + js_GetSrcNoteOffset(sn, 1);
    jsbytecode *ifne = pc + js_GetSrcNoteOffset(sn, 2);
    jsbytecode *exitpc = GetNextPc(ifne);

    // for loops have the following structures:
    //
    //   NOP or POP
    //   [GOTO cond | NOP]
    //   LOOPHEAD
    // body:
    //    ; [body]
    // [increment:]
    //    ; [increment]
    // [cond:]
    //   LOOPENTRY
    //   GOTO body
    //
    // If there is a condition (condpc != ifne), this acts similar to a while
    // loop otherwise, it acts like a do-while loop.
    jsbytecode *bodyStart = pc;
    jsbytecode *bodyEnd = updatepc;
    jsbytecode *loopEntry = condpc;
    if (condpc != ifne) {
        JS_ASSERT(JSOp(*bodyStart) == JSOP_GOTO);
        JS_ASSERT(bodyStart + GetJumpOffset(bodyStart) == condpc);
        bodyStart = GetNextPc(bodyStart);
    } else {
        // No loop condition, such as for(j = 0; ; j++)
        if (op != JSOP_NOP) {
            // If the loop starts with POP, we have to skip a NOP.
            JS_ASSERT(JSOp(*bodyStart) == JSOP_NOP);
            bodyStart = GetNextPc(bodyStart);
        }
        loopEntry = GetNextPc(bodyStart);
    }
    jsbytecode *loopHead = bodyStart;
    JS_ASSERT(JSOp(*bodyStart) == JSOP_LOOPHEAD);
    JS_ASSERT(ifne + GetJumpOffset(ifne) == bodyStart);
    bodyStart = GetNextPc(bodyStart);

    if (info().hasOsrAt(loopEntry)) {
        MBasicBlock *preheader = newOsrPreheader(current, loopEntry);
        if (!preheader)
            return ControlStatus_Error;
        current->end(MGoto::New(preheader));
        setCurrentAndSpecializePhis(preheader);
    }

    MBasicBlock *header = newPendingLoopHeader(current, pc);
    if (!header)
        return ControlStatus_Error;
    current->end(MGoto::New(header));

    // If there is no condition, we immediately parse the body. Otherwise, we
    // parse the condition.
    jsbytecode *stopAt;
    CFGState::State initial;
    if (condpc != ifne) {
        pc = condpc;
        stopAt = ifne;
        initial = CFGState::FOR_LOOP_COND;
    } else {
        pc = bodyStart;
        stopAt = bodyEnd;
        initial = CFGState::FOR_LOOP_BODY;
    }

    analyzeNewLoopTypes(header, bodyStart, exitpc);
    if (!pushLoop(initial, stopAt, header, loopHead, pc, bodyStart, bodyEnd, exitpc, updatepc))
        return ControlStatus_Error;

    CFGState &state = cfgStack_.back();
    state.loop.condpc = (condpc != ifne) ? condpc : NULL;
    state.loop.updatepc = (updatepc != condpc) ? updatepc : NULL;
    if (state.loop.updatepc)
        state.loop.updateEnd = condpc;

    setCurrentAndSpecializePhis(header);
    if (!jsop_loophead(loopHead))
        return ControlStatus_Error;

    return ControlStatus_Jumped;
}

int
IonBuilder::CmpSuccessors(const void *a, const void *b)
{
    const MBasicBlock *a0 = * (MBasicBlock * const *)a;
    const MBasicBlock *b0 = * (MBasicBlock * const *)b;
    if (a0->pc() == b0->pc())
        return 0;

    return (a0->pc() > b0->pc()) ? 1 : -1;
}

IonBuilder::ControlStatus
IonBuilder::tableSwitch(JSOp op, jssrcnote *sn)
{
    // TableSwitch op contains the following data
    // (length between data is JUMP_OFFSET_LEN)
    //
    // 0: Offset of default case
    // 1: Lowest number in tableswitch
    // 2: Highest number in tableswitch
    // 3: Offset of case low
    // 4: Offset of case low+1
    // .: ...
    // .: Offset of case high

    JS_ASSERT(op == JSOP_TABLESWITCH);
    JS_ASSERT(SN_TYPE(sn) == SRC_TABLESWITCH);

    // Pop input.
    MDefinition *ins = current->pop();

    // Get the default and exit pc
    jsbytecode *exitpc = pc + js_GetSrcNoteOffset(sn, 0);
    jsbytecode *defaultpc = pc + GET_JUMP_OFFSET(pc);

    JS_ASSERT(defaultpc > pc && defaultpc <= exitpc);

    // Get the low and high from the tableswitch
    jsbytecode *pc2 = pc;
    pc2 += JUMP_OFFSET_LEN;
    int low = GET_JUMP_OFFSET(pc2);
    pc2 += JUMP_OFFSET_LEN;
    int high = GET_JUMP_OFFSET(pc2);
    pc2 += JUMP_OFFSET_LEN;

    // Create MIR instruction
    MTableSwitch *tableswitch = MTableSwitch::New(ins, low, high);

    // Create default case
    MBasicBlock *defaultcase = newBlock(current, defaultpc);
    if (!defaultcase)
        return ControlStatus_Error;
    tableswitch->addDefault(defaultcase);
    tableswitch->addBlock(defaultcase);

    // Create cases
    jsbytecode *casepc = NULL;
    for (int i = 0; i < high-low+1; i++) {
        casepc = pc + GET_JUMP_OFFSET(pc2);

        JS_ASSERT(casepc >= pc && casepc <= exitpc);

        MBasicBlock *caseblock = newBlock(current, casepc);
        if (!caseblock)
            return ControlStatus_Error;

        // If the casepc equals the current pc, it is not a written case,
        // but a filled gap. That way we can use a tableswitch instead of
        // condswitch, even if not all numbers are consecutive.
        // In that case this block goes to the default case
        if (casepc == pc) {
            caseblock->end(MGoto::New(defaultcase));
            defaultcase->addPredecessor(caseblock);
        }

        tableswitch->addCase(caseblock);

        // If this is an actual case (not filled gap),
        // add this block to the list that still needs to get processed
        if (casepc != pc)
            tableswitch->addBlock(caseblock);

        pc2 += JUMP_OFFSET_LEN;
    }

    // Move defaultcase to the end, to maintain RPO.
    graph().moveBlockToEnd(defaultcase);

    JS_ASSERT(tableswitch->numCases() == (uint32_t)(high - low + 1));
    JS_ASSERT(tableswitch->numSuccessors() > 0);

    // Sort the list of blocks that still needs to get processed by pc
    qsort(tableswitch->blocks(), tableswitch->numBlocks(),
          sizeof(MBasicBlock*), CmpSuccessors);

    // Create info
    ControlFlowInfo switchinfo(cfgStack_.length(), exitpc);
    if (!switches_.append(switchinfo))
        return ControlStatus_Error;

    // Use a state to retrieve some information
    CFGState state = CFGState::TableSwitch(exitpc, tableswitch);

    // Save the MIR instruction as last instruction of this block.
    current->end(tableswitch);

    // If there is only one successor the block should stop at the end of the switch
    // Else it should stop at the start of the next successor
    if (tableswitch->numBlocks() > 1)
        state.stopAt = tableswitch->getBlock(1)->pc();
    setCurrentAndSpecializePhis(tableswitch->getBlock(0));

    if (!cfgStack_.append(state))
        return ControlStatus_Error;

    pc = current->pc();
    return ControlStatus_Jumped;
}

bool
IonBuilder::jsop_label()
{
    JS_ASSERT(JSOp(*pc) == JSOP_LABEL);

    jsbytecode *endpc = pc + GET_JUMP_OFFSET(pc);
    JS_ASSERT(endpc > pc);

    ControlFlowInfo label(cfgStack_.length(), endpc);
    if (!labels_.append(label))
        return false;

    return cfgStack_.append(CFGState::Label(endpc));
}

bool
IonBuilder::jsop_condswitch()
{
    // CondSwitch op looks as follows:
    //   condswitch [length +exit_pc; first case offset +next-case ]
    //   {
    //     {
    //       ... any code ...
    //       case (+jump) [pcdelta offset +next-case]
    //     }+
    //     default (+jump)
    //     ... jump targets ...
    //   }
    //
    // The default case is always emitted even if there is no default case in
    // the source.  The last case statement pcdelta source note might have a 0
    // offset on the last case (not all the time).
    //
    // A conditional evaluate the condition of each case and compare it to the
    // switch value with a strict equality.  Cases conditions are iterated
    // linearly until one is matching. If one case succeeds, the flow jumps into
    // the corresponding body block.  The body block might alias others and
    // might continue in the next body block if the body is not terminated with
    // a break.
    //
    // Algorithm:
    //  1/ Loop over the case chain to reach the default target
    //   & Estimate the number of uniq bodies.
    //  2/ Generate code for all cases (see processCondSwitchCase).
    //  3/ Generate code for all bodies (see processCondSwitchBody).

    JS_ASSERT(JSOp(*pc) == JSOP_CONDSWITCH);
    jssrcnote *sn = info().getNote(cx, pc);
    JS_ASSERT(SN_TYPE(sn) == SRC_CONDSWITCH);

    // Get the exit pc
    jsbytecode *exitpc = pc + js_GetSrcNoteOffset(sn, 0);
    jsbytecode *firstCase = pc + js_GetSrcNoteOffset(sn, 1);

    // Iterate all cases in the conditional switch.
    // - Stop at the default case. (always emitted after the last case)
    // - Estimate the number of uniq bodies. This estimation might be off by 1
    //   if the default body alias a case body.
    jsbytecode *curCase = firstCase;
    jsbytecode *lastTarget = GetJumpOffset(curCase) + curCase;
    size_t nbBodies = 2; // default target and the first body.

    JS_ASSERT(pc < curCase && curCase <= exitpc);
    while (JSOp(*curCase) == JSOP_CASE) {
        // Fetch the next case.
        jssrcnote *caseSn = info().getNote(cx, curCase);
        JS_ASSERT(caseSn && SN_TYPE(caseSn) == SRC_NEXTCASE);
        ptrdiff_t off = js_GetSrcNoteOffset(caseSn, 0);
        curCase = off ? curCase + off : GetNextPc(curCase);
        JS_ASSERT(pc < curCase && curCase <= exitpc);

        // Count non-aliased cases.
        jsbytecode *curTarget = GetJumpOffset(curCase) + curCase;
        if (lastTarget < curTarget)
            nbBodies++;
        lastTarget = curTarget;
    }

    // The current case now be the default case which jump to the body of the
    // default case, which might be behind the last target.
    JS_ASSERT(JSOp(*curCase) == JSOP_DEFAULT);
    jsbytecode *defaultTarget = GetJumpOffset(curCase) + curCase;
    JS_ASSERT(curCase < defaultTarget && defaultTarget <= exitpc);

    // Allocate the current graph state.
    CFGState state = CFGState::CondSwitch(exitpc, defaultTarget);
    if (!state.condswitch.bodies || !state.condswitch.bodies->init(nbBodies))
        return ControlStatus_Error;

    // We loop on case conditions with processCondSwitchCase.
    JS_ASSERT(JSOp(*firstCase) == JSOP_CASE);
    state.stopAt = firstCase;
    state.state = CFGState::COND_SWITCH_CASE;

    return cfgStack_.append(state);
}

IonBuilder::CFGState
IonBuilder::CFGState::CondSwitch(jsbytecode *exitpc, jsbytecode *defaultTarget)
{
    CFGState state;
    state.state = COND_SWITCH_CASE;
    state.stopAt = NULL;
    state.condswitch.bodies = (FixedList<MBasicBlock *> *)GetIonContext()->temp->allocate(
        sizeof(FixedList<MBasicBlock *>));
    state.condswitch.currentIdx = 0;
    state.condswitch.defaultTarget = defaultTarget;
    state.condswitch.defaultIdx = uint32_t(-1);
    state.condswitch.exitpc = exitpc;
    state.condswitch.breaks = NULL;
    return state;
}

IonBuilder::CFGState
IonBuilder::CFGState::Label(jsbytecode *exitpc)
{
    CFGState state;
    state.state = LABEL;
    state.stopAt = exitpc;
    state.label.breaks = NULL;
    return state;
}

IonBuilder::ControlStatus
IonBuilder::processCondSwitchCase(CFGState &state)
{
    JS_ASSERT(state.state == CFGState::COND_SWITCH_CASE);
    JS_ASSERT(!state.condswitch.breaks);
    JS_ASSERT(current);
    JS_ASSERT(JSOp(*pc) == JSOP_CASE);
    FixedList<MBasicBlock *> &bodies = *state.condswitch.bodies;
    jsbytecode *defaultTarget = state.condswitch.defaultTarget;
    uint32_t &currentIdx = state.condswitch.currentIdx;
    jsbytecode *lastTarget = currentIdx ? bodies[currentIdx - 1]->pc() : NULL;

    // Fetch the following case in which we will continue.
    jssrcnote *sn = info().getNote(cx, pc);
    ptrdiff_t off = js_GetSrcNoteOffset(sn, 0);
    jsbytecode *casePc = off ? pc + off : GetNextPc(pc);
    bool caseIsDefault = JSOp(*casePc) == JSOP_DEFAULT;
    JS_ASSERT(JSOp(*casePc) == JSOP_CASE || caseIsDefault);

    // Allocate the block of the matching case.
    bool bodyIsNew = false;
    MBasicBlock *bodyBlock = NULL;
    jsbytecode *bodyTarget = pc + GetJumpOffset(pc);
    if (lastTarget < bodyTarget) {
        // If the default body is in the middle or aliasing the current target.
        if (lastTarget < defaultTarget && defaultTarget <= bodyTarget) {
            JS_ASSERT(state.condswitch.defaultIdx == uint32_t(-1));
            state.condswitch.defaultIdx = currentIdx;
            bodies[currentIdx] = NULL;
            // If the default body does not alias any and it would be allocated
            // later and stored in the defaultIdx location.
            if (defaultTarget < bodyTarget)
                currentIdx++;
        }

        bodyIsNew = true;
        // Pop switch and case operands.
        bodyBlock = newBlockPopN(current, bodyTarget, 2);
        bodies[currentIdx++] = bodyBlock;
    } else {
        // This body alias the previous one.
        JS_ASSERT(lastTarget == bodyTarget);
        JS_ASSERT(currentIdx > 0);
        bodyBlock = bodies[currentIdx - 1];
    }

    if (!bodyBlock)
        return ControlStatus_Error;

    lastTarget = bodyTarget;

    // Allocate the block of the non-matching case.  This can either be a normal
    // case or the default case.
    bool caseIsNew = false;
    MBasicBlock *caseBlock = NULL;
    if (!caseIsDefault) {
        caseIsNew = true;
        // Pop the case operand.
        caseBlock = newBlockPopN(current, GetNextPc(pc), 1);
    } else {
        // The non-matching case is the default case, which jump directly to its
        // body. Skip the creation of a default case block and directly create
        // the default body if it does not alias any previous body.

        if (state.condswitch.defaultIdx == uint32_t(-1)) {
            // The default target is the last target.
            JS_ASSERT(lastTarget < defaultTarget);
            state.condswitch.defaultIdx = currentIdx++;
            caseIsNew = true;
        } else if (bodies[state.condswitch.defaultIdx] == NULL) {
            // The default target is in the middle and it does not alias any
            // case target.
            JS_ASSERT(defaultTarget < lastTarget);
            caseIsNew = true;
        } else {
            // The default target is in the middle and it alias a case target.
            JS_ASSERT(defaultTarget <= lastTarget);
            caseBlock = bodies[state.condswitch.defaultIdx];
        }

        // Allocate and register the default body.
        if (caseIsNew) {
            // Pop the case & switch operands.
            caseBlock = newBlockPopN(current, defaultTarget, 2);
            bodies[state.condswitch.defaultIdx] = caseBlock;
        }
    }

    if (!caseBlock)
        return ControlStatus_Error;

    // Terminate the last case condition block by emitting the code
    // corresponding to JSOP_CASE bytecode.
    if (bodyBlock != caseBlock) {
        MDefinition *caseOperand = current->pop();
        MDefinition *switchOperand = current->peek(-1);
        MCompare *cmpResult = MCompare::New(switchOperand, caseOperand, JSOP_STRICTEQ);
        cmpResult->infer(cx, inspector, pc);
        JS_ASSERT(!cmpResult->isEffectful());
        current->add(cmpResult);
        current->end(MTest::New(cmpResult, bodyBlock, caseBlock));

        // Add last case as predecessor of the body if the body is aliasing
        // the previous case body.
        if (!bodyIsNew && !bodyBlock->addPredecessorPopN(current, 1))
            return ControlStatus_Error;

        // Add last case as predecessor of the non-matching case if the
        // non-matching case is an aliased default case. We need to pop the
        // switch operand as we skip the default case block and use the default
        // body block directly.
        JS_ASSERT_IF(!caseIsNew, caseIsDefault);
        if (!caseIsNew && !caseBlock->addPredecessorPopN(current, 1))
            return ControlStatus_Error;
    } else {
        // The default case alias the last case body.
        JS_ASSERT(caseIsDefault);
        current->pop(); // Case operand
        current->pop(); // Switch operand
        current->end(MGoto::New(bodyBlock));
        if (!bodyIsNew && !bodyBlock->addPredecessor(current))
            return ControlStatus_Error;
    }

    if (caseIsDefault) {
        // The last case condition is finished.  Loop in processCondSwitchBody,
        // with potential stops in processSwitchBreak.  Check that the bodies
        // fixed list is over-estimate by at most 1, and shrink the size such as
        // length can be used as an upper bound while iterating bodies.
        JS_ASSERT(currentIdx == bodies.length() || currentIdx + 1 == bodies.length());
        bodies.shrink(bodies.length() - currentIdx);

        // Handle break statements in processSwitchBreak while processing
        // bodies.
        ControlFlowInfo breakInfo(cfgStack_.length() - 1, state.condswitch.exitpc);
        if (!switches_.append(breakInfo))
            return ControlStatus_Error;

        // Jump into the first body.
        currentIdx = 0;
        setCurrent(NULL);
        state.state = CFGState::COND_SWITCH_BODY;
        return processCondSwitchBody(state);
    }

    // Continue until the case condition.
    setCurrentAndSpecializePhis(caseBlock);
    pc = current->pc();
    state.stopAt = casePc;
    return ControlStatus_Jumped;
}

IonBuilder::ControlStatus
IonBuilder::processCondSwitchBody(CFGState &state)
{
    JS_ASSERT(state.state == CFGState::COND_SWITCH_BODY);
    JS_ASSERT(pc <= state.condswitch.exitpc);
    FixedList<MBasicBlock *> &bodies = *state.condswitch.bodies;
    uint32_t &currentIdx = state.condswitch.currentIdx;

    JS_ASSERT(currentIdx <= bodies.length());
    if (currentIdx == bodies.length()) {
        JS_ASSERT_IF(current, pc == state.condswitch.exitpc);
        return processSwitchEnd(state.condswitch.breaks, state.condswitch.exitpc);
    }

    // Get the next body
    MBasicBlock *nextBody = bodies[currentIdx++];
    JS_ASSERT_IF(current, pc == nextBody->pc());

    // Fix the reverse post-order iteration.
    graph().moveBlockToEnd(nextBody);

    // The last body continue into the new one.
    if (current) {
        current->end(MGoto::New(nextBody));
        nextBody->addPredecessor(current);
    }

    // Continue in the next body.
    setCurrentAndSpecializePhis(nextBody);
    pc = current->pc();

    if (currentIdx < bodies.length())
        state.stopAt = bodies[currentIdx]->pc();
    else
        state.stopAt = state.condswitch.exitpc;
    return ControlStatus_Jumped;
}

bool
IonBuilder::jsop_andor(JSOp op)
{
    JS_ASSERT(op == JSOP_AND || op == JSOP_OR);

    jsbytecode *rhsStart = pc + js_CodeSpec[op].length;
    jsbytecode *joinStart = pc + GetJumpOffset(pc);
    JS_ASSERT(joinStart > pc);

    // We have to leave the LHS on the stack.
    MDefinition *lhs = current->peek(-1);

    MBasicBlock *evalRhs = newBlock(current, rhsStart);
    MBasicBlock *join = newBlock(current, joinStart);
    if (!evalRhs || !join)
        return false;

    MTest *test = (op == JSOP_AND)
                  ? MTest::New(lhs, evalRhs, join)
                  : MTest::New(lhs, join, evalRhs);
    test->infer(cx);
    current->end(test);

    if (!cfgStack_.append(CFGState::AndOr(joinStart, join)))
        return false;

    setCurrentAndSpecializePhis(evalRhs);
    return true;
}

bool
IonBuilder::jsop_dup2()
{
    uint32_t lhsSlot = current->stackDepth() - 2;
    uint32_t rhsSlot = current->stackDepth() - 1;
    current->pushSlot(lhsSlot);
    current->pushSlot(rhsSlot);
    return true;
}

bool
IonBuilder::jsop_loophead(jsbytecode *pc)
{
    assertValidLoopHeadOp(pc);

    current->add(MInterruptCheck::New());

    return true;
}

bool
IonBuilder::jsop_ifeq(JSOp op)
{
    // IFEQ always has a forward offset.
    jsbytecode *trueStart = pc + js_CodeSpec[op].length;
    jsbytecode *falseStart = pc + GetJumpOffset(pc);
    JS_ASSERT(falseStart > pc);

    // We only handle cases that emit source notes.
    jssrcnote *sn = info().getNote(cx, pc);
    if (!sn)
        return abort("expected sourcenote");

    MDefinition *ins = current->pop();

    // Create true and false branches.
    MBasicBlock *ifTrue = newBlock(current, trueStart);
    MBasicBlock *ifFalse = newBlock(current, falseStart);
    if (!ifTrue || !ifFalse)
        return false;

    MTest *test = MTest::New(ins, ifTrue, ifFalse);
    current->end(test);

    // The bytecode for if/ternary gets emitted either like this:
    //
    //    IFEQ X  ; src note (IF_ELSE, COND) points to the GOTO
    //    ...
    //    GOTO Z
    // X: ...     ; else/else if
    //    ...
    // Z:         ; join
    //
    // Or like this:
    //
    //    IFEQ X  ; src note (IF) has no offset
    //    ...
    // Z: ...     ; join
    //
    // We want to parse the bytecode as if we were parsing the AST, so for the
    // IF_ELSE/COND cases, we use the source note and follow the GOTO. For the
    // IF case, the IFEQ offset is the join point.
    switch (SN_TYPE(sn)) {
      case SRC_IF:
        if (!cfgStack_.append(CFGState::If(falseStart, ifFalse)))
            return false;
        break;

      case SRC_IF_ELSE:
      case SRC_COND:
      {
        // Infer the join point from the JSOP_GOTO[X] sitting here, then
        // assert as we much we can that this is the right GOTO.
        jsbytecode *trueEnd = pc + js_GetSrcNoteOffset(sn, 0);
        JS_ASSERT(trueEnd > pc);
        JS_ASSERT(trueEnd < falseStart);
        JS_ASSERT(JSOp(*trueEnd) == JSOP_GOTO);
        JS_ASSERT(!info().getNote(cx, trueEnd));

        jsbytecode *falseEnd = trueEnd + GetJumpOffset(trueEnd);
        JS_ASSERT(falseEnd > trueEnd);
        JS_ASSERT(falseEnd >= falseStart);

        if (!cfgStack_.append(CFGState::IfElse(trueEnd, falseEnd, ifFalse)))
            return false;
        break;
      }

      default:
        JS_NOT_REACHED("unexpected source note type");
        break;
    }

    // Switch to parsing the true branch. Note that no PC update is needed,
    // it's the next instruction.
    setCurrentAndSpecializePhis(ifTrue);

    return true;
}

IonBuilder::ControlStatus
IonBuilder::processReturn(JSOp op)
{
    MDefinition *def;
    switch (op) {
      case JSOP_RETURN:
        def = current->pop();
        break;

      case JSOP_STOP:
      {
        MInstruction *ins = MConstant::New(UndefinedValue());
        current->add(ins);
        def = ins;
        break;
      }

      default:
        def = NULL;
        JS_NOT_REACHED("unknown return op");
        break;
    }

    if (instrumentedProfiling())
        current->add(MFunctionBoundary::New(script(), MFunctionBoundary::Exit));
    MReturn *ret = MReturn::New(def);
    current->end(ret);

    if (!graph().addExit(current))
        return ControlStatus_Error;

    // Make sure no one tries to use this block now.
    setCurrent(NULL);
    return processControlEnd();
}

IonBuilder::ControlStatus
IonBuilder::processThrow()
{
    MDefinition *def = current->pop();

    MThrow *ins = MThrow::New(def);
    current->end(ins);

    if (!graph().addExit(current))
        return ControlStatus_Error;

    // Make sure no one tries to use this block now.
    setCurrent(NULL);
    return processControlEnd();
}

bool
IonBuilder::pushConstant(const Value &v)
{
    MConstant *ins = MConstant::New(v);
    current->add(ins);
    current->push(ins);
    return true;
}

bool
IonBuilder::jsop_bitnot()
{
    MDefinition *input = current->pop();
    MBitNot *ins = MBitNot::New(input);

    current->add(ins);
    ins->infer();

    current->push(ins);
    if (ins->isEffectful() && !resumeAfter(ins))
        return false;
    return true;
}
bool
IonBuilder::jsop_bitop(JSOp op)
{
    // Pop inputs.
    MDefinition *right = current->pop();
    MDefinition *left = current->pop();

    MBinaryBitwiseInstruction *ins;
    switch (op) {
      case JSOP_BITAND:
        ins = MBitAnd::New(left, right);
        break;

      case JSOP_BITOR:
        ins = MBitOr::New(left, right);
        break;

      case JSOP_BITXOR:
        ins = MBitXor::New(left, right);
        break;

      case JSOP_LSH:
        ins = MLsh::New(left, right);
        break;

      case JSOP_RSH:
        ins = MRsh::New(left, right);
        break;

      case JSOP_URSH:
        ins = MUrsh::New(left, right);
        break;

      default:
        JS_NOT_REACHED("unexpected bitop");
        return false;
    }

    current->add(ins);
    ins->infer();

    current->push(ins);
    if (ins->isEffectful() && !resumeAfter(ins))
        return false;

    return true;
}

bool
IonBuilder::jsop_binary(JSOp op, MDefinition *left, MDefinition *right)
{
    // Do a string concatenation if adding two inputs that are int or string
    // and at least one is a string.
    if (op == JSOP_ADD &&
        (left->type() == MIRType_String || right->type() == MIRType_String) &&
        (left->type() == MIRType_String || left->type() == MIRType_Int32) &&
        (right->type() == MIRType_String || right->type() == MIRType_Int32))
    {
        MConcat *ins = MConcat::New(left, right);
        current->add(ins);
        current->push(ins);
        return maybeInsertResume();
    }

    MBinaryArithInstruction *ins;
    switch (op) {
      case JSOP_ADD:
        ins = MAdd::New(left, right);
        break;

      case JSOP_SUB:
        ins = MSub::New(left, right);
        break;

      case JSOP_MUL:
        ins = MMul::New(left, right);
        break;

      case JSOP_DIV:
        ins = MDiv::New(left, right);
        break;

      case JSOP_MOD:
        ins = MMod::New(left, right);
        break;

      default:
        JS_NOT_REACHED("unexpected binary opcode");
        return false;
    }

    bool overflowed = types::HasOperationOverflowed(script(), pc);

    current->add(ins);
    ins->infer(overflowed);
    current->push(ins);

    if (ins->isEffectful())
        return resumeAfter(ins);
    return maybeInsertResume();
}

bool
IonBuilder::jsop_binary(JSOp op)
{
    MDefinition *right = current->pop();
    MDefinition *left = current->pop();

    return jsop_binary(op, left, right);
}

bool
IonBuilder::jsop_pos()
{
    if (IsNumberType(current->peek(-1)->type())) {
        // Already int32 or double.
        return true;
    }

    // Compile +x as x * 1.
    MDefinition *value = current->pop();
    MConstant *one = MConstant::New(Int32Value(1));
    current->add(one);

    return jsop_binary(JSOP_MUL, value, one);
}

bool
IonBuilder::jsop_neg()
{
    // Since JSOP_NEG does not use a slot, we cannot push the MConstant.
    // The MConstant is therefore passed to JSOP_MUL without slot traffic.
    MConstant *negator = MConstant::New(Int32Value(-1));
    current->add(negator);

    MDefinition *right = current->pop();

    if (!jsop_binary(JSOP_MUL, negator, right))
        return false;
    return true;
}

bool
IonBuilder::jsop_notearg()
{
    // JSOP_NOTEARG notes that the value in current->pop() has just
    // been pushed onto the stack for use in calling a function.
    MDefinition *def = current->pop();
    MPassArg *arg = MPassArg::New(def);

    current->add(arg);
    current->push(arg);
    return true;
}

class AutoAccumulateExits
{
    MIRGraph &graph_;
    MIRGraphExits *prev_;

  public:
    AutoAccumulateExits(MIRGraph &graph, MIRGraphExits &exits)
      : graph_(graph)
    {
        prev_ = graph_.exitAccumulator();
        graph_.setExitAccumulator(&exits);
    }
    ~AutoAccumulateExits() {
        graph_.setExitAccumulator(prev_);
    }
};

bool
IonBuilder::inlineScriptedCall(CallInfo &callInfo, JSFunction *target)
{
    JS_ASSERT(target->isInterpreted());
    JS_ASSERT(types::IsInlinableCall(pc));

    // Remove any MPassArgs.
    if (callInfo.isWrapped())
        callInfo.unwrapArgs();

    // Ensure sufficient space in the slots: needed for inlining from FUNAPPLY.
    uint32_t depth = current->stackDepth() + callInfo.numFormals();
    if (depth > current->nslots()) {
        if (!current->increaseSlots(depth - current->nslots()))
            return false;
    }

    // Create new |this| on the caller-side for inlined constructors.
    if (callInfo.constructing()) {
        RootedFunction targetRoot(cx, target);
        MDefinition *thisDefn = createThis(targetRoot, callInfo.fun());
        if (!thisDefn)
            return false;
        callInfo.setThis(thisDefn);
    }

    // Capture formals in the outer resume point.
    callInfo.pushFormals(current);

    MResumePoint *outerResumePoint =
        MResumePoint::New(current, pc, callerResumePoint_, MResumePoint::Outer);
    if (!outerResumePoint)
        return false;

    // Pop formals again, except leave |fun| on stack for duration of call.
    callInfo.popFormals(current);
    current->push(callInfo.fun());

    RootedScript calleeScript(cx, target->nonLazyScript());
    BaselineInspector inspector(cx, target->nonLazyScript());

    // Start inlining.
    LifoAlloc *alloc = GetIonContext()->temp->lifoAlloc();
    CompileInfo *info = alloc->new_<CompileInfo>(calleeScript.get(), target,
                                                 (jsbytecode *)NULL, callInfo.constructing(),
                                                 this->info().executionMode());
    if (!info)
        return false;

    MIRGraphExits saveExits;
    AutoAccumulateExits aae(graph(), saveExits);

    // Build the graph.
    IonBuilder inlineBuilder(cx, &temp(), &graph(), &inspector, info, AbstractFramePtr(),
                             inliningDepth_ + 1, loopDepth_);
    if (!inlineBuilder.buildInline(this, outerResumePoint, callInfo)) {
        JS_ASSERT(calleeScript->hasAnalysis());

        // Inlining the callee failed. Disable inlining the function
        if (inlineBuilder.abortReason_ == AbortReason_Disable)
            calleeScript->analysis()->setIonUninlineable();

        abortReason_ = AbortReason_Inlining;
        return false;
    }

    // Create return block.
    jsbytecode *postCall = GetNextPc(pc);
    MBasicBlock *returnBlock = newBlock(NULL, postCall);
    if (!returnBlock)
        return false;
    returnBlock->setCallerResumePoint(callerResumePoint_);

    // When profiling add Inline_Exit instruction to indicate end of inlined function.
    if (instrumentedProfiling())
        returnBlock->add(MFunctionBoundary::New(NULL, MFunctionBoundary::Inline_Exit));

    // Inherit the slots from current and pop |fun|.
    returnBlock->inheritSlots(current);
    returnBlock->pop();

    // Accumulate return values.
    MIRGraphExits &exits = *inlineBuilder.graph().exitAccumulator();
    MDefinition *retvalDefn = patchInlinedReturns(callInfo, exits, returnBlock);
    if (!retvalDefn)
        return false;
    returnBlock->push(retvalDefn);

    // Initialize entry slots now that the stack has been fixed up.
    if (!returnBlock->initEntrySlots())
        return false;

    setCurrentAndSpecializePhis(returnBlock);
    return true;
}

<<<<<<< HEAD
=======
void
IonBuilder::addTypeBarrier(uint32_t i, CallInfo &callinfo, types::StackTypeSet *calleeObs)
{
    MDefinition *ins = NULL;
    types::StackTypeSet *callerObs = NULL;
    types::TypeBarrier *excluded = callinfo.argsBarrier();

    if (i == 0) {
        // The |this| type get's created during execution, no need to add type barrier.
        if (callinfo.constructing())
            return;
        ins = callinfo.thisArg();
        callerObs = callinfo.thisType();
    } else {
        ins = callinfo.getArg(i - 1);
        callerObs = callinfo.getArgType(i - 1);
    }

    bool needsBarrier = false;

    while (excluded) {
        if (excluded->target == calleeObs && callerObs->hasType(excluded->type)) {
            if (excluded->type == types::Type::DoubleType() &&
                calleeObs->hasType(types::Type::Int32Type()))
            {
                // The double type also implies int32, so this implies that
                // double should be coerced into int if possible, and other
                // types should remain.

                JSValueType callerType = callerObs->getKnownTypeTag();
                if (callerType != JSVAL_TYPE_DOUBLE && ins->type() != MIRType_Double) {
                    // We expect either an Int or a Value, this variant is not
                    // optimized and favor the int variant by filtering out all
                    // other inputs.
                    JS_ASSERT(callerType == JSVAL_TYPE_UNKNOWN);
                    JS_ASSERT(ins->type() == MIRType_Value);
                    // Bail if the input is not a number.
                    MInstruction *toDouble = MUnbox::New(ins, MIRType_Double, MUnbox::Fallible);
                    current->add(toDouble);
                    ins = toDouble;
                }
                JS_ASSERT(ins->type() == MIRType_Double ||
                          ins->type() == MIRType_Value);
                // Bail if the double does not fit in an int.
                MInstruction *toInt = MToInt32::New(ins);
                current->add(toInt);
                ins = toInt;

                needsBarrier = false;
                break;
            }

            needsBarrier = true;
        }
        excluded = excluded->next;
    }

    if (needsBarrier) {
        MTypeBarrier *barrier = MTypeBarrier::New(ins, cloneTypeSet(calleeObs), Bailout_Normal);
        current->add(barrier);

        // Make sure unknown inputs are always boxed.
        if (callerObs->getKnownTypeTag() == JSVAL_TYPE_UNKNOWN &&
            ins->type() != MIRType_Value)
        {
            MBox *box = MBox::New(ins);
            current->add(box);
            ins = box;
        }
    }

    if (i == 0)
        callinfo.setThis(ins);
    else
        callinfo.setArg(i - 1, ins);
}

>>>>>>> b0450d3e
MDefinition *
IonBuilder::patchInlinedReturn(CallInfo &callInfo, MBasicBlock *exit, MBasicBlock *bottom)
{
    // Replaces the MReturn in the exit block with an MGoto.
    MDefinition *rdef = exit->lastIns()->toReturn()->input();
    exit->discardLastIns();

    // Constructors must be patched by the caller to always return an object.
    if (callInfo.constructing()) {
        if (rdef->type() == MIRType_Value) {
            // Unknown return: dynamically detect objects.
            MReturnFromCtor *filter = MReturnFromCtor::New(rdef, callInfo.thisArg());
            exit->add(filter);
            rdef = filter;
        } else if (rdef->type() != MIRType_Object) {
            // Known non-object return: force |this|.
            rdef = callInfo.thisArg();
        }
    }

    MGoto *replacement = MGoto::New(bottom);
    exit->end(replacement);
    if (!bottom->addPredecessorWithoutPhis(exit))
        return NULL;

    return rdef;
}

MDefinition *
IonBuilder::patchInlinedReturns(CallInfo &callInfo, MIRGraphExits &exits, MBasicBlock *bottom)
{
    // Replaces MReturns with MGotos, returning the MDefinition
    // representing the return value, or NULL.
    JS_ASSERT(exits.length() > 0);

    if (exits.length() == 1)
        return patchInlinedReturn(callInfo, exits[0], bottom);

    // Accumulate multiple returns with a phi.
    MPhi *phi = MPhi::New(bottom->stackDepth());
    if (!phi->reserveLength(exits.length()))
        return NULL;

    for (size_t i = 0; i < exits.length(); i++) {
        MDefinition *rdef = patchInlinedReturn(callInfo, exits[i], bottom);
        if (!rdef)
            return NULL;
        phi->addInput(rdef);
    }

    bottom->addPhi(phi);
    return phi;
}

static bool
IsSmallFunction(JSScript *script)
{
    return script->length <= js_IonOptions.smallFunctionMaxBytecodeLength;
}

bool
IonBuilder::makeInliningDecision(JSFunction *target, CallInfo &callInfo)
{
    // Only inline when inlining is enabled.
    if (!inliningEnabled())
        return false;

    // When there is no target, inlining is impossible.
    if (target == NULL)
        return false;

    // Native functions provide their own detection in inlineNativeCall().
    if (target->isNative())
        return true;

    // Determine whether inlining is possible at callee site
    if (!canInlineTarget(target, callInfo))
        return false;

    // Heuristics!
    JSScript *targetScript = target->nonLazyScript();

    // Cap the inlining depth.
    if (IsSmallFunction(targetScript)) {
        if (inliningDepth_ >= js_IonOptions.smallFunctionMaxInlineDepth) {
            IonSpew(IonSpew_Inlining, "%s:%d - Vetoed: exceeding allowed inline depth",
                                      targetScript->filename(), targetScript->lineno);
            return false;
        }
    } else {
        if (inliningDepth_ >= js_IonOptions.maxInlineDepth) {
            IonSpew(IonSpew_Inlining, "%s:%d - Vetoed: exceeding allowed inline depth",
                                      targetScript->filename(), targetScript->lineno);
            return false;
        }
     }

    // Always inline the empty script up to the inlining depth.
    if (targetScript->length == 1)
        return true;

    // Callee must not be excessively large.
    // This heuristic also applies to the callsite as a whole.
    if (targetScript->length > js_IonOptions.inlineMaxTotalBytecodeLength) {
        IonSpew(IonSpew_Inlining, "%s:%d - Vetoed: callee excessively large.",
                                  targetScript->filename(), targetScript->lineno);
        return false;
    }

    // Caller must be... somewhat hot.
    uint32_t callerUses = script()->getUseCount();
    if (callerUses < js_IonOptions.usesBeforeInlining()) {
        IonSpew(IonSpew_Inlining, "%s:%d - Vetoed: caller is insufficiently hot.",
                                  targetScript->filename(), targetScript->lineno);
        return false;
    }

    // Callee must be hot relative to the caller.
    if (targetScript->getUseCount() * js_IonOptions.inlineUseCountRatio < callerUses) {
        IonSpew(IonSpew_Inlining, "%s:%d - Vetoed: callee is not hot.",
                                  targetScript->filename(), targetScript->lineno);
        return false;
    }

    return true;
}

uint32_t
IonBuilder::selectInliningTargets(AutoObjectVector &targets, CallInfo &callInfo, Vector<bool> &choiceSet)
{
    uint32_t totalSize = 0;
    uint32_t numInlineable = 0;

    // For each target, ask whether it may be inlined.
    if (!choiceSet.reserve(targets.length()))
        return false;
    for (size_t i = 0; i < targets.length(); i++) {
        JSFunction *target = targets[i]->toFunction();
        bool inlineable = makeInliningDecision(target, callInfo);

        // Enforce a maximum inlined bytecode limit at the callsite.
        if (inlineable && target->isInterpreted()) {
            totalSize += target->nonLazyScript()->length;
            if (totalSize > js_IonOptions.inlineMaxTotalBytecodeLength)
                inlineable = false;
        }

        choiceSet.append(inlineable);
        if (inlineable)
            numInlineable++;
    }

    JS_ASSERT(choiceSet.length() == targets.length());
    return numInlineable;
}

static bool
CanInlineGetPropertyCache(MGetPropertyCache *cache, MDefinition *thisDef)
{
    JS_ASSERT(cache->object()->type() == MIRType_Object);
    if (cache->object() != thisDef)
        return false;

    InlinePropertyTable *table = cache->propTable();
    if (!table)
        return false;
    if (table->numEntries() == 0)
        return false;
    return true;
}

MGetPropertyCache *
IonBuilder::getInlineableGetPropertyCache(CallInfo &callInfo)
{
    if (callInfo.constructing())
        return NULL;

    MDefinition *thisDef = callInfo.thisArg();
    if (thisDef->type() != MIRType_Object)
        return NULL;

    // Unwrap thisDef for pointer comparison purposes.
    if (thisDef->isPassArg())
        thisDef = thisDef->toPassArg()->getArgument();

    MDefinition *funcDef = callInfo.fun();
    if (funcDef->type() != MIRType_Object)
        return NULL;

    // MGetPropertyCache with no uses may be optimized away.
    if (funcDef->isGetPropertyCache()) {
        MGetPropertyCache *cache = funcDef->toGetPropertyCache();
        if (cache->useCount() > 0)
            return NULL;
        if (!CanInlineGetPropertyCache(cache, thisDef))
            return NULL;
        return cache;
    }

    // Optimize away the following common pattern:
    // MUnbox[MIRType_Object, Infallible] <- MTypeBarrier <- MGetPropertyCache
    if (funcDef->isUnbox()) {
        MUnbox *unbox = funcDef->toUnbox();
        if (unbox->mode() != MUnbox::Infallible)
            return NULL;
        if (unbox->useCount() > 0)
            return NULL;
        if (!unbox->input()->isTypeBarrier())
            return NULL;

        MTypeBarrier *barrier = unbox->input()->toTypeBarrier();
        if (barrier->useCount() != 1)
            return NULL;
        if (!barrier->input()->isGetPropertyCache())
            return NULL;

        MGetPropertyCache *cache = barrier->input()->toGetPropertyCache();
        if (cache->useCount() > 1)
            return NULL;
        if (!CanInlineGetPropertyCache(cache, thisDef))
            return NULL;
        return cache;
    }

    return NULL;
}

MPolyInlineDispatch *
IonBuilder::makePolyInlineDispatch(JSContext *cx, CallInfo &callInfo,
                                   MGetPropertyCache *getPropCache, MBasicBlock *bottom,
                                   Vector<MDefinition *, 8, IonAllocPolicy> &retvalDefns)
{
    // If we're not optimizing away a GetPropertyCache, then this is pretty simple.
    if (!getPropCache)
        return MPolyInlineDispatch::New(callInfo.fun());

    InlinePropertyTable *inlinePropTable = getPropCache->propTable();

    // Take a resumepoint at this point so we can capture the state of the stack
    // immediately prior to the call operation.
    MResumePoint *preCallResumePoint =
        MResumePoint::New(current, pc, callerResumePoint_, MResumePoint::ResumeAt);
    if (!preCallResumePoint)
        return NULL;
    DebugOnly<size_t> preCallFuncDefnIdx = preCallResumePoint->numOperands() - (((size_t) callInfo.argc()) + 2);
    JS_ASSERT(preCallResumePoint->getOperand(preCallFuncDefnIdx) == callInfo.fun());

    MDefinition *targetObject = getPropCache->object();

    // If we got here, then we know the following:
    //      1. The input to the CALL is a GetPropertyCache, or a GetPropertyCache
    //         followed by a TypeBarrier followed by an Unbox.
    //      2. The GetPropertyCache has inlineable cases by guarding on the Object's type
    //      3. The GetPropertyCache (and sequence of definitions) leading to the function
    //         definition is not used by anyone else.
    //      4. Notably, this means that no resume points as of yet capture the GetPropertyCache,
    //         which implies that everything from the GetPropertyCache up to the call is
    //         repeatable.

    // If we are optimizing away a getPropCache, we replace the funcDefn
    // with a constant undefined on the stack.
    int funcDefnDepth = -((int) callInfo.argc() + 2);
    MConstant *undef = MConstant::New(UndefinedValue());
    current->add(undef);
    current->rewriteAtDepth(funcDefnDepth, undef);

    // Now construct a fallbackPrepBlock that prepares the stack state for fallback.
    // Namely it pops off all the arguments and the callee.
    MBasicBlock *fallbackPrepBlock = newBlock(current, pc);
    if (!fallbackPrepBlock)
        return NULL;

    // Pop formals (|fun|, |this| and arguments).
    callInfo.popFormals(fallbackPrepBlock);

    // Generate a fallback block that'll do the call, but the PC for this fallback block
    // is the PC for the GetPropCache.
    JS_ASSERT(inlinePropTable->pc() != NULL);
    JS_ASSERT(inlinePropTable->priorResumePoint() != NULL);
    MBasicBlock *fallbackBlock = newBlock(fallbackPrepBlock, inlinePropTable->pc(),
                                          inlinePropTable->priorResumePoint());
    if (!fallbackBlock)
        return NULL;

    fallbackPrepBlock->end(MGoto::New(fallbackBlock));

    // The fallbackBlock inherits the state of the stack right before the getprop, which
    // means we have to pop off the target of the getprop before performing it.
    DebugOnly<MDefinition *> checkTargetObject = fallbackBlock->pop();
    JS_ASSERT(checkTargetObject == targetObject);

    // Remove the instructions leading to the function definition from the current
    // block and add them to the fallback block.  Also, discard the old instructions.
    if (callInfo.fun()->isGetPropertyCache()) {
        JS_ASSERT(callInfo.fun()->toGetPropertyCache() == getPropCache);
        fallbackBlock->addFromElsewhere(getPropCache);
        fallbackBlock->push(getPropCache);
    } else {
        JS_ASSERT(callInfo.fun()->isUnbox());
        MUnbox *unbox = callInfo.fun()->toUnbox();
        JS_ASSERT(unbox->input()->isTypeBarrier());
        JS_ASSERT(unbox->type() == MIRType_Object);
        JS_ASSERT(unbox->mode() == MUnbox::Infallible);

        MTypeBarrier *typeBarrier = unbox->input()->toTypeBarrier();
        JS_ASSERT(typeBarrier->input()->isGetPropertyCache());
        JS_ASSERT(typeBarrier->input()->toGetPropertyCache() == getPropCache);

        fallbackBlock->addFromElsewhere(getPropCache);
        fallbackBlock->addFromElsewhere(typeBarrier);
        fallbackBlock->addFromElsewhere(unbox);
        fallbackBlock->push(unbox);
    }

    // Finally create a fallbackEnd block to do the actual call.  The fallbackEnd block will
    // have the |pc| restored to the current PC.
    MBasicBlock *fallbackEndBlock = newBlock(fallbackBlock, pc, preCallResumePoint);
    if (!fallbackEndBlock)
        return NULL;
    fallbackBlock->end(MGoto::New(fallbackEndBlock));

    MBasicBlock *top = current;
    setCurrentAndSpecializePhis(fallbackEndBlock);

    // Make the actual call.
    CallInfo realCallInfo(cx, callInfo.constructing());
    if (!realCallInfo.init(callInfo))
        return NULL;
    realCallInfo.popFormals(current);
    realCallInfo.wrapArgs(current);

    RootedFunction target(cx, NULL);
    makeCall(target, realCallInfo, false);

    setCurrentAndSpecializePhis(top);

    // Create a new MPolyInlineDispatch containing the getprop and the fallback block
    return MPolyInlineDispatch::New(targetObject, inlinePropTable,
                                    fallbackPrepBlock, fallbackBlock,
                                    fallbackEndBlock);
}

IonBuilder::InliningStatus
IonBuilder::inlineSingleCall(CallInfo &callInfo, JSFunction *target)
{
    // The inlined target must always be explicitly provided as a constant.
    JS_ASSERT(callInfo.fun()->isConstant());

    // Expects formals to be popped and wrapped.
    if (target->isNative())
        return inlineNativeCall(callInfo, target->native());

    if (!inlineScriptedCall(callInfo, target))
        return InliningStatus_Error;
    return InliningStatus_Inlined;
}

IonBuilder::InliningStatus
IonBuilder::inlineCallsite(AutoObjectVector &targets, AutoObjectVector &originals,
                           CallInfo &callInfo)
{
    if (!inliningEnabled())
        return InliningStatus_NotInlined;

    if (targets.length() == 0)
        return InliningStatus_NotInlined;

    // Is the function provided by an MGetPropertyCache?
    // If so, the cache may be movable to a fallback path, with a dispatch
    // instruction guarding on the incoming TypeObject.
    MGetPropertyCache *propCache = getInlineableGetPropertyCache(callInfo);

    // Inline single targets -- unless they derive from a cache, in which case
    // avoiding the cache and guarding is still faster.
    if (!propCache && targets.length() == 1) {
        JSFunction *target = targets[0]->toFunction();
        if (!makeInliningDecision(target, callInfo))
            return InliningStatus_NotInlined;

        // Replace the function with an MConstant.
        callInfo.fun()->setFoldedUnchecked();
        MConstant *constFun = MConstant::New(ObjectValue(*target));
        current->add(constFun);
        callInfo.setFun(constFun);

        return inlineSingleCall(callInfo, target);
    }

    // Choose a subset of the targets for polymorphic inlining.
    Vector<bool> choiceSet(cx);
    uint32_t numInlined = selectInliningTargets(targets, callInfo, choiceSet);
    if (numInlined == 0)
        return InliningStatus_NotInlined;

    // Perform a polymorphic dispatch.
    if (!inlineCalls(callInfo, targets, originals, choiceSet, propCache))
        return InliningStatus_Error;

    return InliningStatus_Inlined;
}

bool
IonBuilder::inlineGenericFallback(JSFunction *target, CallInfo &callInfo, MBasicBlock *dispatchBlock,
                                  bool clonedAtCallsite)
{
    // Generate a new block with all arguments on-stack.
    MBasicBlock *fallbackBlock = newBlock(dispatchBlock, pc);
    if (!fallbackBlock)
        return false;

    // Create a new CallInfo to track modified state within this block.
    CallInfo fallbackInfo(cx, callInfo.constructing());
    if (!fallbackInfo.init(callInfo))
        return false;
    fallbackInfo.popFormals(fallbackBlock);
    fallbackInfo.wrapArgs(fallbackBlock);

    // Generate an MCall, which uses stateful |current|.
    setCurrentAndSpecializePhis(fallbackBlock);
    RootedFunction targetRooted(cx, target);
    if (!makeCall(targetRooted, fallbackInfo, clonedAtCallsite))
        return false;

    // Pass return block to caller as |current|.
    return true;
}

bool
IonBuilder::inlineTypeObjectFallback(CallInfo &callInfo, MBasicBlock *dispatchBlock,
                                     MTypeObjectDispatch *dispatch, MGetPropertyCache *cache,
                                     MBasicBlock **fallbackTarget)
{
    // Getting here implies the following:
    // 1. The call function is an MGetPropertyCache, or an MGetPropertyCache
    //    followed by an MTypeBarrier, followed by an MUnbox.
    JS_ASSERT(callInfo.fun()->isGetPropertyCache() || callInfo.fun()->isUnbox());

    // 2. The MGetPropertyCache has inlineable cases by guarding on the TypeObject.
    JS_ASSERT(dispatch->numCases() > 0);

    // 3. The MGetPropertyCache (and, if applicable, MTypeBarrier and MUnbox) only
    //    have at most a single use.
    JS_ASSERT_IF(callInfo.fun()->isGetPropertyCache(), cache->useCount() == 0);
    JS_ASSERT_IF(callInfo.fun()->isUnbox(), cache->useCount() == 1);

    // This means that no resume points yet capture the MGetPropertyCache,
    // so everything from the MGetPropertyCache up until the call is movable.
    // We now move the MGetPropertyCache and friends into a fallback path.

    // Create a new CallInfo to track modified state within the fallback path.
    CallInfo fallbackInfo(cx, callInfo.constructing());
    if (!fallbackInfo.init(callInfo))
        return false;

    // Capture stack prior to the call operation. This captures the function.
    MResumePoint *preCallResumePoint =
        MResumePoint::New(dispatchBlock, pc, callerResumePoint_, MResumePoint::ResumeAt);
    if (!preCallResumePoint)
        return false;

    DebugOnly<size_t> preCallFuncIndex = preCallResumePoint->numOperands() - callInfo.numFormals();
    JS_ASSERT(preCallResumePoint->getOperand(preCallFuncIndex) == fallbackInfo.fun());

    // In the dispatch block, replace the function's slot entry with Undefined.
    MConstant *undefined = MConstant::New(UndefinedValue());
    dispatchBlock->add(undefined);
    dispatchBlock->rewriteAtDepth(-int(callInfo.numFormals()), undefined);

    // Construct a block that does nothing but remove formals from the stack.
    // This is effectively changing the entry resume point of the later fallback block.
    MBasicBlock *prepBlock = newBlock(dispatchBlock, pc);
    if (!prepBlock)
        return false;
    fallbackInfo.popFormals(prepBlock);

    // Construct a block into which the MGetPropertyCache can be moved.
    // This is subtle: the pc and resume point are those of the MGetPropertyCache!
    InlinePropertyTable *propTable = cache->propTable();
    JS_ASSERT(propTable->pc() != NULL);
    JS_ASSERT(propTable->priorResumePoint() != NULL);
    MBasicBlock *getPropBlock = newBlock(prepBlock, propTable->pc(), propTable->priorResumePoint());
    if (!getPropBlock)
        return false;

    prepBlock->end(MGoto::New(getPropBlock));

    // Since the getPropBlock inherited the stack from right before the MGetPropertyCache,
    // the target of the MGetPropertyCache is still on the stack.
    DebugOnly<MDefinition *> checkObject = getPropBlock->pop();
    JS_ASSERT(checkObject == cache->object());

    // Move the MGetPropertyCache and friends into the getPropBlock.
    if (fallbackInfo.fun()->isGetPropertyCache()) {
        JS_ASSERT(fallbackInfo.fun()->toGetPropertyCache() == cache);
        getPropBlock->addFromElsewhere(cache);
        getPropBlock->push(cache);
    } else {
        MUnbox *unbox = callInfo.fun()->toUnbox();
        JS_ASSERT(unbox->input()->isTypeBarrier());
        JS_ASSERT(unbox->type() == MIRType_Object);
        JS_ASSERT(unbox->mode() == MUnbox::Infallible);

        MTypeBarrier *typeBarrier = unbox->input()->toTypeBarrier();
        JS_ASSERT(typeBarrier->input()->isGetPropertyCache());
        JS_ASSERT(typeBarrier->input()->toGetPropertyCache() == cache);

        getPropBlock->addFromElsewhere(cache);
        getPropBlock->addFromElsewhere(typeBarrier);
        getPropBlock->addFromElsewhere(unbox);
        getPropBlock->push(unbox);
    }

    // Construct an end block with the correct resume point.
    MBasicBlock *preCallBlock = newBlock(getPropBlock, pc, preCallResumePoint);
    if (!preCallBlock)
        return false;
    getPropBlock->end(MGoto::New(preCallBlock));

    // Now inline the MCallGeneric, using preCallBlock as the dispatch point.
    if (!inlineGenericFallback(NULL, fallbackInfo, preCallBlock, false))
        return false;

    // inlineGenericFallback() set the return block as |current|.
    preCallBlock->end(MGoto::New(current));
    *fallbackTarget = prepBlock;
    return true;
}

bool
IonBuilder::inlineCalls(CallInfo &callInfo, AutoObjectVector &targets,
                        AutoObjectVector &originals, Vector<bool> &choiceSet,
                        MGetPropertyCache *maybeCache)
{
    // Only handle polymorphic inlining.
    JS_ASSERT(types::IsInlinableCall(pc));
    JS_ASSERT(choiceSet.length() == targets.length());
    JS_ASSERT_IF(!maybeCache, targets.length() >= 2);
    JS_ASSERT_IF(maybeCache, targets.length() >= 1);

    MBasicBlock *dispatchBlock = current;

    // Unwrap the arguments.
    JS_ASSERT(callInfo.isWrapped());
    callInfo.unwrapArgs();
    callInfo.pushFormals(dispatchBlock);

    // Patch any InlinePropertyTable to only contain functions that are inlineable.
    // Also guarantee that the table uses functions from |targets| instead of |originals|.
    // The InlinePropertyTable will also be patched at the end to exclude native functions
    // that vetoed inlining.
    if (maybeCache) {
        InlinePropertyTable *propTable = maybeCache->propTable();
        propTable->trimToAndMaybePatchTargets(targets, originals);
        if (propTable->numEntries() == 0)
            maybeCache = NULL;
    }

    // Generate a dispatch based on guard kind.
    MDispatchInstruction *dispatch;
    if (maybeCache) {
        dispatch = MTypeObjectDispatch::New(maybeCache->object(), maybeCache->propTable());
        callInfo.fun()->setFoldedUnchecked();
    } else {
        dispatch = MFunctionDispatch::New(callInfo.fun());
    }

    // Generate a return block to host the rval-collecting MPhi.
    jsbytecode *postCall = GetNextPc(pc);
    MBasicBlock *returnBlock = newBlock(NULL, postCall);
    if (!returnBlock)
        return false;
    returnBlock->setCallerResumePoint(callerResumePoint_);

    // Set up stack, used to manually create a post-call resume point.
    returnBlock->inheritSlots(dispatchBlock);
    callInfo.popFormals(returnBlock);

    MPhi *retPhi = MPhi::New(returnBlock->stackDepth());
    returnBlock->addPhi(retPhi);
    returnBlock->push(retPhi);

    // Create a resume point from current stack state.
    returnBlock->initEntrySlots();

    // Reserve the capacity for the phi.
    // Note: this is an upperbound. Unreachable targets and uninlineable natives are also counted.
    uint32_t count = 1; // Possible fallback block.
    for (uint32_t i = 0; i < targets.length(); i++) {
        if (choiceSet[i])
            count++;
    }
    retPhi->reserveLength(count);

    // During inlining the 'this' value is assigned a type set which is
    // specialized to the type objects which can generate that inlining target.
    // After inlining the original type set is restored.
    types::StackTypeSet *cacheObjectTypeSet =
        maybeCache ? maybeCache->object()->resultTypeSet() : NULL;

    // Inline each of the inlineable targets.
    JS_ASSERT(targets.length() == originals.length());
    for (uint32_t i = 0; i < targets.length(); i++) {
        JSFunction *target = targets[i]->toFunction();

        // Target must be inlineable.
        if (!choiceSet[i])
            continue;

        // Target must be reachable by the MDispatchInstruction.
        if (maybeCache && !maybeCache->propTable()->hasFunction(target)) {
            choiceSet[i] = false;
            continue;
        }

        MBasicBlock *inlineBlock = newBlock(dispatchBlock, pc);
        if (!inlineBlock)
            return false;

        // Create a function MConstant to use in the entry ResumePoint.
        // Note that guarding is on the original function pointer even
        // if there is a clone, since cloning occurs at the callsite.
        JSFunction *original = originals[i]->toFunction();
        MConstant *funcDef = MConstant::New(ObjectValue(*original));
        funcDef->setFoldedUnchecked();
        dispatchBlock->add(funcDef);

        // Use the MConstant in the inline resume point and on stack.
        int funIndex = inlineBlock->entryResumePoint()->numOperands() - callInfo.numFormals();
        inlineBlock->entryResumePoint()->replaceOperand(funIndex, funcDef);
        inlineBlock->rewriteSlot(funIndex, funcDef);

        // Create a new CallInfo to track modified state within the inline block.
        CallInfo inlineInfo(cx, callInfo.constructing());
        if (!inlineInfo.init(callInfo))
            return false;
        inlineInfo.popFormals(inlineBlock);
        inlineInfo.setFun(funcDef);
        inlineInfo.wrapArgs(inlineBlock);

        if (maybeCache) {
            JS_ASSERT(callInfo.thisArg() == maybeCache->object());
            types::StackTypeSet *targetThisTypes =
                maybeCache->propTable()->buildTypeSetForFunction(target);
            if (!targetThisTypes)
                return false;
            maybeCache->object()->setResultTypeSet(targetThisTypes);
        }

        // Inline the call into the inlineBlock.
        setCurrentAndSpecializePhis(inlineBlock);
        InliningStatus status = inlineSingleCall(inlineInfo, target);
        if (status == InliningStatus_Error)
            return false;

        // Natives may veto inlining.
        if (status == InliningStatus_NotInlined) {
            JS_ASSERT(target->isNative());
            JS_ASSERT(current == inlineBlock);
            // Undo operations
            inlineInfo.unwrapArgs();
            inlineBlock->entryResumePoint()->replaceOperand(funIndex, callInfo.fun());
            inlineBlock->rewriteSlot(funIndex, callInfo.fun());
            inlineBlock->discard(funcDef);
            graph().removeBlock(inlineBlock);
            choiceSet[i] = false;
            continue;
        }

        // inlineSingleCall() changed |current| to the inline return block.
        MBasicBlock *inlineReturnBlock = current;
        setCurrent(dispatchBlock);

        // Connect the inline path to the returnBlock.
        dispatch->addCase(original, inlineBlock);

        MDefinition *retVal = inlineReturnBlock->peek(-1);
        retPhi->addInput(retVal);
        inlineReturnBlock->end(MGoto::New(returnBlock));
        if (!returnBlock->addPredecessorWithoutPhis(inlineReturnBlock))
            return false;
    }

    // Patch the InlinePropertyTable to not dispatch to vetoed paths.
    if (maybeCache) {
        maybeCache->object()->setResultTypeSet(cacheObjectTypeSet);

        InlinePropertyTable *propTable = maybeCache->propTable();
        propTable->trimTo(targets, choiceSet);

        // If all paths were vetoed, output only a generic fallback path.
        if (propTable->numEntries() == 0) {
            JS_ASSERT(dispatch->numCases() == 0);
            maybeCache = NULL;
        }
    }

    // If necessary, generate a fallback path.
    // MTypeObjectDispatch always uses a fallback path.
    if (maybeCache || dispatch->numCases() < targets.length()) {
        // Generate fallback blocks, and set |current| to the fallback return block.
        if (maybeCache) {
            MBasicBlock *fallbackTarget;
            if (!inlineTypeObjectFallback(callInfo, dispatchBlock, (MTypeObjectDispatch *)dispatch,
                                          maybeCache, &fallbackTarget))
            {
                return false;
            }
            dispatch->addFallback(fallbackTarget);
        } else {
            JSFunction *remaining = NULL;
            bool clonedAtCallsite = false;

            // If there is only 1 remaining case, we can annotate the fallback call
            // with the target information.
            if (dispatch->numCases() + 1 == originals.length()) {
                for (uint32_t i = 0; i < originals.length(); i++) {
                    if (choiceSet[i])
                        continue;

                    remaining = targets[i]->toFunction();
                    clonedAtCallsite = targets[i] != originals[i];
                    break;
                }
            }

            if (!inlineGenericFallback(remaining, callInfo, dispatchBlock, clonedAtCallsite))
                return false;
            dispatch->addFallback(current);
        }

        MBasicBlock *fallbackReturnBlock = current;

        // Connect fallback case to return infrastructure.
        MDefinition *retVal = fallbackReturnBlock->peek(-1);
        retPhi->addInput(retVal);
        fallbackReturnBlock->end(MGoto::New(returnBlock));
        if (!returnBlock->addPredecessorWithoutPhis(fallbackReturnBlock))
            return false;
    }

    // Finally add the dispatch instruction.
    // This must be done at the end so that add() may be called above.
    dispatchBlock->end(dispatch);

    // Check the depth change: +1 for retval
    JS_ASSERT(returnBlock->stackDepth() == dispatchBlock->stackDepth() - callInfo.numFormals() + 1);

    graph().moveBlockToEnd(returnBlock);
    setCurrentAndSpecializePhis(returnBlock);
    return true;
}

MInstruction *
IonBuilder::createDeclEnvObject(MDefinition *callee, MDefinition *scope)
{
    // Create a template CallObject that we'll use to generate inline object
    // creation.

    RootedScript script(cx, script_);
    RootedFunction fun(cx, info().fun());
    RootedObject templateObj(cx, DeclEnvObject::createTemplateObject(cx, fun));
    if (!templateObj)
        return NULL;

    // Add dummy values on the slot of the template object such as we do not try
    // mark uninitialized values.
    templateObj->setFixedSlot(DeclEnvObject::enclosingScopeSlot(), MagicValue(JS_GENERIC_MAGIC));
    templateObj->setFixedSlot(DeclEnvObject::lambdaSlot(), MagicValue(JS_GENERIC_MAGIC));

    // One field is added to the function to handle its name.  This cannot be a
    // dynamic slot because there is still plenty of room on the DeclEnv object.
    JS_ASSERT(!templateObj->hasDynamicSlots());

    // Allocate the actual object. It is important that no intervening
    // instructions could potentially bailout, thus leaking the dynamic slots
    // pointer.
    MInstruction *declEnvObj = MNewDeclEnvObject::New(templateObj);
    current->add(declEnvObj);

    // Initialize the object's reserved slots.
    current->add(MStoreFixedSlot::New(declEnvObj, DeclEnvObject::enclosingScopeSlot(), scope));
    current->add(MStoreFixedSlot::New(declEnvObj, DeclEnvObject::lambdaSlot(), callee));

    return declEnvObj;
}

MInstruction *
IonBuilder::createCallObject(MDefinition *callee, MDefinition *scope)
{
    // Create a template CallObject that we'll use to generate inline object
    // creation.

    RootedScript scriptRoot(cx, script());
    RootedObject templateObj(cx, CallObject::createTemplateObject(cx, scriptRoot));
    if (!templateObj)
        return NULL;

    // If the CallObject needs dynamic slots, allocate those now.
    MInstruction *slots;
    if (templateObj->hasDynamicSlots()) {
        size_t nslots = JSObject::dynamicSlotsCount(templateObj->numFixedSlots(),
                                                    templateObj->slotSpan());
        slots = MNewSlots::New(nslots);
    } else {
        slots = MConstant::New(NullValue());
    }
    current->add(slots);

    // Allocate the actual object. It is important that no intervening
    // instructions could potentially bailout, thus leaking the dynamic slots
    // pointer.
    MInstruction *callObj = MNewCallObject::New(templateObj, slots);
    current->add(callObj);

    // Initialize the object's reserved slots.
    current->add(MStoreFixedSlot::New(callObj, CallObject::enclosingScopeSlot(), scope));
    current->add(MStoreFixedSlot::New(callObj, CallObject::calleeSlot(), callee));

    // Initialize argument slots.
    for (AliasedFormalIter i(script()); i; i++) {
        unsigned slot = i.scopeSlot();
        unsigned formal = i.frameIndex();
        MDefinition *param = current->getSlot(info().argSlot(formal));
        if (slot >= templateObj->numFixedSlots())
            current->add(MStoreSlot::New(slots, slot - templateObj->numFixedSlots(), param));
        else
            current->add(MStoreFixedSlot::New(callObj, slot, param));
    }

    return callObj;
}

MDefinition *
IonBuilder::createThisScripted(MDefinition *callee)
{
    // Get callee.prototype.
    //
    // This instruction MUST be idempotent: since it does not correspond to an
    // explicit operation in the bytecode, we cannot use resumeAfter().
    // Getters may not override |prototype| fetching, so this operation is indeed idempotent.
    // - First try an idempotent property cache.
    // - Upon failing idempotent property cache, we can't use a non-idempotent cache,
    //   therefore we fallback to CallGetProperty
    //
    // Note: both CallGetProperty and GetPropertyCache can trigger a GC,
    //       and thus invalidation.
    MInstruction *getProto;
    if (!invalidatedIdempotentCache()) {
        MGetPropertyCache *getPropCache = MGetPropertyCache::New(callee, cx->names().classPrototype);
        getPropCache->setIdempotent();
        getProto = getPropCache;
    } else {
        MCallGetProperty *callGetProp = MCallGetProperty::New(callee, cx->names().classPrototype);
        callGetProp->setIdempotent();
        getProto = callGetProp;
    }
    current->add(getProto);

    // Create this from prototype
    MCreateThisWithProto *createThis = MCreateThisWithProto::New(callee, getProto);
    current->add(createThis);

    return createThis;
}

JSObject *
IonBuilder::getSingletonPrototype(JSFunction *target)
{
    if (!target || !target->hasSingletonType())
        return NULL;
    types::TypeObject *targetType = target->getType(cx);
    if (targetType->unknownProperties())
        return NULL;

    jsid protoid = NameToId(cx->names().classPrototype);
    types::HeapTypeSet *protoTypes = targetType->getProperty(cx, protoid, false);
    if (!protoTypes)
        return NULL;

    return protoTypes->getSingleton(cx);
}

MDefinition *
IonBuilder::createThisScriptedSingleton(HandleFunction target, MDefinition *callee)
{
    // Get the singleton prototype (if exists)
    RootedObject proto(cx, getSingletonPrototype(target));
    if (!proto)
        return NULL;

    // Generate an inline path to create a new |this| object with
    // the given singleton prototype.
    types::TypeObject *type = proto->getNewType(cx, &ObjectClass, target);
    if (!type)
        return NULL;
    if (!types::TypeScript::ThisTypes(target->nonLazyScript())->hasType(types::Type::ObjectType(type)))
        return NULL;

    RootedObject templateObject(cx, CreateThisForFunctionWithProto(cx, target, proto));
    if (!templateObject)
        return NULL;

    // Trigger recompilation if the templateObject changes.
    if (templateObject->type()->newScript)
        types::HeapTypeSet::WatchObjectStateChange(cx, templateObject->type());

    MCreateThisWithTemplate *createThis = MCreateThisWithTemplate::New(templateObject);
    current->add(createThis);

    return createThis;
}

MDefinition *
IonBuilder::createThis(HandleFunction target, MDefinition *callee)
{
    // Create this for unknown target
    if (!target) {
        MCreateThis *createThis = MCreateThis::New(callee);
        current->add(createThis);
        return createThis;
    }

    // Native constructors build the new Object themselves.
    if (target->isNative()) {
        if (!target->isNativeConstructor())
            return NULL;

        MConstant *magic = MConstant::New(MagicValue(JS_IS_CONSTRUCTING));
        current->add(magic);
        return magic;
    }

    // Try baking in the prototype.
    MDefinition *createThis = createThisScriptedSingleton(target, callee);
    if (createThis)
        return createThis;

    return createThisScripted(callee);
}

bool
IonBuilder::anyFunctionIsCloneAtCallsite(types::StackTypeSet *funTypes)
{
    uint32_t count = funTypes->getObjectCount();
    if (count < 1)
        return false;

    for (uint32_t i = 0; i < count; i++) {
        JSObject *obj = funTypes->getSingleObject(i);
        if (obj->isFunction() && obj->toFunction()->isInterpreted() &&
            obj->toFunction()->nonLazyScript()->shouldCloneAtCallsite)
        {
            return true;
        }
    }
    return false;
}

bool
IonBuilder::jsop_funcall(uint32_t argc)
{
    // Stack for JSOP_FUNCALL:
    // 1:      MPassArg(arg0)
    // ...
    // argc:   MPassArg(argN)
    // argc+1: MPassArg(JSFunction *), the 'f' in |f.call()|, in |this| position.
    // argc+2: The native 'call' function.

    int calleeDepth = -((int)argc + 2);
    int funcDepth = -((int)argc + 1);

    // If |Function.prototype.call| may be overridden, don't optimize callsite.
    types::StackTypeSet *calleeTypes = current->peek(calleeDepth)->resultTypeSet();
    RootedFunction native(cx, getSingleCallTarget(calleeTypes));
    if (!native || !native->isNative() || native->native() != &js_fun_call) {
        CallInfo callInfo(cx, false);
        if (!callInfo.init(current, argc))
            return false;
        return makeCall(native, callInfo, false);
    }

    // Extract call target.
    types::StackTypeSet *funTypes = current->peek(funcDepth)->resultTypeSet();
    RootedFunction target(cx, getSingleCallTarget(funTypes));

    // Unwrap the (JSFunction *) parameter.
    MPassArg *passFunc = current->peek(funcDepth)->toPassArg();
    current->rewriteAtDepth(funcDepth, passFunc->getArgument());

    // Remove the MPassArg(JSFunction *).
    passFunc->replaceAllUsesWith(passFunc->getArgument());
    passFunc->block()->discard(passFunc);

    // Shimmy the slots down to remove the native 'call' function.
    current->shimmySlots(funcDepth - 1);

    // If no |this| argument was provided, explicitly pass Undefined.
    // Pushing is safe here, since one stack slot has been removed.
    if (argc == 0) {
        MConstant *undef = MConstant::New(UndefinedValue());
        current->add(undef);
        MPassArg *pass = MPassArg::New(undef);
        current->add(pass);
        current->push(pass);
    } else {
        // |this| becomes implicit in the call.
        argc -= 1;
    }

    // Call without inlining.
    CallInfo callInfo(cx, false);
    if (!callInfo.init(current, argc))
        return false;
    return makeCall(target, callInfo, false);
}

bool
IonBuilder::jsop_funapply(uint32_t argc)
{
    int calleeDepth = -((int)argc + 2);

    types::StackTypeSet *calleeTypes = current->peek(calleeDepth)->resultTypeSet();
    RootedFunction native(cx, getSingleCallTarget(calleeTypes));
    if (argc != 2) {
        CallInfo callInfo(cx, false);
        if (!callInfo.init(current, argc))
            return false;
        return makeCall(native, callInfo, false);
    }

    // Disable compilation if the second argument to |apply| cannot be guaranteed
    // to be either definitely |arguments| or definitely not |arguments|.
    MDefinition *argument = current->peek(-1);
    if (script()->argumentsHasVarBinding() &&
        argument->mightBeType(MIRType_Magic) &&
        argument->type() != MIRType_Magic)
    {
        return abort("fun.apply with MaybeArguments");
    }

    // Fallback to regular call if arg 2 is not definitely |arguments|.
    if (argument->type() != MIRType_Magic) {
        CallInfo callInfo(cx, false);
        if (!callInfo.init(current, argc))
            return false;
        return makeCall(native, callInfo, false);
    }

    if (!native ||
        !native->isNative() ||
        native->native() != js_fun_apply)
    {
        return abort("fun.apply speculation failed");
    }

    // Use funapply that definitely uses |arguments|
    return jsop_funapplyarguments(argc);
}

bool
IonBuilder::jsop_funapplyarguments(uint32_t argc)
{
    // Stack for JSOP_FUNAPPLY:
    // 1:      MPassArg(Vp)
    // 2:      MPassArg(This)
    // argc+1: MPassArg(JSFunction *), the 'f' in |f.call()|, in |this| position.
    // argc+2: The native 'apply' function.

    int funcDepth = -((int)argc + 1);

    // Extract call target.
    types::StackTypeSet *funTypes = current->peek(funcDepth)->resultTypeSet();
    RootedFunction target(cx, getSingleCallTarget(funTypes));

    // When this script isn't inlined, use MApplyArgs,
    // to copy the arguments from the stack and call the function
    if (inliningDepth_ == 0) {

        // Vp
        MPassArg *passVp = current->pop()->toPassArg();
        passVp->replaceAllUsesWith(passVp->getArgument());
        passVp->block()->discard(passVp);

        // This
        MPassArg *passThis = current->pop()->toPassArg();
        MDefinition *argThis = passThis->getArgument();
        passThis->replaceAllUsesWith(argThis);
        passThis->block()->discard(passThis);

        // Unwrap the (JSFunction *) parameter.
        MPassArg *passFunc = current->pop()->toPassArg();
        MDefinition *argFunc = passFunc->getArgument();
        passFunc->replaceAllUsesWith(argFunc);
        passFunc->block()->discard(passFunc);

        // Pop apply function.
        current->pop();

        MArgumentsLength *numArgs = MArgumentsLength::New();
        current->add(numArgs);

        MApplyArgs *apply = MApplyArgs::New(target, argFunc, numArgs, argThis);
        current->add(apply);
        current->push(apply);
        if (!resumeAfter(apply))
            return false;

        types::StackTypeSet *types = script()->analysis()->bytecodeTypes(pc);
        return pushTypeBarrier(apply, types, true);
    }

    // When inlining we have the arguments the function gets called with
    // and can optimize even more, by just calling the functions with the args.
    JS_ASSERT(inliningDepth_ > 0);

    CallInfo callInfo(cx, false);

    // Vp
    MPassArg *passVp = current->pop()->toPassArg();
    passVp->replaceAllUsesWith(passVp->getArgument());
    passVp->block()->discard(passVp);

    // Arguments
    Vector<MDefinition *> args(cx);
    if (!args.append(inlinedArguments_.begin(), inlinedArguments_.end()))
        return false;
    callInfo.setArgs(&args);

    // This
    MPassArg *passThis = current->pop()->toPassArg();
    MDefinition *argThis = passThis->getArgument();
    passThis->replaceAllUsesWith(argThis);
    passThis->block()->discard(passThis);
    callInfo.setThis(argThis);

    // Unwrap the (JSFunction *) parameter.
    MPassArg *passFunc = current->pop()->toPassArg();
    MDefinition *argFunc = passFunc->getArgument();
    passFunc->replaceAllUsesWith(argFunc);
    passFunc->block()->discard(passFunc);

    callInfo.setFun(argFunc);

    // Pop apply function.
    current->pop();

    // Try inlining call
    if (makeInliningDecision(target, callInfo) && target->isInterpreted())
        return inlineScriptedCall(callInfo, target);

    callInfo.wrapArgs(current);
    return makeCall(target, callInfo, false);
}

bool
IonBuilder::jsop_call(uint32_t argc, bool constructing)
{
    int calleeDepth = -((int)argc + 2);

    // Acquire known call target if existent.
    AutoObjectVector originals(cx);
    types::StackTypeSet *calleeTypes = current->peek(calleeDepth)->resultTypeSet();
    if (calleeTypes) {
        if (!getPolyCallTargets(calleeTypes, originals, 4))
            return false;
    }

    // If any call targets need to be cloned, clone them. Keep track of the
    // originals as we need to case on them for poly inline.
    bool hasClones = false;
    AutoObjectVector targets(cx);
    RootedFunction fun(cx);
    RootedScript scriptRoot(cx, script());
    for (uint32_t i = 0; i < originals.length(); i++) {
        fun = originals[i]->toFunction();
        if (fun->isInterpreted() && fun->nonLazyScript()->shouldCloneAtCallsite) {
            fun = CloneFunctionAtCallsite(cx, fun, scriptRoot, pc);
            if (!fun)
                return false;
            hasClones = true;
        }
        if (!targets.append(fun))
            return false;
    }

    CallInfo callInfo(cx, constructing);
    if (!callInfo.init(current, argc))
        return false;

    // Try inlining
    InliningStatus status = inlineCallsite(targets, originals, callInfo);
    if (status == InliningStatus_Inlined)
        return true;
    if (status == InliningStatus_Error)
        return false;

    // No inline, just make the call.
    RootedFunction target(cx, NULL);
    if (targets.length() == 1)
        target = targets[0]->toFunction();

    return makeCall(target, callInfo, hasClones);
}

MDefinition *
IonBuilder::makeCallsiteClone(HandleFunction target, MDefinition *fun)
{
    // Bake in the clone eagerly if we have a known target. We have arrived here
    // because TI told us that the known target is a should-clone-at-callsite
    // function, which means that target already is the clone.
    if (target) {
        MConstant *constant = MConstant::New(ObjectValue(*target));
        current->add(constant);
        return constant;
    }

    // Add a callsite clone IC if we have multiple targets. Note that we
    // should have checked already that at least some targets are marked as
    // should-clone-at-callsite.
    MCallsiteCloneCache *clone = MCallsiteCloneCache::New(fun, pc);
    current->add(clone);
    return clone;
}

static bool
TestShouldDOMCall(JSContext *cx, types::TypeSet *inTypes, HandleFunction func,
                  JSJitInfo::OpType opType)
{
    if (!func->isNative() || !func->jitInfo())
        return false;
    // If all the DOM objects flowing through are legal with this
    // property, we can bake in a call to the bottom half of the DOM
    // accessor
    DOMInstanceClassMatchesProto instanceChecker =
        GetDOMCallbacks(cx->runtime)->instanceClassMatchesProto;

    const JSJitInfo *jinfo = func->jitInfo();
    if (jinfo->type != opType)
        return false;

    for (unsigned i = 0; i < inTypes->getObjectCount(); i++) {
        types::TypeObject *curType = inTypes->getTypeObject(i);

        if (!curType) {
            JSObject *curObj = inTypes->getSingleObject(i);

            if (!curObj)
                continue;

            curType = curObj->getType(cx);
            if (!curType)
                return false;
        }

        JSObject *typeProto = curType->proto;
        RootedObject proto(cx, typeProto);
        if (!instanceChecker(proto, jinfo->protoID, jinfo->depth))
            return false;
    }

    return true;
}

static bool
TestAreKnownDOMTypes(JSContext *cx, types::TypeSet *inTypes)
{
    if (inTypes->unknownObject())
        return false;

    // First iterate to make sure they all are DOM objects, then freeze all of
    // them as such if they are.
    for (unsigned i = 0; i < inTypes->getObjectCount(); i++) {
        types::TypeObject *curType = inTypes->getTypeObject(i);

        if (!curType) {
            JSObject *curObj = inTypes->getSingleObject(i);

            // Skip holes in TypeSets.
            if (!curObj)
                continue;

            curType = curObj->getType(cx);
            if (!curType)
                return false;
        }

        if (curType->unknownProperties())
            return false;

        if (!(curType->clasp->flags & JSCLASS_IS_DOMJSCLASS))
            return false;
    }

    // If we didn't check anything, no reason to say yes.
    if (inTypes->getObjectCount() > 0)
        return true;

    return false;
}

MCall *
IonBuilder::makeCallHelper(HandleFunction target, CallInfo &callInfo, bool cloneAtCallsite)
{
    JS_ASSERT(callInfo.isWrapped());

    // This function may be called with mutated stack.
    // Querying TI for popped types is invalid.

    uint32_t targetArgs = callInfo.argc();

    // Collect number of missing arguments provided that the target is
    // scripted. Native functions are passed an explicit 'argc' parameter.
    if (target && !target->isNative())
        targetArgs = Max<uint32_t>(target->nargs, callInfo.argc());

    MCall *call =
        MCall::New(target, targetArgs + 1, callInfo.argc(), callInfo.constructing());
    if (!call)
        return NULL;

    // Save the script for inspection by visitCallKnown().
    if (target && target->isInterpreted()) {
        if (!target->getOrCreateScript(cx))
            return NULL;
        call->rootTargetScript(target);
    }

    // Explicitly pad any missing arguments with |undefined|.
    // This permits skipping the argumentsRectifier.
    for (int i = targetArgs; i > (int)callInfo.argc(); i--) {
        JS_ASSERT_IF(target, !target->isNative());
        MConstant *undef = MConstant::New(UndefinedValue());
        current->add(undef);
        MPassArg *pass = MPassArg::New(undef);
        current->add(pass);
        call->addArg(i, pass);
    }

    // Add explicit arguments.
    // Skip addArg(0) because it is reserved for this
    for (int32_t i = callInfo.argc() - 1; i >= 0; i--) {
        JS_ASSERT(callInfo.getArg(i)->isPassArg());
        call->addArg(i + 1, callInfo.getArg(i)->toPassArg());
    }

    // Place an MPrepareCall before the first passed argument, before we
    // potentially perform rearrangement.
    JS_ASSERT(callInfo.thisArg()->isPassArg());
    MPassArg *thisArg = callInfo.thisArg()->toPassArg();
    MPrepareCall *start = new MPrepareCall;
    thisArg->block()->insertBefore(thisArg, start);
    call->initPrepareCall(start);

    // Inline the constructor on the caller-side.
    if (callInfo.constructing()) {
        MDefinition *create = createThis(target, callInfo.fun());
        if (!create) {
            abort("Failure inlining constructor for call.");
            return NULL;
        }

        // Unwrap the MPassArg before discarding: it may have been captured by an MResumePoint.
        thisArg->replaceAllUsesWith(thisArg->getArgument());
        thisArg->block()->discard(thisArg);

        MPassArg *newThis = MPassArg::New(create);
        current->add(newThis);

        thisArg = newThis;
    }

    // Pass |this| and function.
    call->addArg(0, thisArg);

    // Add a callsite clone IC for multiple targets which all should be
    // callsite cloned, or bake in the clone for a single target.
    if (cloneAtCallsite) {
        MDefinition *fun = makeCallsiteClone(target, callInfo.fun());
        callInfo.setFun(fun);
    }

    if (target && JSOp(*pc) == JSOP_CALL) {
        // We know we have a single call target.  Check whether the "this" types
        // are DOM types and our function a DOM function, and if so flag the
        // MCall accordingly.
        types::StackTypeSet *thisTypes = thisArg->resultTypeSet();
        if (thisTypes &&
            TestAreKnownDOMTypes(cx, thisTypes) &&
            TestShouldDOMCall(cx, thisTypes, target, JSJitInfo::Method))
        {
            call->setDOMFunction();
        }
    }

    call->initFunction(callInfo.fun());

    current->add(call);
    return call;
}

static bool
DOMCallNeedsBarrier(const JSJitInfo* jitinfo, types::StackTypeSet *types)
{
    // If the return type of our DOM native is in "types" already, we don't
    // actually need a barrier.
    if (jitinfo->returnType == JSVAL_TYPE_UNKNOWN)
        return true;

    // JSVAL_TYPE_OBJECT doesn't tell us much; we still have to barrier on the
    // actual type of the object.
    if (jitinfo->returnType == JSVAL_TYPE_OBJECT)
        return true;

    // No need for a barrier if we're already expecting the type we'll produce.
    return jitinfo->returnType == types->getKnownTypeTag();
}

bool
IonBuilder::makeCall(HandleFunction target, CallInfo &callInfo, bool cloneAtCallsite)
{
    MCall *call = makeCallHelper(target, callInfo, cloneAtCallsite);
    if (!call)
        return false;

    current->push(call);
    if (!resumeAfter(call))
        return false;

    types::StackTypeSet *types = script()->analysis()->bytecodeTypes(pc);

    bool barrier = true;
    if (call->isDOMFunction()) {
        JSFunction* target = call->getSingleTarget();
        JS_ASSERT(target && target->isNative() && target->jitInfo());
        barrier = DOMCallNeedsBarrier(target->jitInfo(), types);
    }

    return pushTypeBarrier(call, types, barrier);
}

bool
IonBuilder::jsop_eval(uint32_t argc)
{
    int calleeDepth = -((int)argc + 2);
    types::StackTypeSet *calleeTypes = current->peek(calleeDepth)->resultTypeSet();

    // Emit a normal call if the eval has never executed. This keeps us from
    // disabling compilation for the script when testing with --ion-eager.
    if (calleeTypes && calleeTypes->empty())
        return jsop_call(argc, /* constructing = */ false);

    RootedFunction singleton(cx, getSingleCallTarget(calleeTypes));
    if (!singleton)
        return abort("No singleton callee for eval()");

    if (IsBuiltinEvalForScope(&script()->global(), ObjectValue(*singleton))) {
        if (argc != 1)
            return abort("Direct eval with more than one argument");

        if (!info().fun())
            return abort("Direct eval in global code");

        types::StackTypeSet *thisTypes = types::TypeScript::ThisTypes(script());

        // The 'this' value for the outer and eval scripts must be the
        // same. This is not guaranteed if a primitive string/number/etc.
        // is passed through to the eval invoke as the primitive may be
        // boxed into different objects if accessed via 'this'.
        JSValueType type = thisTypes->getKnownTypeTag();
        if (type != JSVAL_TYPE_OBJECT && type != JSVAL_TYPE_NULL && type != JSVAL_TYPE_UNDEFINED)
            return abort("Direct eval from script with maybe-primitive 'this'");

        CallInfo callInfo(cx, /* constructing = */ false);
        if (!callInfo.init(current, argc))
            return false;
        callInfo.unwrapArgs();

        MDefinition *scopeChain = current->scopeChain();
        MDefinition *string = callInfo.getArg(0);

        current->pushSlot(info().thisSlot());
        MDefinition *thisValue = current->pop();

        // Try to pattern match 'eval(v + "()")'. In this case v is likely a
        // name on the scope chain and the eval is performing a call on that
        // value. Use a dynamic scope chain lookup rather than a full eval.
        if (string->isConcat() &&
            string->getOperand(1)->isConstant() &&
            string->getOperand(1)->toConstant()->value().isString())
        {
            JSString *str = string->getOperand(1)->toConstant()->value().toString();

            JSBool match;
            if (!JS_StringEqualsAscii(cx, str, "()", &match))
                return false;
            if (match) {
                MDefinition *name = string->getOperand(0);
                MInstruction *dynamicName = MGetDynamicName::New(scopeChain, name);
                current->add(dynamicName);

                MInstruction *thisv = MPassArg::New(thisValue);
                current->add(thisv);

                current->push(dynamicName);
                current->push(thisv);

                CallInfo evalCallInfo(cx, /* constructing = */ false);
                if (!evalCallInfo.init(current, /* argc = */ 0))
                    return false;

                return makeCall(NullPtr(), evalCallInfo, false);
            }
        }

        MInstruction *filterArguments = MFilterArguments::New(string);
        current->add(filterArguments);

        MInstruction *ins = MCallDirectEval::New(scopeChain, string, thisValue, pc);
        current->add(ins);
        current->push(ins);

        types::StackTypeSet *types = script()->analysis()->bytecodeTypes(pc);
        return resumeAfter(ins) && pushTypeBarrier(ins, types, true);
    }

    return jsop_call(argc, /* constructing = */ false);
}

bool
IonBuilder::jsop_compare(JSOp op)
{
    MDefinition *right = current->pop();
    MDefinition *left = current->pop();

    MCompare *ins = MCompare::New(left, right, op);
    current->add(ins);
    current->push(ins);

    ins->infer(cx, inspector, pc);

    if (ins->isEffectful() && !resumeAfter(ins))
        return false;
    return true;
}

JSObject *
IonBuilder::getNewArrayTemplateObject(uint32_t count)
{
    RootedScript scriptRoot(cx, script());
    NewObjectKind newKind = types::UseNewTypeForInitializer(cx, scriptRoot, pc, JSProto_Array);
    RootedObject templateObject(cx, NewDenseUnallocatedArray(cx, count, NULL, newKind));
    if (!templateObject)
        return NULL;

    if (newKind != SingletonObject) {
        types::TypeObject *type = types::TypeScript::InitObject(cx, scriptRoot, pc, JSProto_Array);
        if (!type)
            return NULL;
        templateObject->setType(type);
    }

    return templateObject;
}

bool
IonBuilder::jsop_newarray(uint32_t count)
{
    JS_ASSERT(script()->compileAndGo);

    JSObject *templateObject = getNewArrayTemplateObject(count);
    if (!templateObject)
        return false;

    types::StackTypeSet::DoubleConversion conversion =
        script()->analysis()->bytecodeTypes(pc)->convertDoubleElements(cx);
    if (conversion == types::StackTypeSet::AlwaysConvertToDoubles)
        templateObject->setShouldConvertDoubleElements();

    MNewArray *ins = new MNewArray(count, templateObject, MNewArray::NewArray_Allocating);

    current->add(ins);
    current->push(ins);

    return true;
}

bool
IonBuilder::jsop_newobject(HandleObject baseObj)
{
    // Don't bake in the TypeObject for non-CNG scripts.
    JS_ASSERT(script()->compileAndGo);

    RootedObject templateObject(cx);

    RootedScript scriptRoot(cx, script());
    NewObjectKind newKind = types::UseNewTypeForInitializer(cx, scriptRoot, pc, JSProto_Object);
    if (baseObj) {
        templateObject = CopyInitializerObject(cx, baseObj, newKind);
    } else {
        gc::AllocKind allocKind = GuessObjectGCKind(0);
        templateObject = NewBuiltinClassInstance(cx, &ObjectClass, allocKind, newKind);
    }

    if (!templateObject)
        return false;

    if (newKind != SingletonObject) {
        types::TypeObject *type = types::TypeScript::InitObject(cx, scriptRoot, pc, JSProto_Object);
        if (!type)
            return false;
        templateObject->setType(type);
    }

    MNewObject *ins = MNewObject::New(templateObject);

    current->add(ins);
    current->push(ins);

    return resumeAfter(ins);
}

bool
IonBuilder::jsop_initelem()
{
    MDefinition *value = current->pop();
    MDefinition *id = current->pop();
    MDefinition *obj = current->peek(-1);

    MInitElem *initElem = MInitElem::New(obj, id, value);
    current->add(initElem);

    return resumeAfter(initElem);
}

bool
IonBuilder::jsop_initelem_array()
{
    MDefinition *value = current->pop();
    MDefinition *obj = current->peek(-1);

    // Make sure that arrays have the type being written to them by the
    // intializer, and that arrays are marked as non-packed when writing holes
    // to them during initialization.
    bool needStub = false;
    types::TypeObject *initializer = obj->resultTypeSet()->getTypeObject(0);
    if (value->isConstant() && value->toConstant()->value().isMagic(JS_ELEMENTS_HOLE)) {
        if (!(initializer->flags & types::OBJECT_FLAG_NON_PACKED))
            needStub = true;
    } else if (!initializer->unknownProperties()) {
        types::HeapTypeSet *elemTypes = initializer->getProperty(cx, JSID_VOID, false);
        if (!elemTypes)
            return false;
        if (!TypeSetIncludes(elemTypes, value->type(), value->resultTypeSet())) {
            elemTypes->addFreeze(cx);
            needStub = true;
        }
    }

    if (needStub) {
        MCallInitElementArray *store = MCallInitElementArray::New(obj, GET_UINT24(pc), value);
        current->add(store);
        return resumeAfter(store);
    }

    MConstant *id = MConstant::New(Int32Value(GET_UINT24(pc)));
    current->add(id);

    // Get the elements vector.
    MElements *elements = MElements::New(obj);
    current->add(elements);

    if (obj->toNewArray()->templateObject()->shouldConvertDoubleElements()) {
        MInstruction *valueDouble = MToDouble::New(value);
        current->add(valueDouble);
        value = valueDouble;
    }

    // Store the value.
    MStoreElement *store = MStoreElement::New(elements, id, value, /* needsHoleCheck = */ false);
    current->add(store);

    // Update the length.
    MSetInitializedLength *initLength = MSetInitializedLength::New(elements, id);
    current->add(initLength);

    if (!resumeAfter(initLength))
        return false;

   return true;
}

static bool
CanEffectlesslyCallLookupGenericOnObject(JSObject *obj)
{
    while (obj) {
        if (!obj->isNative())
            return false;
        if (obj->getClass()->ops.lookupProperty)
            return false;
        obj = obj->getProto();
    }
    return true;
}

bool
IonBuilder::jsop_initprop(HandlePropertyName name)
{
    MDefinition *value = current->pop();
    MDefinition *obj = current->peek(-1);

    RootedObject templateObject(cx, obj->toNewObject()->templateObject());

    if (!CanEffectlesslyCallLookupGenericOnObject(templateObject))
        return abort("INITPROP template object is special");

    RootedObject holder(cx);
    RootedShape shape(cx);
    RootedId id(cx, NameToId(name));
    bool res = LookupPropertyWithFlags(cx, templateObject, id,
                                       0, &holder, &shape);
    if (!res)
        return false;

    if (!shape || holder != templateObject ||
        PropertyWriteNeedsTypeBarrier(cx, current, &obj, name, &value))
    {
        // JSOP_NEWINIT becomes an MNewObject without preconfigured properties.
        MInitProp *init = MInitProp::New(obj, name, value);
        current->add(init);
        return resumeAfter(init);
    }

    bool needsBarrier = true;
    if ((id == types::IdToTypeId(id)) &&
        obj->resultTypeSet() &&
        !obj->resultTypeSet()->propertyNeedsBarrier(cx, id))
    {
        needsBarrier = false;
    }

    // In parallel execution, we never require write barriers.  See
    // forkjoin.cpp for more information.
    switch (info().executionMode()) {
      case SequentialExecution:
        break;
      case ParallelExecution:
        needsBarrier = false;
        break;
    }

    if (templateObject->isFixedSlot(shape->slot())) {
        MStoreFixedSlot *store = MStoreFixedSlot::New(obj, shape->slot(), value);
        if (needsBarrier)
            store->setNeedsBarrier();

        current->add(store);
        return resumeAfter(store);
    }

    MSlots *slots = MSlots::New(obj);
    current->add(slots);

    uint32_t slot = templateObject->dynamicSlotIndex(shape->slot());
    MStoreSlot *store = MStoreSlot::New(slots, slot, value);
    if (needsBarrier)
        store->setNeedsBarrier();

    current->add(store);
    return resumeAfter(store);
}

MBasicBlock *
IonBuilder::addBlock(MBasicBlock *block, uint32_t loopDepth)
{
    if (!block)
        return NULL;
    graph().addBlock(block);
    block->setLoopDepth(loopDepth);
    return block;
}

MBasicBlock *
IonBuilder::newBlock(MBasicBlock *predecessor, jsbytecode *pc)
{
    MBasicBlock *block = MBasicBlock::New(graph(), info(), predecessor, pc, MBasicBlock::NORMAL);
    return addBlock(block, loopDepth_);
}

MBasicBlock *
IonBuilder::newBlock(MBasicBlock *predecessor, jsbytecode *pc, MResumePoint *priorResumePoint)
{
    MBasicBlock *block = MBasicBlock::NewWithResumePoint(graph(), info(), predecessor, pc,
                                                         priorResumePoint);
    return addBlock(block, loopDepth_);
}

MBasicBlock *
IonBuilder::newBlockPopN(MBasicBlock *predecessor, jsbytecode *pc, uint32_t popped)
{
    MBasicBlock *block = MBasicBlock::NewPopN(graph(), info(), predecessor, pc, MBasicBlock::NORMAL, popped);
    return addBlock(block, loopDepth_);
}

MBasicBlock *
IonBuilder::newBlockAfter(MBasicBlock *at, MBasicBlock *predecessor, jsbytecode *pc)
{
    MBasicBlock *block = MBasicBlock::New(graph(), info(), predecessor, pc, MBasicBlock::NORMAL);
    if (!block)
        return NULL;
    graph().insertBlockAfter(at, block);
    return block;
}

MBasicBlock *
IonBuilder::newBlock(MBasicBlock *predecessor, jsbytecode *pc, uint32_t loopDepth)
{
    MBasicBlock *block = MBasicBlock::New(graph(), info(), predecessor, pc, MBasicBlock::NORMAL);
    return addBlock(block, loopDepth);
}

MBasicBlock *
IonBuilder::newOsrPreheader(MBasicBlock *predecessor, jsbytecode *loopEntry)
{
    JS_ASSERT((JSOp)*loopEntry == JSOP_LOOPENTRY);
    JS_ASSERT(loopEntry == info().osrPc());

    // Create two blocks: one for the OSR entry with no predecessors, one for
    // the preheader, which has the OSR entry block as a predecessor. The
    // OSR block is always the second block (with id 1).
    MBasicBlock *osrBlock  = newBlockAfter(*graph().begin(), loopEntry);
    MBasicBlock *preheader = newBlock(predecessor, loopEntry);
    if (!osrBlock || !preheader)
        return NULL;

    MOsrEntry *entry = MOsrEntry::New();
    osrBlock->add(entry);

    // Initialize |scopeChain|.
    {
        uint32_t slot = info().scopeChainSlot();

        MInstruction *scopev;
        if (script()->analysis()->usesScopeChain()) {
            scopev = MOsrScopeChain::New(entry);
        } else {
            // Use an undefined value if the script does not need its scope
            // chain, to match the type that is already being tracked for the
            // slot.
            scopev = MConstant::New(UndefinedValue());
        }

        osrBlock->add(scopev);
        osrBlock->initSlot(slot, scopev);
    }

    if (info().fun()) {
        // Initialize |this| parameter.
        uint32_t slot = info().thisSlot();
        ptrdiff_t offset = StackFrame::offsetOfThis(info().fun());

        MOsrValue *thisv = MOsrValue::New(entry, offset);
        osrBlock->add(thisv);
        osrBlock->initSlot(slot, thisv);

        // Initialize arguments.
        for (uint32_t i = 0; i < info().nargs(); i++) {
            uint32_t slot = info().argSlot(i);
            ptrdiff_t offset = StackFrame::offsetOfFormalArg(info().fun(), i);

            MOsrValue *osrv = MOsrValue::New(entry, offset);
            osrBlock->add(osrv);
            osrBlock->initSlot(slot, osrv);
        }
    }

    // Initialize locals.
    for (uint32_t i = 0; i < info().nlocals(); i++) {
        uint32_t slot = info().localSlot(i);
        ptrdiff_t offset = StackFrame::offsetOfFixed(i);

        MOsrValue *osrv = MOsrValue::New(entry, offset);
        osrBlock->add(osrv);
        osrBlock->initSlot(slot, osrv);
    }

    // Initialize stack.
    uint32_t numSlots = preheader->stackDepth() - CountArgSlots(info().fun()) - info().nlocals();
    for (uint32_t i = 0; i < numSlots; i++) {
        uint32_t slot = info().stackSlot(i);
        ptrdiff_t offset = StackFrame::offsetOfFixed(info().nlocals() + i);

        MOsrValue *osrv = MOsrValue::New(entry, offset);
        osrBlock->add(osrv);
        osrBlock->initSlot(slot, osrv);
    }

    // Create an MStart to hold the first valid MResumePoint.
    MStart *start = MStart::New(MStart::StartType_Osr);
    osrBlock->add(start);
    graph().setOsrStart(start);

    // MOsrValue instructions are infallible, so the first MResumePoint must
    // occur after they execute, at the point of the MStart.
    if (!resumeAt(start, loopEntry))
        return NULL;

    // Link the same MResumePoint from the MStart to each MOsrValue.
    // This causes logic in ShouldSpecializeInput() to not replace Uses with
    // Unboxes in the MResumePiont, so that the MStart always sees Values.
    osrBlock->linkOsrValues(start);

    // Clone types of the other predecessor of the pre-header to the osr block,
    // such as pre-header phi's won't discard specialized type of the
    // predecessor.
    JS_ASSERT(predecessor->stackDepth() == osrBlock->stackDepth());
    JS_ASSERT(info().scopeChainSlot() == 0);

    // Unbox the MOsrValue if it is known to be unboxable.
    for (uint32_t i = 1; i < osrBlock->stackDepth(); i++) {
        MDefinition *existing = current->getSlot(i);
        MDefinition *def = osrBlock->getSlot(i);
        JS_ASSERT(def->type() == MIRType_Value);

        MIRType existingType = existing->type();
        types::StackTypeSet *existingTypeSet = existing->resultTypeSet();

        // The existing slot only reflects types for variables on entry to the
        // loop, not those resulting from writes within the loop. Moreover,
        // there may be types for variables not known at all to the compiler,
        // either from values assigned to variables before the baseline
        // compiler originally ran or from other value transformations such as
        // using undefined values in bailouts for dead variables.
        //
        // Address all of these issues by incorporating the variable's type
        // from the OSR frame into the types used for unboxing the OSR value.

        bool haveValue = false;
        Value existingValue;
        {
            uint32_t arg = i - info().firstArgSlot();
            uint32_t var = i - info().firstLocalSlot();
            if (arg < info().nargs()) {
                if (!script()->formalIsAliased(arg)) {
                    haveValue = true;
                    existingValue = fp.unaliasedFormal(arg);
                }
            } else if (var < info().nlocals()) {
                if (!script()->varIsAliased(var)) {
                    haveValue = true;
                    existingValue = fp.unaliasedVar(var);
                }
            }
        }
        if (haveValue) {
            MIRType type = existingValue.isDouble()
                           ? MIRType_Double
                           : MIRTypeFromValueType(existingValue.extractNonDoubleType());
            types::Type ntype = types::GetValueType(cx, existingValue);
            types::StackTypeSet *typeSet =
                GetIonContext()->temp->lifoAlloc()->new_<types::StackTypeSet>(ntype);
            MergeTypes(&existingType, &existingTypeSet, type, typeSet);
        }

        if (existingTypeSet && !existingTypeSet->unknown()) {
            MInstruction *barrier = MTypeBarrier::New(def, existingTypeSet);
            osrBlock->add(barrier);
            osrBlock->rewriteSlot(i, barrier);
            def = barrier;
        } else if (existingType == MIRType_Null ||
                   existingType == MIRType_Undefined ||
                   existingType == MIRType_Magic)
        {
            // No unbox instruction will be added below, so check the type by
            // adding a type barrier for a singleton type set.
            types::Type ntype = types::Type::PrimitiveType(ValueTypeFromMIRType(existingType));
            existingTypeSet = GetIonContext()->temp->lifoAlloc()->new_<types::StackTypeSet>(ntype);
            if (!existingTypeSet)
                return NULL;
            MInstruction *barrier = MTypeBarrier::New(def, existingTypeSet);
            osrBlock->add(barrier);
            osrBlock->rewriteSlot(i, barrier);
            def = barrier;
        }

        switch (existingType) {
          case MIRType_Boolean:
          case MIRType_Int32:
          case MIRType_Double:
          case MIRType_String:
          case MIRType_Object:
          {
            MInstruction *actual = MUnbox::New(def, existingType, MUnbox::Fallible);
            osrBlock->add(actual);
            osrBlock->rewriteSlot(i, actual);
            break;
          }

          case MIRType_Null:
          {
            MConstant *c = MConstant::New(NullValue());
            osrBlock->add(c);
            osrBlock->rewriteSlot(i, c);
            break;
          }

          case MIRType_Undefined:
          {
            MConstant *c = MConstant::New(UndefinedValue());
            osrBlock->add(c);
            osrBlock->rewriteSlot(i, c);
            break;
          }

          case MIRType_Magic:
            JS_ASSERT(lazyArguments_);
            osrBlock->rewriteSlot(i, lazyArguments_);
            break;

          default:
            break;
        }
    }

    // Finish the osrBlock.
    osrBlock->end(MGoto::New(preheader));
    preheader->addPredecessor(osrBlock);
    graph().setOsrBlock(osrBlock);

    // Wrap |this| with a guaranteed use, to prevent instruction elimination.
    // Prevent |this| from being DCE'd: necessary for constructors.
    if (info().fun())
        preheader->getSlot(info().thisSlot())->setGuard();

    return preheader;
}

MBasicBlock *
IonBuilder::newPendingLoopHeader(MBasicBlock *predecessor, jsbytecode *pc)
{
    loopDepth_++;
    MBasicBlock *block = MBasicBlock::NewPendingLoopHeader(graph(), info(), predecessor, pc);
    return addBlock(block, loopDepth_);
}

// A resume point is a mapping of stack slots to MDefinitions. It is used to
// capture the environment such that if a guard fails, and IonMonkey needs
// to exit back to the interpreter, the interpreter state can be
// reconstructed.
//
// We capture stack state at critical points:
//   * (1) At the beginning of every basic block.
//   * (2) After every effectful operation.
//
// As long as these two properties are maintained, instructions can
// be moved, hoisted, or, eliminated without problems, and ops without side
// effects do not need to worry about capturing state at precisely the
// right point in time.
//
// Effectful instructions, of course, need to capture state after completion,
// where the interpreter will not attempt to repeat the operation. For this,
// ResumeAfter must be used. The state is attached directly to the effectful
// instruction to ensure that no intermediate instructions could be injected
// in between by a future analysis pass.
//
// During LIR construction, if an instruction can bail back to the interpreter,
// we create an LSnapshot, which uses the last known resume point to request
// register/stack assignments for every live value.
bool
IonBuilder::resume(MInstruction *ins, jsbytecode *pc, MResumePoint::Mode mode)
{
    JS_ASSERT(ins->isEffectful() || !ins->isMovable());

    MResumePoint *resumePoint = MResumePoint::New(ins->block(), pc, callerResumePoint_, mode);
    if (!resumePoint)
        return false;
    ins->setResumePoint(resumePoint);
    resumePoint->setInstruction(ins);
    return true;
}

bool
IonBuilder::resumeAt(MInstruction *ins, jsbytecode *pc)
{
    return resume(ins, pc, MResumePoint::ResumeAt);
}

bool
IonBuilder::resumeAfter(MInstruction *ins)
{
    return resume(ins, pc, MResumePoint::ResumeAfter);
}

bool
IonBuilder::maybeInsertResume()
{
    // Create a resume point at the current position, without an existing
    // effectful instruction. This resume point is not necessary for correct
    // behavior (see above), but is added to avoid holding any values from the
    // previous resume point which are now dead. This shortens the live ranges
    // of such values and improves register allocation.
    //
    // This optimization is not performed outside of loop bodies, where good
    // register allocation is not as critical, in order to avoid creating
    // excessive resume points.

    if (loopDepth_ == 0)
        return true;

    MNop *ins = MNop::New();
    current->add(ins);

    return resumeAfter(ins);
}

static inline bool
TestSingletonProperty(JSContext *cx, HandleObject obj, JSObject *singleton,
                      HandleId id, bool *isKnownConstant)
{
    // We would like to completely no-op property/global accesses which can
    // produce only a particular JSObject. When indicating the access result is
    // definitely an object, type inference does not account for the
    // possibility that the property is entirely missing from the input object
    // and its prototypes (if this happens, a semantic trigger would be hit and
    // the pushed types updated, even if there is no type barrier).
    //
    // If the access definitely goes through obj, either directly or on the
    // prototype chain, then if obj has a defined property now, and the
    // property has a default or method shape, then the property is not missing
    // and the only way it can become missing in the future is if it is deleted.
    // Deletion causes type properties to be explicitly marked with undefined.

    *isKnownConstant = false;

    if (id != types::IdToTypeId(id))
        return true;

    if (!CanEffectlesslyCallLookupGenericOnObject(obj))
        return true;

    RootedObject holder(cx);
    RootedShape shape(cx);
    if (!JSObject::lookupGeneric(cx, obj, id, &holder, &shape))
        return false;
    if (!shape)
        return true;

    if (!shape->hasDefaultGetter())
        return true;
    if (!shape->hasSlot())
        return true;
    if (holder->getSlot(shape->slot()).isUndefined())
        return true;

    types::TypeObject *objType = obj->getType(cx);
    if (!objType)
        return false;
    if (objType->unknownProperties())
        return true;

    types::HeapTypeSet *property = objType->getProperty(cx, id, false);
    if (!property)
        return false;
    objType->getFromPrototypes(cx, id, property);
    if (property->getSingleton(cx) != singleton)
        return true;

    *isKnownConstant = true;
    return true;
}

static inline bool
TestSingletonPropertyTypes(JSContext *cx, MDefinition *obj, JSObject *singleton,
                           HandleObject globalObj, HandleId id,
                           bool *isKnownConstant, bool *testObject,
                           bool *testString)
{
    // As for TestSingletonProperty, but the input is any value in a type set
    // rather than a specific object. If testObject is set then the constant
    // result can only be used after ensuring the input is an object.

    *isKnownConstant = false;
    *testObject = false;
    *testString = false;

    types::StackTypeSet *types = obj->resultTypeSet();

    if (!types && obj->type() != MIRType_String)
        return true;

    if (types && types->unknownObject())
        return true;

    RootedObject objectSingleton(cx, types ? types->getSingleton() : NULL);
    if (objectSingleton)
        return TestSingletonProperty(cx, objectSingleton, singleton, id, isKnownConstant);

    if (!globalObj)
        return true;

    JSProtoKey key;
    switch (obj->type()) {
      case MIRType_String:
        key = JSProto_String;
        break;

      case MIRType_Int32:
      case MIRType_Double:
        key = JSProto_Number;
        break;

      case MIRType_Boolean:
        key = JSProto_Boolean;
        break;

      case MIRType_Object:
      case MIRType_Value: {
        if (types->hasType(types::Type::StringType())) {
            key = JSProto_String;
            *testString = true;
            break;
        }

        if (!types->maybeObject())
            return true;

        // For property accesses which may be on many objects, we just need to
        // find a prototype common to all the objects; if that prototype
        // has the singleton property, the access will not be on a missing property.
        for (unsigned i = 0; i < types->getObjectCount(); i++) {
            types::TypeObject *object = types->getTypeObject(i);
            if (!object) {
                // Try to get it through the singleton.
                JSObject *curObj = types->getSingleObject(i);
                // As per the comment in jsinfer.h, there can be holes in
                // TypeSets, so just skip over them.
                if (!curObj)
                    continue;
                object = curObj->getType(cx);
                if (!object)
                    return false;
            }

            if (object->unknownProperties())
                return true;
            types::HeapTypeSet *property = object->getProperty(cx, id, false);
            if (!property)
                return false;
            object->getFromPrototypes(cx, id, property);
            if (property->getSingleton(cx) != singleton)
                return true;

            if (object->proto) {
                // Test this type.
                RootedObject proto(cx, object->proto);
                bool thoughtConstant = false;
                if (!TestSingletonProperty(cx, proto, singleton, id, &thoughtConstant))
                    return false;
                if (!thoughtConstant)
                    return true;
            } else {
                // Can't be on the prototype chain with no prototypes...
                return true;
            }
        }
        // If this is not a known object, a test will be needed.
        *testObject = (obj->type() != MIRType_Object);
        *isKnownConstant = true;
        return true;
      }
      default:
        return true;
    }

    RootedObject proto(cx);
    if (!js_GetClassPrototype(cx, key, &proto, NULL))
        return false;

    return TestSingletonProperty(cx, proto, singleton, id, isKnownConstant);
}

// Given an observed type set, annotates the IR as much as possible:
// (1) If no type information is provided, the value on the top of the stack is
//     left in place.
// (2) If a single type definitely exists, and no type barrier is needed,
//     then an infallible unbox instruction replaces the value on the top of
//     the stack.
// (3) If a type barrier is needed, but has an unknown type set, leave the
//     value at the top of the stack.
// (4) If a type barrier is needed, and has a single type, an unbox
//     instruction replaces the top of the stack.
// (5) Lastly, a type barrier instruction replaces the top of the stack.
bool
IonBuilder::pushTypeBarrier(MInstruction *ins, types::StackTypeSet *observed, bool needsBarrier)
{
    // If the instruction has no side effects, we'll resume the entire operation.
    // The actual type barrier will occur in the interpreter. If the
    // instruction is effectful, even if it has a singleton type, there
    // must be a resume point capturing the original def, and resuming
    // to that point will explicitly monitor the new type.

    if (!needsBarrier) {
        JSValueType type = observed->getKnownTypeTag();
        MInstruction *replace = NULL;
        switch (type) {
          case JSVAL_TYPE_UNDEFINED:
            ins->setFoldedUnchecked();
            replace = MConstant::New(UndefinedValue());
            break;
          case JSVAL_TYPE_NULL:
            ins->setFoldedUnchecked();
            replace = MConstant::New(NullValue());
            break;
          case JSVAL_TYPE_UNKNOWN:
            break;
          default: {
            MIRType replaceType = MIRTypeFromValueType(type);
            if (ins->type() == MIRType_Value)
                replace = MUnbox::New(ins, replaceType, MUnbox::Infallible);
            else
                JS_ASSERT(ins->type() == replaceType);
            break;
          }
        }
        if (replace) {
            current->pop();
            current->add(replace);
            current->push(replace);
            replace->setResultTypeSet(cloneTypeSet(observed));
        } else {
            ins->setResultTypeSet(cloneTypeSet(observed));
        }
        return true;
    }

    if (observed->unknown())
        return true;

    current->pop();

    MInstruction *barrier;
    JSValueType type = observed->getKnownTypeTag();

    // An unbox instruction isn't enough to capture JSVAL_TYPE_OBJECT. Use a type
    // barrier followed by an infallible unbox.
    bool isObject = false;
    if (type == JSVAL_TYPE_OBJECT && !observed->hasType(types::Type::AnyObjectType())) {
        type = JSVAL_TYPE_UNKNOWN;
        isObject = true;
    }

    switch (type) {
      case JSVAL_TYPE_UNKNOWN:
      case JSVAL_TYPE_UNDEFINED:
      case JSVAL_TYPE_NULL:
        barrier = MTypeBarrier::New(ins, cloneTypeSet(observed));
        current->add(barrier);

        if (type == JSVAL_TYPE_UNDEFINED)
            return pushConstant(UndefinedValue());
        if (type == JSVAL_TYPE_NULL)
            return pushConstant(NullValue());
        if (isObject) {
            barrier = MUnbox::New(barrier, MIRType_Object, MUnbox::Infallible);
            current->add(barrier);
        }
        break;
      default:
        MUnbox::Mode mode = ins->isEffectful() ? MUnbox::TypeBarrier : MUnbox::TypeGuard;
        barrier = MUnbox::New(ins, MIRTypeFromValueType(type), mode);
        current->add(barrier);
    }
    current->push(barrier);
    return true;
}

bool
IonBuilder::jsop_getgname(HandlePropertyName name)
{
    // Optimize undefined, NaN, and Infinity.
    if (name == cx->names().undefined)
        return pushConstant(UndefinedValue());
    if (name == cx->names().NaN)
        return pushConstant(cx->runtime->NaNValue);
    if (name == cx->names().Infinity)
        return pushConstant(cx->runtime->positiveInfinityValue);

    RootedObject globalObj(cx, &script()->global());
    JS_ASSERT(globalObj->isNative());

    RootedId id(cx, NameToId(name));

    // For the fastest path, the property must be found, and it must be found
    // as a normal data property on exactly the global object.
    RootedShape shape(cx, globalObj->nativeLookup(cx, id));
    if (!shape || !shape->hasDefaultGetter() || !shape->hasSlot())
        return jsop_getname(name);

    types::TypeObject *globalType = globalObj->getType(cx);
    if (!globalType)
        return false;
    types::HeapTypeSet *propertyTypes = NULL;
    if (!globalType->unknownProperties()) {
        propertyTypes = globalType->getProperty(cx, id, false);
        if (!propertyTypes)
            return false;
    }
    if (propertyTypes && propertyTypes->isOwnProperty(cx, globalType, true)) {
        // The property has been reconfigured as non-configurable, non-enumerable
        // or non-writable.
        return jsop_getname(name);
    }

    types::StackTypeSet *types = script()->analysis()->bytecodeTypes(pc);
    bool barrier = PropertyReadNeedsTypeBarrier(cx, globalType, name, types);

    // If the property is permanent, a shape guard isn't necessary.

    JSObject *singleton = types->getSingleton();

    JSValueType knownType = types->getKnownTypeTag();
    if (!barrier) {
        if (singleton) {
            // Try to inline a known constant value.
            bool isKnownConstant;
            if (!TestSingletonProperty(cx, globalObj, singleton, id, &isKnownConstant))
                return false;
            if (isKnownConstant)
                return pushConstant(ObjectValue(*singleton));
        }
        if (knownType == JSVAL_TYPE_UNDEFINED)
            return pushConstant(UndefinedValue());
        if (knownType == JSVAL_TYPE_NULL)
            return pushConstant(NullValue());
    }

    MInstruction *global = MConstant::New(ObjectValue(*globalObj));
    current->add(global);

    // If we have a property typeset, the isOwnProperty call will trigger recompilation if
    // the property is deleted or reconfigured.
    if (!propertyTypes && shape->configurable())
        global = addShapeGuard(global, globalObj->lastProperty(), Bailout_ShapeGuard);

    JS_ASSERT(shape->slot() >= globalObj->numFixedSlots());

    MSlots *slots = MSlots::New(global);
    current->add(slots);
    MLoadSlot *load = MLoadSlot::New(slots, shape->slot() - globalObj->numFixedSlots());
    current->add(load);

    // Slot loads can be typed, if they have a single, known, definitive type.
    if (knownType != JSVAL_TYPE_UNKNOWN && !barrier)
        load->setResultType(MIRTypeFromValueType(knownType));

    current->push(load);
    return pushTypeBarrier(load, types, barrier);
}

// Whether 'types' includes all possible values represented by input/inputTypes.
bool
ion::TypeSetIncludes(types::TypeSet *types, MIRType input, types::TypeSet *inputTypes)
{
    if (inputTypes)
        return inputTypes->isSubset(types);

    switch (input) {
      case MIRType_Undefined:
      case MIRType_Null:
      case MIRType_Boolean:
      case MIRType_Int32:
      case MIRType_Double:
      case MIRType_String:
      case MIRType_Magic:
        return types->hasType(types::Type::PrimitiveType(ValueTypeFromMIRType(input)));

      case MIRType_Object:
        return types->unknownObject();

      case MIRType_Value:
        return types->unknown();

      default:
        JS_NOT_REACHED("Bad input type");
        return false;
    }
}

bool
IonBuilder::jsop_setgname(HandlePropertyName name)
{
    RootedObject globalObj(cx, &script()->global());
    RootedId id(cx, NameToId(name));

    JS_ASSERT(globalObj->isNative());

    MDefinition *value = current->peek(-1);

    if (globalObj->watched())
        return jsop_setprop(name);

    // For the fastest path, the property must be found, and it must be found
    // as a normal data property on exactly the global object.
    RootedShape shape(cx, globalObj->nativeLookup(cx, id));
    if (!shape || !shape->hasDefaultSetter() || !shape->writable() || !shape->hasSlot())
        return jsop_setprop(name);

    types::TypeObject *globalType = globalObj->getType(cx);
    if (!globalType)
        return false;
    types::HeapTypeSet *propertyTypes = NULL;
    if (!globalType->unknownProperties()) {
        propertyTypes = globalType->getProperty(cx, id, false);
        if (!propertyTypes)
            return false;
    }
    if (!propertyTypes || propertyTypes->isOwnProperty(cx, globalType, true)) {
        // The property has been reconfigured as non-configurable, non-enumerable
        // or non-writable.
        return jsop_setprop(name);
    }
    if (!TypeSetIncludes(propertyTypes, value->type(), value->resultTypeSet()))
        return jsop_setprop(name);

    MInstruction *global = MConstant::New(ObjectValue(*globalObj));
    current->add(global);

    // If we have a property type set, the isOwnProperty call will trigger recompilation
    // if the property is deleted or reconfigured. Without TI, we always need a shape guard
    // to guard against the property being reconfigured as non-writable.
    if (!propertyTypes)
        global = addShapeGuard(global, globalObj->lastProperty(), Bailout_ShapeGuard);

    JS_ASSERT(shape->slot() >= globalObj->numFixedSlots());

    MSlots *slots = MSlots::New(global);
    current->add(slots);

    current->pop();
    MStoreSlot *store = MStoreSlot::New(slots, shape->slot() - globalObj->numFixedSlots(), value);
    current->add(store);

    // Determine whether write barrier is required.
    if (!propertyTypes || propertyTypes->needsBarrier(cx))
        store->setNeedsBarrier();

    // Pop the global object pushed by bindgname.
    DebugOnly<MDefinition *> pushedGlobal = current->pop();
    JS_ASSERT(&pushedGlobal->toConstant()->value().toObject() == globalObj);

    // If the property has a known type, we may be able to optimize typed stores by not
    // storing the type tag. This only works if the property does not have its initial
    // |undefined| value; if |undefined| is assigned at a later point, it will be added
    // to the type set.
    if (propertyTypes && !globalObj->getSlot(shape->slot()).isUndefined()) {
        JSValueType knownType = propertyTypes->getKnownTypeTag(cx);
        if (knownType != JSVAL_TYPE_UNKNOWN)
            store->setSlotType(MIRTypeFromValueType(knownType));
    }

    JS_ASSERT_IF(store->needsBarrier(), store->slotType() != MIRType_None);

    current->push(value);
    return resumeAfter(store);
}

bool
IonBuilder::jsop_getname(HandlePropertyName name)
{
    MDefinition *object;
    if (js_CodeSpec[*pc].format & JOF_GNAME) {
        MInstruction *global = MConstant::New(ObjectValue(script()->global()));
        current->add(global);
        object = global;
    } else {
        current->push(current->scopeChain());
        object = current->pop();
    }

    MGetNameCache *ins;
    if (JSOp(*GetNextPc(pc)) == JSOP_TYPEOF)
        ins = MGetNameCache::New(object, name, MGetNameCache::NAMETYPEOF);
    else
        ins = MGetNameCache::New(object, name, MGetNameCache::NAME);

    current->add(ins);
    current->push(ins);

    if (!resumeAfter(ins))
        return false;

    types::StackTypeSet *types = script()->analysis()->bytecodeTypes(pc);
    return pushTypeBarrier(ins, types, true);
}

bool
IonBuilder::jsop_intrinsic(HandlePropertyName name)
{
    types::StackTypeSet *types = script()->analysis()->bytecodeTypes(pc);
    JSValueType type = types->getKnownTypeTag();

    // If we haven't executed this opcode yet, we need to get the intrinsic
    // value and monitor the result.
    if (type == JSVAL_TYPE_UNKNOWN) {
        MCallGetIntrinsicValue *ins = MCallGetIntrinsicValue::New(name);

        current->add(ins);
        current->push(ins);

        if (!resumeAfter(ins))
            return false;

        return pushTypeBarrier(ins, types, true);
    }

    // Bake in the intrinsic. Make sure that TI agrees with us on the type.
    RootedValue vp(cx, UndefinedValue());
    if (!cx->global()->getIntrinsicValue(cx, name, &vp))
        return false;

    JS_ASSERT(types->hasType(types::GetValueType(cx, vp)));

    MConstant *ins = MConstant::New(vp);
    current->add(ins);
    current->push(ins);

    return true;
}

bool
IonBuilder::jsop_bindname(PropertyName *name)
{
    JS_ASSERT(script()->analysis()->usesScopeChain());

    MDefinition *scopeChain = current->scopeChain();
    MBindNameCache *ins = MBindNameCache::New(scopeChain, name, script(), pc);

    current->add(ins);
    current->push(ins);

    return resumeAfter(ins);
}

static JSValueType
GetElemKnownType(bool needsHoleCheck, types::StackTypeSet *types)
{
    JSValueType knownType = types->getKnownTypeTag();

    // Null and undefined have no payload so they can't be specialized.
    // Since folding null/undefined while building SSA is not safe (see the
    // comment in IsPhiObservable), we just add an untyped load instruction
    // and rely on pushTypeBarrier and DCE to replace it with a null/undefined
    // constant.
    if (knownType == JSVAL_TYPE_UNDEFINED || knownType == JSVAL_TYPE_NULL)
        knownType = JSVAL_TYPE_UNKNOWN;

    // Different architectures may want typed element reads which require
    // hole checks to be done as either value or typed reads.
    if (needsHoleCheck && !LIRGenerator::allowTypedElementHoleCheck())
        knownType = JSVAL_TYPE_UNKNOWN;

    return knownType;
}

bool
IonBuilder::jsop_getelem()
{
    MDefinition *obj = current->peek(-2);
    MDefinition *index = current->peek(-1);

    if (ElementAccessIsDenseNative(obj, index)) {
        // Don't generate a fast path if there have been bounds check failures
        // and this access might be on a sparse property.
        if (!ElementAccessHasExtraIndexedProperty(cx, obj) || !failedBoundsCheck_)
            return jsop_getelem_dense();
    }

    int arrayType = TypedArray::TYPE_MAX;
    if (ElementAccessIsTypedArray(obj, index, &arrayType))
        return jsop_getelem_typed(arrayType);

    if (obj->type() == MIRType_String)
        return jsop_getelem_string();

    if (obj->type() == MIRType_Magic)
        return jsop_arguments_getelem();

    if (script()->argumentsHasVarBinding() && obj->mightBeType(MIRType_Magic))
        return abort("Type is not definitely lazy arguments.");

    current->popn(2);

    MInstruction *ins;

    bool cacheable = obj->type() == MIRType_Object &&
        (index->mightBeType(MIRType_Int32) || index->mightBeType(MIRType_String));

    // Turn off cacheing if the element is int32 and we've seen non-native objects as the target
    // of this getelem.
    if (index->mightBeType(MIRType_Int32) && script()->analysis()->getCode(pc).nonNativeGetElement)
        cacheable = false;

    types::StackTypeSet *types = script()->analysis()->bytecodeTypes(pc);
    bool barrier = PropertyReadNeedsTypeBarrier(cx, obj, NULL, types);

    // Always add a barrier if the index might be a string, so that the cache
    // can attach stubs for particular properties.
    if (index->mightBeType(MIRType_String))
        barrier = true;

    if (cacheable) {
        ins = MGetElementCache::New(obj, index, barrier);
    } else {
        ins = MCallGetElement::New(obj, index);
        barrier = true;
    }

    current->add(ins);
    current->push(ins);

    if (!resumeAfter(ins))
        return false;

    if (cacheable && index->type() == MIRType_Int32 && !barrier) {
        bool needHoleCheck = !ElementAccessIsPacked(cx, obj);
        JSValueType knownType = GetElemKnownType(needHoleCheck, types);

        if (knownType != JSVAL_TYPE_UNKNOWN && knownType != JSVAL_TYPE_DOUBLE)
            ins->setResultType(MIRTypeFromValueType(knownType));
    }

    return pushTypeBarrier(ins, types, barrier);
}

bool
IonBuilder::jsop_getelem_dense()
{
    MDefinition *id = current->pop();
    MDefinition *obj = current->pop();

    types::StackTypeSet *types = script()->analysis()->bytecodeTypes(pc);
    bool barrier = PropertyReadNeedsTypeBarrier(cx, obj, NULL, types);
    bool needsHoleCheck = !ElementAccessIsPacked(cx, obj);

    // Reads which are on holes in the object do not have to bail out if
    // undefined values have been observed at this access site and the access
    // cannot hit another indexed property on the object or its prototypes.
    bool readOutOfBounds =
        types->hasType(types::Type::UndefinedType()) &&
        !ElementAccessHasExtraIndexedProperty(cx, obj);

    JSValueType knownType = JSVAL_TYPE_UNKNOWN;
    if (!barrier)
        knownType = GetElemKnownType(needsHoleCheck, types);

    // Ensure id is an integer.
    MInstruction *idInt32 = MToInt32::New(id);
    current->add(idInt32);
    id = idInt32;

    // Get the elements vector.
    MInstruction *elements = MElements::New(obj);
    current->add(elements);

    // If we can load the element as a definite double, make sure to check that
    // the array has been converted to homogenous doubles first.
    types::StackTypeSet *objTypes = obj->resultTypeSet();
    bool loadDouble =
        !barrier &&
        loopDepth_ &&
        !readOutOfBounds &&
        !needsHoleCheck &&
        knownType == JSVAL_TYPE_DOUBLE &&
        objTypes &&
        objTypes->convertDoubleElements(cx) == types::StackTypeSet::AlwaysConvertToDoubles;
    if (loadDouble)
        elements = addConvertElementsToDoubles(elements);

    MInitializedLength *initLength = MInitializedLength::New(elements);
    current->add(initLength);

    MInstruction *load;

    if (!readOutOfBounds) {
        // This load should not return undefined, so likely we're reading
        // in-bounds elements, and the array is packed or its holes are not
        // read. This is the best case: we can separate the bounds check for
        // hoisting.
        id = addBoundsCheck(id, initLength);

        load = MLoadElement::New(elements, id, needsHoleCheck, loadDouble);
        current->add(load);
    } else {
        // This load may return undefined, so assume that we *can* read holes,
        // or that we can read out-of-bounds accesses. In this case, the bounds
        // check is part of the opcode.
        load = MLoadElementHole::New(elements, id, initLength, needsHoleCheck);
        current->add(load);

        // If maybeUndefined was true, the typeset must have undefined, and
        // then either additional types or a barrier. This means we should
        // never have a typed version of LoadElementHole.
        JS_ASSERT(knownType == JSVAL_TYPE_UNKNOWN);
    }

    if (knownType != JSVAL_TYPE_UNKNOWN)
        load->setResultType(MIRTypeFromValueType(knownType));

    current->push(load);
    return pushTypeBarrier(load, types, barrier);
}

MInstruction *
IonBuilder::getTypedArrayLength(MDefinition *obj)
{
    if (obj->isConstant() && obj->toConstant()->value().isObject()) {
        JSObject *array = &obj->toConstant()->value().toObject();
        int32_t length = (int32_t) TypedArray::length(array);
        obj->setFoldedUnchecked();
        return MConstant::New(Int32Value(length));
    }
    return MTypedArrayLength::New(obj);
}

MInstruction *
IonBuilder::getTypedArrayElements(MDefinition *obj)
{
    if (obj->isConstant() && obj->toConstant()->value().isObject()) {
        JSObject *array = &obj->toConstant()->value().toObject();
        void *data = TypedArray::viewData(array);

        // The 'data' pointer can change in rare circumstances
        // (ArrayBufferObject::changeContents).
        types::HeapTypeSet::WatchObjectStateChange(cx, array->getType(cx));

        obj->setFoldedUnchecked();
        return MConstantElements::New(data);
    }
    return MTypedArrayElements::New(obj);
}

bool
IonBuilder::jsop_getelem_typed(int arrayType)
{
    types::StackTypeSet *types = script()->analysis()->bytecodeTypes(pc);

    MDefinition *id = current->pop();
    MDefinition *obj = current->pop();

    bool maybeUndefined = types->hasType(types::Type::UndefinedType());

    // Reading from an Uint32Array will result in a double for values
    // that don't fit in an int32. We have to bailout if this happens
    // and the instruction is not known to return a double.
    bool allowDouble = types->hasType(types::Type::DoubleType());

    // Ensure id is an integer.
    MInstruction *idInt32 = MToInt32::New(id);
    current->add(idInt32);
    id = idInt32;

    if (!maybeUndefined) {
        // Assume the index is in range, so that we can hoist the length,
        // elements vector and bounds check.

        // If we are reading in-bounds elements, we can use knowledge about
        // the array type to determine the result type, even if the opcode has
        // never executed. The known pushed type is only used to distinguish
        // uint32 reads that may produce either doubles or integers.
        MIRType knownType;
        switch (arrayType) {
          case TypedArray::TYPE_INT8:
          case TypedArray::TYPE_UINT8:
          case TypedArray::TYPE_UINT8_CLAMPED:
          case TypedArray::TYPE_INT16:
          case TypedArray::TYPE_UINT16:
          case TypedArray::TYPE_INT32:
            knownType = MIRType_Int32;
            break;
          case TypedArray::TYPE_UINT32:
            knownType = allowDouble ? MIRType_Double : MIRType_Int32;
            break;
          case TypedArray::TYPE_FLOAT32:
          case TypedArray::TYPE_FLOAT64:
            knownType = MIRType_Double;
            break;
          default:
            JS_NOT_REACHED("Unknown typed array type");
            return false;
        }

        // Get the length.
        MInstruction *length = getTypedArrayLength(obj);
        current->add(length);

        // Bounds check.
        id = addBoundsCheck(id, length);

        // Get the elements vector.
        MInstruction *elements = getTypedArrayElements(obj);
        current->add(elements);

        // Load the element.
        MLoadTypedArrayElement *load = MLoadTypedArrayElement::New(elements, id, arrayType);
        current->add(load);
        current->push(load);

        // Note: we can ignore the type barrier here, we know the type must
        // be valid and unbarriered.
        load->setResultType(knownType);
        return true;
    } else {
        // Assume we will read out-of-bound values. In this case the
        // bounds check will be part of the instruction, and the instruction
        // will always return a Value.
        MLoadTypedArrayElementHole *load =
            MLoadTypedArrayElementHole::New(obj, id, arrayType, allowDouble);
        current->add(load);
        current->push(load);

        return resumeAfter(load) && pushTypeBarrier(load, types, false);
    }
}

bool
IonBuilder::jsop_getelem_string()
{
    MDefinition *id = current->pop();
    MDefinition *str = current->pop();

    MInstruction *idInt32 = MToInt32::New(id);
    current->add(idInt32);
    id = idInt32;

    MStringLength *length = MStringLength::New(str);
    current->add(length);

    id = addBoundsCheck(id, length);

    MCharCodeAt *charCode = MCharCodeAt::New(str, id);
    current->add(charCode);

    MFromCharCode *result = MFromCharCode::New(charCode);
    current->add(result);
    current->push(result);
    return true;
}

bool
IonBuilder::jsop_setelem()
{
    MDefinition *value = current->peek(-1);
    MDefinition *index = current->peek(-2);
    MDefinition *object = current->peek(-3);

    int arrayType = TypedArray::TYPE_MAX;
    if (ElementAccessIsTypedArray(object, index, &arrayType))
        return jsop_setelem_typed(arrayType);

    if (!PropertyWriteNeedsTypeBarrier(cx, current, &object, NULL, &value)) {
        if (ElementAccessIsDenseNative(object, index)) {
            types::StackTypeSet::DoubleConversion conversion =
                object->resultTypeSet()->convertDoubleElements(cx);
            if (conversion != types::StackTypeSet::AmbiguousDoubleConversion)
                return jsop_setelem_dense(conversion);
        }
    }

    if (object->type() == MIRType_Magic)
        return jsop_arguments_setelem();

    if (script()->argumentsHasVarBinding() && object->mightBeType(MIRType_Magic))
        return abort("Type is not definitely lazy arguments.");

    current->popn(3);

    MInstruction *ins = MCallSetElement::New(object, index, value);
    current->add(ins);
    current->push(value);

    return resumeAfter(ins);
}

bool
IonBuilder::jsop_setelem_dense(types::StackTypeSet::DoubleConversion conversion)
{
    MDefinition *value = current->pop();
    MDefinition *id = current->pop();
    MDefinition *obj = current->pop();

    MIRType elementType = DenseNativeElementType(cx, obj);
    bool packed = ElementAccessIsPacked(cx, obj);

    // Writes which are on holes in the object do not have to bail out if they
    // cannot hit another indexed property on the object or its prototypes.
    bool writeOutOfBounds = !ElementAccessHasExtraIndexedProperty(cx, obj);

    // Ensure id is an integer.
    MInstruction *idInt32 = MToInt32::New(id);
    current->add(idInt32);
    id = idInt32;

    // Ensure the value is a double, if double conversion might be needed.
    MDefinition *newValue = value;
    if (conversion == types::StackTypeSet::AlwaysConvertToDoubles ||
        conversion == types::StackTypeSet::MaybeConvertToDoubles)
    {
        MInstruction *valueDouble = MToDouble::New(value);
        current->add(valueDouble);
        newValue = valueDouble;
    }

    // Get the elements vector.
    MElements *elements = MElements::New(obj);
    current->add(elements);

    // Use MStoreElementHole if this SETELEM has written to out-of-bounds
    // indexes in the past. Otherwise, use MStoreElement so that we can hoist
    // the initialized length and bounds check.
    MStoreElementCommon *store;
    if (script()->analysis()->getCode(pc).arrayWriteHole && writeOutOfBounds) {
        MStoreElementHole *ins = MStoreElementHole::New(obj, elements, id, newValue);
        store = ins;

        current->add(ins);
        current->push(value);

        if (!resumeAfter(ins))
            return false;
    } else {
        MInitializedLength *initLength = MInitializedLength::New(elements);
        current->add(initLength);

        id = addBoundsCheck(id, initLength);

        bool needsHoleCheck = !packed && !writeOutOfBounds;

        MStoreElement *ins = MStoreElement::New(elements, id, newValue, needsHoleCheck);
        store = ins;

        current->add(ins);
        current->push(value);

        if (!resumeAfter(ins))
            return false;
    }

    // Determine whether a write barrier is required.
    if (obj->resultTypeSet()->propertyNeedsBarrier(cx, JSID_VOID))
        store->setNeedsBarrier();

    if (elementType != MIRType_None && packed)
        store->setElementType(elementType);

    return true;
}

bool
IonBuilder::jsop_setelem_typed(int arrayType)
{
    MDefinition *value = current->pop();
    MDefinition *id = current->pop();
    MDefinition *obj = current->pop();

    SetElemICInspector icInspect(inspector->setElemICInspector(pc));
    bool expectOOB = icInspect.sawOOBTypedArrayWrite();
    if (expectOOB)
        spew("Emitting OOB TypedArray SetElem");

    // Ensure id is an integer.
    MInstruction *idInt32 = MToInt32::New(id);
    current->add(idInt32);
    id = idInt32;

    // Get the length.
    MInstruction *length = getTypedArrayLength(obj);
    current->add(length);

    if (!expectOOB) {
        // Bounds check.
        id = addBoundsCheck(id, length);
    }

    // Get the elements vector.
    MInstruction *elements = getTypedArrayElements(obj);
    current->add(elements);

    // Clamp value to [0, 255] for Uint8ClampedArray.
    MDefinition *toWrite = value;
    if (arrayType == TypedArray::TYPE_UINT8_CLAMPED) {
        toWrite = MClampToUint8::New(value);
        current->add(toWrite->toInstruction());
    }

    // Store the value.
    MInstruction *ins;
    if (expectOOB)
        ins = MStoreTypedArrayElementHole::New(elements, length, id, toWrite, arrayType);
    else
        ins = MStoreTypedArrayElement::New(elements, id, toWrite, arrayType);
    current->add(ins);
    current->push(value);
    return resumeAfter(ins);
}

bool
IonBuilder::jsop_length()
{
    if (jsop_length_fastPath())
        return true;

    RootedPropertyName name(cx, info().getAtom(pc)->asPropertyName());
    return jsop_getprop(name);
}

bool
IonBuilder::jsop_length_fastPath()
{
    types::StackTypeSet *types = script()->analysis()->bytecodeTypes(pc);

    if (types->getKnownTypeTag() != JSVAL_TYPE_INT32)
        return false;

    MDefinition *obj = current->peek(-1);

    if (obj->type() == MIRType_String) {
        current->pop();
        MStringLength *ins = MStringLength::New(obj);
        current->add(ins);
        current->push(ins);
        return true;
    }

    if (obj->type() == MIRType_Object) {
        types::StackTypeSet *objTypes = obj->resultTypeSet();

        if (objTypes &&
            objTypes->getKnownClass() == &ArrayClass &&
            !objTypes->hasObjectFlags(cx, types::OBJECT_FLAG_LENGTH_OVERFLOW))
        {
            current->pop();
            MElements *elements = MElements::New(obj);
            current->add(elements);

            // Read length.
            MArrayLength *length = new MArrayLength(elements);
            current->add(length);
            current->push(length);
            return true;
        }

        if (objTypes && objTypes->getTypedArrayType() != TypedArray::TYPE_MAX) {
            current->pop();
            MInstruction *length = getTypedArrayLength(obj);
            current->add(length);
            current->push(length);
            return true;
        }
    }

    return false;
}

bool
IonBuilder::jsop_arguments()
{
    JS_ASSERT(lazyArguments_);
    current->push(lazyArguments_);
    return true;
}

bool
IonBuilder::jsop_arguments_length()
{
    // Type Inference has guaranteed this is an optimized arguments object.
    MDefinition *args = current->pop();
    args->setFoldedUnchecked();

    // We don't know anything from the callee
    if (inliningDepth_ == 0) {
        MInstruction *ins = MArgumentsLength::New();
        current->add(ins);
        current->push(ins);
        return true;
    }

    // We are inlining and know the number of arguments the callee pushed
    return pushConstant(Int32Value(inlinedArguments_.length()));
}

bool
IonBuilder::jsop_arguments_getelem()
{
    if (inliningDepth_ != 0)
        return abort("NYI inlined get argument element");

    MDefinition *idx = current->pop();

    // Type Inference has guaranteed this is an optimized arguments object.
    MDefinition *args = current->pop();
    args->setFoldedUnchecked();

    // To ensure that we are not looking above the number of actual arguments.
    MArgumentsLength *length = MArgumentsLength::New();
    current->add(length);

    // Ensure idx is an integer.
    MInstruction *index = MToInt32::New(idx);
    current->add(index);

    // Bailouts if we read more than the number of actual arguments.
    index = addBoundsCheck(index, length);

    // Load the argument from the actual arguments.
    MGetArgument *load = MGetArgument::New(index);
    current->add(load);
    current->push(load);

    types::StackTypeSet *types = script()->analysis()->bytecodeTypes(pc);
    return pushTypeBarrier(load, types, true);
}

bool
IonBuilder::jsop_arguments_setelem()
{
    return abort("NYI arguments[]=");
}

inline types::HeapTypeSet *
GetDefiniteSlot(JSContext *cx, types::StackTypeSet *types, JSAtom *atom)
{
    if (!types || types->unknownObject() || types->getObjectCount() != 1)
        return NULL;

    types::TypeObject *type = types->getTypeObject(0);
    if (!type || type->unknownProperties())
        return NULL;

    RawId id = AtomToId(atom);
    if (id != types::IdToTypeId(id))
        return NULL;

    types::HeapTypeSet *propertyTypes = type->getProperty(cx, id, false);
    if (!propertyTypes ||
        !propertyTypes->definiteProperty() ||
        propertyTypes->isOwnProperty(cx, type, true))
    {
        return NULL;
    }

    return propertyTypes;
}

bool
IonBuilder::jsop_not()
{
    MDefinition *value = current->pop();

    MNot *ins = new MNot(value);
    current->add(ins);
    current->push(ins);
    ins->infer(cx);
    return true;
}


inline bool
IonBuilder::TestCommonPropFunc(JSContext *cx, types::StackTypeSet *types, HandleId id,
                               JSFunction **funcp, bool isGetter, bool *isDOM,
                               MDefinition **guardOut)
{
    JSObject *found = NULL;
    JSObject *foundProto = NULL;

    *funcp = NULL;
    *isDOM = false;

    // No sense looking if we don't know what's going on.
    if (!types || types->unknownObject())
        return true;

    // Iterate down all the types to see if they all have the same getter or
    // setter.
    for (unsigned i = 0; i < types->getObjectCount(); i++) {
        RootedObject curObj(cx, types->getSingleObject(i));

        // Non-Singleton type
        if (!curObj) {
            types::TypeObject *typeObj = types->getTypeObject(i);

            if (!typeObj)
                continue;

            if (typeObj->unknownProperties())
                return true;

            // If the type has an own property, we can't be sure we don't shadow
            // the chain.
            types::HeapTypeSet *propSet = typeObj->getProperty(cx, types::IdToTypeId(id), false);
            if (!propSet)
                return false;
            if (propSet->ownProperty(false))
                return true;

            // Otherwise try using the prototype.
            curObj = typeObj->proto;
        } else {
            // We can't optimize setters on watched singleton objects. A getter
            // on an own property can be protected with the prototype
            // shapeguard, though.
            if (!isGetter && curObj->watched())
                return true;
        }

        // Turns out that we need to check for a property lookup op, else we
        // will end up calling it mid-compilation.
        if (!CanEffectlesslyCallLookupGenericOnObject(curObj))
            return true;

        RootedObject proto(cx);
        RootedShape shape(cx);
        if (!JSObject::lookupGeneric(cx, curObj, id, &proto, &shape))
            return false;

        if (!shape)
            return true;

        // We want to optimize specialized getters/setters. The defaults will
        // hit the slot optimization.
        if (isGetter) {
            if (shape->hasDefaultGetter() || !shape->hasGetterValue())
                return true;
        } else {
            if (shape->hasDefaultSetter() || !shape->hasSetterValue())
                return true;
        }

        JSObject * curFound = isGetter ? shape->getterObject():
                                         shape->setterObject();

        // Save the first seen, or verify uniqueness.
        if (!found) {
            if (!curFound->isFunction())
                return true;
            found = curFound;
        } else if (found != curFound) {
            return true;
        }

        // We only support cases with a single prototype shared. This is
        // overwhelmingly more likely than having multiple different prototype
        // chains with the same custom property function.
        if (!foundProto)
            foundProto = proto;
        else if (foundProto != proto)
            return true;

        // Check here to make sure that everyone has Type Objects with known
        // properties between them and the proto we found the accessor on. We
        // need those to add freezes safely. NOTE: We do not do this above, as
        // we may be able to freeze all the types up to where we found the
        // property, even if there are unknown types higher in the prototype
        // chain.
        while (curObj != foundProto) {
            types::TypeObject *typeObj = curObj->getType(cx);
            if (!typeObj)
                return false;

            if (typeObj->unknownProperties())
                return true;

            // Check here to make sure that nobody on the prototype chain is
            // marked as having the property as an "own property". This can
            // happen in cases of |delete| having been used, or cases with
            // watched objects. If TI ever decides to be more accurate about
            // |delete| handling, this should go back to curObj->watched().

            // Even though we are not directly accessing the properties on the whole
            // prototype chain, we need to fault in the sets anyway, as we need
            // to freeze on them.
            types::HeapTypeSet *propSet = typeObj->getProperty(cx, types::IdToTypeId(id), false);
            if (!propSet)
                return false;
            if (propSet->ownProperty(false))
                return true;

            curObj = curObj->getProto();
        }
    }

    // No need to add a freeze if we didn't find anything
    if (!found)
        return true;

    JS_ASSERT(foundProto);

    // Add a shape guard on the prototype we found the property on. The rest of
    // the prototype chain is guarded by TI freezes. Note that a shape guard is
    // good enough here, even in the proxy case, because we have ensured there
    // are no lookup hooks for this property.
    MInstruction *wrapper = MConstant::New(ObjectValue(*foundProto));
    current->add(wrapper);
    wrapper = addShapeGuard(wrapper, foundProto->lastProperty(), Bailout_ShapeGuard);

    // Pass the guard back so it can be an operand.
    if (isGetter) {
        JS_ASSERT(wrapper->isGuardShapeOrType());
        *guardOut = wrapper;
    }

    // Now we have to freeze all the property typesets to ensure there isn't a
    // lower shadowing getter or setter installed in the future.
    types::TypeObject *curType;
    for (unsigned i = 0; i < types->getObjectCount(); i++) {
        curType = types->getTypeObject(i);
        JSObject *obj = NULL;
        if (!curType) {
            obj = types->getSingleObject(i);
            if (!obj)
                continue;

            curType = obj->getType(cx);
            if (!curType)
                return false;
        }

        // If we found a Singleton object's own-property, there's nothing to
        // freeze.
        if (obj != foundProto) {
            // Walk the prototype chain. Everyone has to have the property, since we
            // just checked, so propSet cannot be NULL.
            RawId typeId = types::IdToTypeId(id);
            while (true) {
                types::HeapTypeSet *propSet = curType->getProperty(cx, typeId, false);
                // This assert is now assured, since we have faulted them in
                // above.
                JS_ASSERT(propSet);
                // Asking, freeze by asking.
                DebugOnly<bool> isOwn = propSet->isOwnProperty(cx, curType, false);
                JS_ASSERT(!isOwn);
                // Don't mark the proto. It will be held down by the shape
                // guard. This allows us tp use properties found on prototypes
                // with properties unknown to TI.
                if (curType->proto == foundProto)
                    break;
                curType = curType->proto->getType(cx);
                if (!curType)
                    return false;
            }
        }
    }

    *funcp = found->toFunction();
    *isDOM = types->isDOMClass();

    return true;
}

bool
IonBuilder::annotateGetPropertyCache(JSContext *cx, MDefinition *obj, MGetPropertyCache *getPropCache,
                                    types::StackTypeSet *objTypes, types::StackTypeSet *pushedTypes)
{
    RootedId id(cx, NameToId(getPropCache->name()));
    if (id != types::IdToTypeId(id))
        return true;

    // Ensure every pushed value is a singleton.
    if (pushedTypes->unknownObject() || pushedTypes->baseFlags() != 0)
        return true;

    for (unsigned i = 0; i < pushedTypes->getObjectCount(); i++) {
        if (pushedTypes->getTypeObject(i) != NULL)
            return true;
    }

    // Object's typeset should be a proper object
    if (!objTypes || objTypes->baseFlags() || objTypes->unknownObject())
        return true;

    unsigned int objCount = objTypes->getObjectCount();
    if (objCount == 0)
        return true;

    InlinePropertyTable *inlinePropTable = getPropCache->initInlinePropertyTable(pc);
    if (!inlinePropTable)
        return false;

    // Ensure that the relevant property typeset for each type object is
    // is a single-object typeset containing a JSFunction
    for (unsigned int i = 0; i < objCount; i++) {
        types::TypeObject *typeObj = objTypes->getTypeObject(i);
        if (!typeObj || typeObj->unknownProperties() || !typeObj->proto)
            continue;

        types::HeapTypeSet *ownTypes = typeObj->getProperty(cx, id, false);
        if (!ownTypes)
            continue;

        if (ownTypes->isOwnProperty(cx, typeObj, false))
            continue;

        RootedObject proto(cx, typeObj->proto);
        types::TypeObject *protoType = proto->getType(cx);
        if (!protoType)
            return false;
        if (protoType->unknownProperties())
            continue;

        types::HeapTypeSet *protoTypes = protoType->getProperty(cx, id, false);
        if (!protoTypes)
            return false;

        JSObject *obj = protoTypes->getSingleton(cx);
        if (!obj || !obj->isFunction())
            continue;

        bool knownConstant = false;
        if (!TestSingletonProperty(cx, proto, obj, id, &knownConstant))
            return false;

        // Don't add cases corresponding to non-observed pushes
        if (!pushedTypes->hasType(types::Type::ObjectType(obj)))
            continue;

        if (!inlinePropTable->addEntry(typeObj, obj->toFunction()))
            return false;
    }

    if (inlinePropTable->numEntries() == 0) {
        getPropCache->clearInlinePropertyTable();
        return true;
    }

#ifdef DEBUG
    if (inlinePropTable->numEntries() > 0)
        IonSpew(IonSpew_Inlining, "Annotated GetPropertyCache with %d/%d inline cases",
                                    (int) inlinePropTable->numEntries(), (int) objCount);
#endif

    // If we successfully annotated the GetPropertyCache and there are inline cases,
    // then keep a resume point of the state right before this instruction for use
    // later when we have to bail out to this point in the fallback case of a
    // PolyInlineDispatch.
    if (inlinePropTable->numEntries() > 0) {
        // Push the object back onto the stack temporarily to capture the resume point.
        current->push(obj);
        MResumePoint *resumePoint = MResumePoint::New(current, pc, callerResumePoint_,
                                                      MResumePoint::ResumeAt);
        if (!resumePoint)
            return false;
        inlinePropTable->setPriorResumePoint(resumePoint);
        current->pop();
    }
    return true;
}

// Returns true if an idempotent cache has ever invalidated this script
// or an outer script.
bool
IonBuilder::invalidatedIdempotentCache()
{
    IonBuilder *builder = this;
    do {
        if (builder->script()->invalidatedIdempotentCache)
            return true;
        builder = builder->callerBuilder_;
    } while (builder);

    return false;
}

bool
IonBuilder::loadSlot(MDefinition *obj, HandleShape shape, MIRType rvalType,
                     bool barrier, types::StackTypeSet *types)
{
    JS_ASSERT(shape->hasDefaultGetter());
    JS_ASSERT(shape->hasSlot());

    if (shape->slot() < shape->numFixedSlots()) {
        MLoadFixedSlot *load = MLoadFixedSlot::New(obj, shape->slot());
        current->add(load);
        current->push(load);

        load->setResultType(rvalType);
        return pushTypeBarrier(load, types, barrier);
    }

    MSlots *slots = MSlots::New(obj);
    current->add(slots);

    MLoadSlot *load = MLoadSlot::New(slots, shape->slot() - shape->numFixedSlots());
    current->add(load);
    current->push(load);

    load->setResultType(rvalType);
    return pushTypeBarrier(load, types, barrier);
}

bool
IonBuilder::storeSlot(MDefinition *obj, RawShape shape, MDefinition *value, bool needsBarrier)
{
    JS_ASSERT(shape->hasDefaultSetter());
    JS_ASSERT(shape->writable());
    JS_ASSERT(shape->hasSlot());

    if (shape->slot() < shape->numFixedSlots()) {
        MStoreFixedSlot *store = MStoreFixedSlot::New(obj, shape->slot(), value);
        current->add(store);
        current->push(value);
        if (needsBarrier)
            store->setNeedsBarrier();
        return resumeAfter(store);
    }

    MSlots *slots = MSlots::New(obj);
    current->add(slots);

    MStoreSlot *store = MStoreSlot::New(slots, shape->slot() - shape->numFixedSlots(), value);
    current->add(store);
    current->push(value);
    if (needsBarrier)
        store->setNeedsBarrier();
    return resumeAfter(store);
}

bool
IonBuilder::jsop_getprop(HandlePropertyName name)
{
    RootedId id(cx, NameToId(name));

    bool emitted = false;

    types::StackTypeSet *types = script()->analysis()->bytecodeTypes(pc);

    // Try to optimize arguments.length.
    if (!getPropTryArgumentsLength(&emitted) || emitted)
        return emitted;

    // Try to hardcode known constants.
    if (!getPropTryConstant(&emitted, id, types) || emitted)
        return emitted;

    bool barrier = PropertyReadNeedsTypeBarrier(cx, current->peek(-1), name, types);

    // Try to emit loads from definite slots.
    if (!getPropTryDefiniteSlot(&emitted, name, barrier, types) || emitted)
        return emitted;

    // Try to inline a common property getter, or make a call.
    if (!getPropTryCommonGetter(&emitted, id, barrier, types) || emitted)
        return emitted;

    // Try to emit a monomorphic cache based on data in JM caches.
    if (!getPropTryMonomorphic(&emitted, id, barrier, types) || emitted)
        return emitted;

    // Try to emit a polymorphic cache.
    if (!getPropTryPolymorphic(&emitted, name, id, barrier, types) || emitted)
        return emitted;

    // Emit a call.
    MDefinition *obj = current->pop();
    MCallGetProperty *call = MCallGetProperty::New(obj, name);
    current->add(call);
    current->push(call);
    if (!resumeAfter(call))
        return false;

    return pushTypeBarrier(call, types, true);
}

bool
IonBuilder::getPropTryArgumentsLength(bool *emitted)
{
    JS_ASSERT(*emitted == false);
    if (current->peek(-1)->type() != MIRType_Magic) {
        if (script()->argumentsHasVarBinding() && current->peek(-1)->mightBeType(MIRType_Magic))
            return abort("Type is not definitely lazy arguments.");
        return true;
    }
    if (JSOp(*pc) != JSOP_LENGTH)
        return true;

    *emitted = true;
    return jsop_arguments_length();
}

bool
IonBuilder::getPropTryConstant(bool *emitted, HandleId id, types::StackTypeSet *types)
{
    JS_ASSERT(*emitted == false);
    JSObject *singleton = types ? types->getSingleton() : NULL;
    if (!singleton)
        return true;

    RootedObject global(cx, &script()->global());

    bool isConstant, testObject, testString;
    if (!TestSingletonPropertyTypes(cx, current->peek(-1), singleton, global, id,
                                    &isConstant, &testObject, &testString))
        return false;

    if (!isConstant)
        return true;

    MDefinition *obj = current->pop();

    // Property access is a known constant -- safe to emit.
    JS_ASSERT(!testString || !testObject);
    if (testObject)
        current->add(MGuardObject::New(obj));
    else if (testString)
        current->add(MGuardString::New(obj));
    else
        obj->setFoldedUnchecked();

    MConstant *known = MConstant::New(ObjectValue(*singleton));

    current->add(known);
    current->push(known);

    *emitted = true;
    return true;
}

bool
IonBuilder::getPropTryDefiniteSlot(bool *emitted, HandlePropertyName name,
                                   bool barrier, types::StackTypeSet *types)
{
    JS_ASSERT(*emitted == false);
    types::TypeSet *propTypes = GetDefiniteSlot(cx, current->peek(-1)->resultTypeSet(), name);
    if (!propTypes)
        return true;

    MDefinition *obj = current->pop();
    MDefinition *useObj = obj;
    if (obj->type() != MIRType_Object) {
        MGuardObject *guard = MGuardObject::New(obj);
        current->add(guard);
        useObj = guard;
    }

    MLoadFixedSlot *fixed = MLoadFixedSlot::New(useObj, propTypes->definiteSlot());
    if (!barrier)
        fixed->setResultType(MIRTypeFromValueType(types->getKnownTypeTag()));

    current->add(fixed);
    current->push(fixed);

    if (!pushTypeBarrier(fixed, types, barrier))
        return false;

    *emitted = true;
    return true;
}

bool
IonBuilder::getPropTryCommonGetter(bool *emitted, HandleId id,
                                   bool barrier, types::StackTypeSet *types)
{
    JS_ASSERT(*emitted == false);
    JSFunction *commonGetter;
    bool isDOM;
    MDefinition *guard;

    types::StackTypeSet *objTypes = current->peek(-1)->resultTypeSet();

    if (!TestCommonPropFunc(cx, objTypes, id, &commonGetter, true, &isDOM, &guard))
        return false;
    if (!commonGetter)
        return true;

    MDefinition *obj = current->pop();
    RootedFunction getter(cx, commonGetter);

    if (isDOM && TestShouldDOMCall(cx, objTypes, getter, JSJitInfo::Getter)) {
        const JSJitInfo *jitinfo = getter->jitInfo();
        MGetDOMProperty *get = MGetDOMProperty::New(jitinfo, obj, guard);
        current->add(get);
        current->push(get);

        if (get->isEffectful() && !resumeAfter(get))
            return false;
        if (!DOMCallNeedsBarrier(jitinfo, types))
            barrier = false;
        if (!pushTypeBarrier(get, types, barrier))
            return false;

        *emitted = true;
        return true;
    }

    // Don't call the getter with a primitive value.
    if (objTypes->getKnownTypeTag() != JSVAL_TYPE_OBJECT) {
        MGuardObject *guardObj = MGuardObject::New(obj);
        current->add(guardObj);
        obj = guardObj;
    }

    // Spoof stack to expected state for call.
    pushConstant(ObjectValue(*commonGetter));

    MPassArg *wrapper = MPassArg::New(obj);
    current->add(wrapper);
    current->push(wrapper);

    CallInfo callInfo(cx, false);
    if (!callInfo.init(current, 0))
        return false;
    if (!makeCall(getter, callInfo, false))
        return false;

    *emitted = true;
    return true;
}

bool
IonBuilder::getPropTryMonomorphic(bool *emitted, HandleId id,
                                  bool barrier, types::StackTypeSet *types)
{
    JS_ASSERT(*emitted == false);
    bool accessGetter = script()->analysis()->getCode(pc).accessGetter;

    if (current->peek(-1)->type() != MIRType_Object)
        return true;

    RootedShape objShape(cx, mjit::GetPICSingleShape(cx, script(), pc, info().constructing()));
    if (!objShape)
        objShape = inspector->maybeMonomorphicShapeForPropertyOp(pc);

    if (!objShape || objShape->inDictionary()) {
        spew("GETPROP not monomorphic");
        return true;
    }

    MDefinition *obj = current->pop();

    // The JM IC was monomorphic, so we inline the property access as long as
    // the shape is not in dictionary made. We cannot be sure that the shape is
    // still a lastProperty, and calling Shape::search() on dictionary mode
    // shapes that aren't lastProperty is invalid.
    obj = addShapeGuard(obj, objShape, Bailout_CachedShapeGuard);

    spew("Inlining monomorphic GETPROP");
    RootedShape shape(cx, objShape->search(cx, id));
    JS_ASSERT(shape);

    MIRType rvalType = MIRTypeFromValueType(types->getKnownTypeTag());
    if (barrier || IsNullOrUndefined(rvalType) || accessGetter)
        rvalType = MIRType_Value;

    if (!loadSlot(obj, shape, rvalType, barrier, types))
        return false;

    *emitted = true;
    return true;
}

bool
IonBuilder::getPropTryPolymorphic(bool *emitted, HandlePropertyName name, HandleId id,
                                  bool barrier, types::StackTypeSet *types)
{
    JS_ASSERT(*emitted == false);
    bool accessGetter = script()->analysis()->getCode(pc).accessGetter;

    MDefinition *obj = current->peek(-1);

    // The input value must either be an object, or we should have strong suspicions
    // that it can be safely unboxed to an object.
    if (obj->type() != MIRType_Object) {
        types::StackTypeSet *types = obj->resultTypeSet();
        if (!types || !types->objectOrSentinel())
            return true;
    }

    MIRType rvalType = MIRTypeFromValueType(types->getKnownTypeTag());
    if (barrier || IsNullOrUndefined(rvalType) || accessGetter)
        rvalType = MIRType_Value;

    current->pop();
    MGetPropertyCache *load = MGetPropertyCache::New(obj, name);
    load->setResultType(rvalType);

    // Try to mark the cache as idempotent. We only do this if JM is enabled
    // (its ICs are used to mark property reads as likely non-idempotent) or
    // if we are compiling eagerly (to improve test coverage).
    if (obj->type() == MIRType_Object && !invalidatedIdempotentCache()) {
        if (PropertyReadIsIdempotent(cx, obj, name))
            load->setIdempotent();
    }

    if (JSOp(*pc) == JSOP_CALLPROP) {
        if (!annotateGetPropertyCache(cx, obj, load, obj->resultTypeSet(), types))
            return false;
    }

    // If the cache is known to access getters, then enable generation of getter stubs.
    if (accessGetter)
        load->setAllowGetters();

    current->add(load);
    current->push(load);

    if (load->isEffectful() && !resumeAfter(load))
        return false;

    if (accessGetter)
        barrier = true;

    if (!pushTypeBarrier(load, types, barrier))
        return false;

    *emitted = true;
    return true;
}

bool
IonBuilder::jsop_setprop(HandlePropertyName name)
{
    MDefinition *value = current->pop();
    MDefinition *obj = current->pop();

    types::StackTypeSet *objTypes = obj->resultTypeSet();

    RootedId id(cx, NameToId(name));

    JSFunction *commonSetter;
    bool isDOM;
    if (!TestCommonPropFunc(cx, objTypes, id, &commonSetter, false, &isDOM, NULL))
        return false;
    if (commonSetter) {
        // Setters can be called even if the property write needs a type
        // barrier, as calling the setter does not actually write any data
        // properties.
        RootedFunction setter(cx, commonSetter);
        if (isDOM && TestShouldDOMCall(cx, objTypes, setter, JSJitInfo::Setter)) {
            MSetDOMProperty *set = MSetDOMProperty::New(setter->jitInfo()->op, obj, value);
            if (!set)
                return false;

            current->add(set);
            current->push(value);

            return resumeAfter(set);
        }

        // Don't call the setter with a primitive value.
        if (objTypes->getKnownTypeTag() != JSVAL_TYPE_OBJECT) {
            MGuardObject *guardObj = MGuardObject::New(obj);
            current->add(guardObj);
            obj = guardObj;
        }

        // Dummy up the stack, as in getprop. We are pushing an extra value, so
        // ensure there is enough space.
        uint32_t depth = current->stackDepth() + 3;
        if (depth > current->nslots()) {
            if (!current->increaseSlots(depth - current->nslots()))
                return false;
        }

        pushConstant(ObjectValue(*setter));

        MPassArg *wrapper = MPassArg::New(obj);
        current->push(wrapper);
        current->add(wrapper);

        MPassArg *arg = MPassArg::New(value);
        current->push(arg);
        current->add(arg);

        // Call the setter. Note that we have to push the original value, not
        // the setter's return value.
        CallInfo callInfo(cx, false);
        if (!callInfo.init(current, 1))
            return false;
        MCall *call = makeCallHelper(setter, callInfo, false);
        if (!call)
            return false;

        current->push(value);
        return resumeAfter(call);
    }

    if (PropertyWriteNeedsTypeBarrier(cx, current, &obj, name, &value)) {
        MInstruction *ins = MCallSetProperty::New(obj, value, name, script()->strict);
        current->add(ins);
        current->push(value);
        return resumeAfter(ins);
    }

    if (types::HeapTypeSet *propTypes = GetDefiniteSlot(cx, objTypes, name)) {
        MStoreFixedSlot *fixed = MStoreFixedSlot::New(obj, propTypes->definiteSlot(), value);
        current->add(fixed);
        current->push(value);
        if (propTypes->needsBarrier(cx))
            fixed->setNeedsBarrier();
        return resumeAfter(fixed);
    }

    RawShape objShape = mjit::GetPICSingleShape(cx, script(), pc, info().constructing());
    if (!objShape)
        objShape = inspector->maybeMonomorphicShapeForPropertyOp(pc);

    if (objShape && !objShape->inDictionary()) {
        // The JM IC was monomorphic, so we inline the property access as
        // long as the shape is not in dictionary mode. We cannot be sure
        // that the shape is still a lastProperty, and calling Shape::search
        // on dictionary mode shapes that aren't lastProperty is invalid.
        obj = addShapeGuard(obj, objShape, Bailout_CachedShapeGuard);

        RootedShape shape(cx, objShape->search(cx, NameToId(name)));
        JS_ASSERT(shape);

        spew("Inlining monomorphic SETPROP");

        bool needsBarrier = objTypes->propertyNeedsBarrier(cx, id);
        return storeSlot(obj, shape, value, needsBarrier);
    }

    spew("SETPROP not monomorphic");

    MSetPropertyCache *ins = MSetPropertyCache::New(obj, value, name, script()->strict);

    if (!objTypes || objTypes->propertyNeedsBarrier(cx, id))
        ins->setNeedsBarrier();

    current->add(ins);
    current->push(value);

    return resumeAfter(ins);
}

bool
IonBuilder::jsop_delprop(HandlePropertyName name)
{
    MDefinition *obj = current->pop();

    MInstruction *ins = MDeleteProperty::New(obj, name);

    current->add(ins);
    current->push(ins);

    return resumeAfter(ins);
}

bool
IonBuilder::jsop_regexp(RegExpObject *reobj)
{
    JSObject *prototype = script()->global().getOrCreateRegExpPrototype(cx);
    if (!prototype)
        return false;

    MRegExp *regexp = MRegExp::New(reobj, prototype);
    current->add(regexp);
    current->push(regexp);

    regexp->setMovable();

    // The MRegExp is set to be movable.
    // That would be incorrect for global/sticky, because lastIndex could be wrong.
    // Therefore setting the lastIndex to 0. That is faster than removing the movable flag.
    if (reobj->sticky() || reobj->global()) {
        MConstant *zero = MConstant::New(Int32Value(0));
        current->add(zero);

        MStoreFixedSlot *lastIndex =
            MStoreFixedSlot::New(regexp, RegExpObject::lastIndexSlot(), zero);
        current->add(lastIndex);
    }

    return true;
}

bool
IonBuilder::jsop_object(JSObject *obj)
{
    MConstant *ins = MConstant::New(ObjectValue(*obj));
    current->add(ins);
    current->push(ins);

    return true;
}

bool
IonBuilder::jsop_lambda(JSFunction *fun)
{
    JS_ASSERT(script()->analysis()->usesScopeChain());
    if (fun->isArrow())
        return abort("bound arrow function");
    if (fun->isNative() && IsAsmJSModuleNative(fun->native()))
        return abort("asm.js module function");

    MLambda *ins = MLambda::New(current->scopeChain(), fun);
    current->add(ins);
    current->push(ins);

    return resumeAfter(ins);
}

bool
IonBuilder::jsop_defvar(uint32_t index)
{
    JS_ASSERT(JSOp(*pc) == JSOP_DEFVAR || JSOp(*pc) == JSOP_DEFCONST);

    RootedPropertyName name(cx, script()->getName(index));

    // Bake in attrs.
    unsigned attrs = JSPROP_ENUMERATE | JSPROP_PERMANENT;
    if (JSOp(*pc) == JSOP_DEFCONST)
        attrs |= JSPROP_READONLY;

    // Pass the ScopeChain.
    JS_ASSERT(script()->analysis()->usesScopeChain());

    // Bake the name pointer into the MDefVar.
    MDefVar *defvar = MDefVar::New(name, attrs, current->scopeChain());
    current->add(defvar);

    return resumeAfter(defvar);
}

bool
IonBuilder::jsop_deffun(uint32_t index)
{
    RootedFunction fun(cx, script()->getFunction(index));
    if (fun->isNative() && IsAsmJSModuleNative(fun->native()))
        return abort("asm.js module function");

    JS_ASSERT(script()->analysis()->usesScopeChain());

    MDefFun *deffun = MDefFun::New(fun, current->scopeChain());
    current->add(deffun);

    return resumeAfter(deffun);
}

bool
IonBuilder::jsop_this()
{
    if (!info().fun())
        return abort("JSOP_THIS outside of a JSFunction.");

    if (script()->strict) {
        current->pushSlot(info().thisSlot());
        return true;
    }

    types::StackTypeSet *types = types::TypeScript::ThisTypes(script());
    if (types && types->getKnownTypeTag() == JSVAL_TYPE_OBJECT) {
        // This is safe, because if the entry type of |this| is an object, it
        // will necessarily be an object throughout the entire function. OSR
        // can introduce a phi, but this phi will be specialized.
        current->pushSlot(info().thisSlot());
        return true;
    }

    return abort("JSOP_THIS hard case not yet handled");
}

bool
IonBuilder::jsop_typeof()
{
    MDefinition *input = current->pop();
    MTypeOf *ins = MTypeOf::New(input, input->type());

    current->add(ins);
    current->push(ins);

    if (ins->isEffectful() && !resumeAfter(ins))
        return false;
    return true;
}

bool
IonBuilder::jsop_toid()
{
    // No-op if the index is an integer.
    if (current->peek(-1)->type() == MIRType_Int32)
        return true;

    MDefinition *index = current->pop();
    MToId *ins = MToId::New(current->peek(-1), index);

    current->add(ins);
    current->push(ins);

    return resumeAfter(ins);
}

bool
IonBuilder::jsop_iter(uint8_t flags)
{
    if (flags != JSITER_ENUMERATE)
        nonStringIteration_ = true;

    MDefinition *obj = current->pop();
    MInstruction *ins = MIteratorStart::New(obj, flags);

    if (!iterators_.append(ins))
        return false;

    current->add(ins);
    current->push(ins);

    return resumeAfter(ins);
}

bool
IonBuilder::jsop_iternext()
{
    MDefinition *iter = current->peek(-1);
    MInstruction *ins = MIteratorNext::New(iter);

    current->add(ins);
    current->push(ins);

    if (!resumeAfter(ins))
        return false;

    if (!nonStringIteration_ && types::IterationValuesMustBeStrings(script())) {
        ins = MUnbox::New(ins, MIRType_String, MUnbox::Infallible);
        current->add(ins);
        current->rewriteAtDepth(-1, ins);
    }

    return true;
}

bool
IonBuilder::jsop_itermore()
{
    MDefinition *iter = current->peek(-1);
    MInstruction *ins = MIteratorMore::New(iter);

    current->add(ins);
    current->push(ins);

    return resumeAfter(ins);
}

bool
IonBuilder::jsop_iterend()
{
    MDefinition *iter = current->pop();
    MInstruction *ins = MIteratorEnd::New(iter);

    current->add(ins);

    return resumeAfter(ins);
}

MDefinition *
IonBuilder::walkScopeChain(unsigned hops)
{
    MDefinition *scope = current->getSlot(info().scopeChainSlot());

    for (unsigned i = 0; i < hops; i++) {
        MInstruction *ins = MEnclosingScope::New(scope);
        current->add(ins);
        scope = ins;
    }

    return scope;
}

bool
IonBuilder::jsop_getaliasedvar(ScopeCoordinate sc)
{
    MDefinition *obj = walkScopeChain(sc.hops);

    RootedShape shape(cx, ScopeCoordinateToStaticScopeShape(cx, script(), pc));

    MInstruction *load;
    if (shape->numFixedSlots() <= sc.slot) {
        MInstruction *slots = MSlots::New(obj);
        current->add(slots);

        load = MLoadSlot::New(slots, sc.slot - shape->numFixedSlots());
    } else {
        load = MLoadFixedSlot::New(obj, sc.slot);
    }

    current->add(load);
    current->push(load);

    types::StackTypeSet *types = script()->analysis()->bytecodeTypes(pc);
    return pushTypeBarrier(load, types, true);
}

bool
IonBuilder::jsop_setaliasedvar(ScopeCoordinate sc)
{
    MDefinition *rval = current->peek(-1);
    MDefinition *obj = walkScopeChain(sc.hops);

    RootedShape shape(cx, ScopeCoordinateToStaticScopeShape(cx, script(), pc));

    MInstruction *store;
    if (shape->numFixedSlots() <= sc.slot) {
        MInstruction *slots = MSlots::New(obj);
        current->add(slots);

        store = MStoreSlot::NewBarriered(slots, sc.slot - shape->numFixedSlots(), rval);
    } else {
        store = MStoreFixedSlot::NewBarriered(obj, sc.slot, rval);
    }

    current->add(store);
    return resumeAfter(store);
}

bool
IonBuilder::jsop_in()
{
    MDefinition *obj = current->peek(-1);
    MDefinition *id = current->peek(-2);

    if (ElementAccessIsDenseNative(obj, id) && !ElementAccessHasExtraIndexedProperty(cx, obj))
        return jsop_in_dense();

    current->pop();
    current->pop();
    MIn *ins = new MIn(id, obj);

    current->add(ins);
    current->push(ins);

    return resumeAfter(ins);
}

bool
IonBuilder::jsop_in_dense()
{
    MDefinition *obj = current->pop();
    MDefinition *id = current->pop();

    bool needsHoleCheck = !ElementAccessIsPacked(cx, obj);

    // Ensure id is an integer.
    MInstruction *idInt32 = MToInt32::New(id);
    current->add(idInt32);
    id = idInt32;

    // Get the elements vector.
    MElements *elements = MElements::New(obj);
    current->add(elements);

    MInitializedLength *initLength = MInitializedLength::New(elements);
    current->add(initLength);

    // Check if id < initLength and elem[id] not a hole.
    MInArray *ins = MInArray::New(elements, id, initLength, obj, needsHoleCheck);

    current->add(ins);
    current->push(ins);

    return true;
}

bool
IonBuilder::jsop_instanceof()
{
    MDefinition *rhs = current->pop();
    MDefinition *obj = current->pop();

    // If this is an 'x instanceof function' operation and we can determine the
    // exact function and prototype object being tested for, use a typed path.
    do {
        types::StackTypeSet *rhsTypes = rhs->resultTypeSet();
        RawObject rhsObject = rhsTypes ? rhsTypes->getSingleton() : NULL;
        if (!rhsObject || !rhsObject->isFunction() || rhsObject->isBoundFunction())
            break;

        types::TypeObject *rhsType = rhsObject->getType(cx);
        if (!rhsType || rhsType->unknownProperties())
            break;

        types::HeapTypeSet *protoTypes =
            rhsType->getProperty(cx, NameToId(cx->names().classPrototype), false);
        RawObject protoObject = protoTypes ? protoTypes->getSingleton(cx) : NULL;
        if (!protoObject)
            break;

        MInstanceOf *ins = new MInstanceOf(obj, protoObject);

        current->add(ins);
        current->push(ins);

        return resumeAfter(ins);
    } while (false);

    MCallInstanceOf *ins = new MCallInstanceOf(obj, rhs);

    current->add(ins);
    current->push(ins);

    return resumeAfter(ins);
}

MInstruction *
IonBuilder::addConvertElementsToDoubles(MDefinition *elements)
{
    MInstruction *convert = MConvertElementsToDoubles::New(elements);
    current->add(convert);
    return convert;
}

MInstruction *
IonBuilder::addBoundsCheck(MDefinition *index, MDefinition *length)
{
    MInstruction *check = MBoundsCheck::New(index, length);
    current->add(check);

    // If a bounds check failed in the past, don't optimize bounds checks.
    if (failedBoundsCheck_)
        check->setNotMovable();

    return check;
}

MInstruction *
IonBuilder::addShapeGuard(MDefinition *obj, const RawShape shape, BailoutKind bailoutKind)
{
    MGuardShapeOrType *guard = MGuardShapeOrType::New(obj, shape, NULL, false, bailoutKind);
    current->add(guard);

    // If a shape guard failed in the past, don't optimize shape guard.
    if (failedShapeGuard_)
        guard->setNotMovable();

    return guard;
}

types::StackTypeSet *
IonBuilder::cloneTypeSet(types::StackTypeSet *types)
{
    if (!js_IonOptions.parallelCompilation)
        return types;

    // Clone a type set so that it can be stored into the MIR and accessed
    // during off thread compilation. This is necessary because main thread
    // updates to type sets can race with reads in the compiler backend, and
    // after bug 804676 this code can be removed.
    return types->clone(GetIonContext()->temp->lifoAlloc());
}<|MERGE_RESOLUTION|>--- conflicted
+++ resolved
@@ -3247,86 +3247,6 @@
     return true;
 }
 
-<<<<<<< HEAD
-=======
-void
-IonBuilder::addTypeBarrier(uint32_t i, CallInfo &callinfo, types::StackTypeSet *calleeObs)
-{
-    MDefinition *ins = NULL;
-    types::StackTypeSet *callerObs = NULL;
-    types::TypeBarrier *excluded = callinfo.argsBarrier();
-
-    if (i == 0) {
-        // The |this| type get's created during execution, no need to add type barrier.
-        if (callinfo.constructing())
-            return;
-        ins = callinfo.thisArg();
-        callerObs = callinfo.thisType();
-    } else {
-        ins = callinfo.getArg(i - 1);
-        callerObs = callinfo.getArgType(i - 1);
-    }
-
-    bool needsBarrier = false;
-
-    while (excluded) {
-        if (excluded->target == calleeObs && callerObs->hasType(excluded->type)) {
-            if (excluded->type == types::Type::DoubleType() &&
-                calleeObs->hasType(types::Type::Int32Type()))
-            {
-                // The double type also implies int32, so this implies that
-                // double should be coerced into int if possible, and other
-                // types should remain.
-
-                JSValueType callerType = callerObs->getKnownTypeTag();
-                if (callerType != JSVAL_TYPE_DOUBLE && ins->type() != MIRType_Double) {
-                    // We expect either an Int or a Value, this variant is not
-                    // optimized and favor the int variant by filtering out all
-                    // other inputs.
-                    JS_ASSERT(callerType == JSVAL_TYPE_UNKNOWN);
-                    JS_ASSERT(ins->type() == MIRType_Value);
-                    // Bail if the input is not a number.
-                    MInstruction *toDouble = MUnbox::New(ins, MIRType_Double, MUnbox::Fallible);
-                    current->add(toDouble);
-                    ins = toDouble;
-                }
-                JS_ASSERT(ins->type() == MIRType_Double ||
-                          ins->type() == MIRType_Value);
-                // Bail if the double does not fit in an int.
-                MInstruction *toInt = MToInt32::New(ins);
-                current->add(toInt);
-                ins = toInt;
-
-                needsBarrier = false;
-                break;
-            }
-
-            needsBarrier = true;
-        }
-        excluded = excluded->next;
-    }
-
-    if (needsBarrier) {
-        MTypeBarrier *barrier = MTypeBarrier::New(ins, cloneTypeSet(calleeObs), Bailout_Normal);
-        current->add(barrier);
-
-        // Make sure unknown inputs are always boxed.
-        if (callerObs->getKnownTypeTag() == JSVAL_TYPE_UNKNOWN &&
-            ins->type() != MIRType_Value)
-        {
-            MBox *box = MBox::New(ins);
-            current->add(box);
-            ins = box;
-        }
-    }
-
-    if (i == 0)
-        callinfo.setThis(ins);
-    else
-        callinfo.setArg(i - 1, ins);
-}
-
->>>>>>> b0450d3e
 MDefinition *
 IonBuilder::patchInlinedReturn(CallInfo &callInfo, MBasicBlock *exit, MBasicBlock *bottom)
 {
