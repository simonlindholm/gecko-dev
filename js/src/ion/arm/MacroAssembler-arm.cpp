/* -*- Mode: C++; tab-width: 4; indent-tabs-mode: nil; c-basic-offset: 4 -*-
 * vim: set ts=4 sw=4 et tw=99:
 *
 * This Source Code Form is subject to the terms of the Mozilla Public
 * License, v. 2.0. If a copy of the MPL was not distributed with this
 * file, You can obtain one at http://mozilla.org/MPL/2.0/. */

#include "mozilla/DebugOnly.h"

#include "ion/arm/MacroAssembler-arm.h"
#include "ion/MoveEmitter.h"

using namespace js;
using namespace ion;

bool
isValueDTRDCandidate(ValueOperand &val)
{
    // In order to be used for a DTRD memory function, the two target registers
    // need to be a) Adjacent, with the tag larger than the payload, and
    // b) Aligned to a multiple of two.
    if ((val.typeReg().code() != (val.payloadReg().code() + 1)))
        return false;
    if ((val.payloadReg().code() & 1) != 0)
        return false;
    return true;
}

void
MacroAssemblerARM::convertInt32ToDouble(const Register &src, const FloatRegister &dest_)
{
    // direct conversions aren't possible.
    VFPRegister dest = VFPRegister(dest_);
    as_vxfer(src, InvalidReg, dest.sintOverlay(),
             CoreToFloat);
    as_vcvt(dest, dest.sintOverlay());
}

void
MacroAssemblerARM::convertUInt32ToDouble(const Register &src, const FloatRegister &dest_)
{
    // direct conversions aren't possible.
    VFPRegister dest = VFPRegister(dest_);
    as_vxfer(src, InvalidReg, dest.uintOverlay(),
             CoreToFloat);
    as_vcvt(dest, dest.uintOverlay());
}

void MacroAssemblerARM::convertDoubleToFloat(const FloatRegister &src, const FloatRegister &dest)
{
    as_vcvt(VFPRegister(dest).singleOverlay(), VFPRegister(src));
}

// there are two options for implementing emitTruncateDouble.
// 1) convert the floating point value to an integer, if it did not fit,
//        then it was clamped to INT_MIN/INT_MAX, and we can test it.
//        NOTE: if the value really was supposed to be INT_MAX / INT_MIN
//        then it will be wrong.
// 2) convert the floating point value to an integer, if it did not fit,
//        then it set one or two bits in the fpcsr.  Check those.
void
MacroAssemblerARM::branchTruncateDouble(const FloatRegister &src, const Register &dest, Label *fail)
{
    ma_vcvt_F64_I32(src, ScratchFloatReg);
    ma_vxfer(ScratchFloatReg, dest);
    ma_cmp(dest, Imm32(0x7fffffff));
    ma_cmp(dest, Imm32(0x80000000), Assembler::NotEqual);
    ma_b(fail, Assembler::Equal);
}

void
<<<<<<< HEAD
MacroAssemblerARM::addDouble(FloatRegister src, FloatRegister dest)
{
    ma_vadd(dest, src, dest);
}

void
MacroAssemblerARM::subDouble(FloatRegister src, FloatRegister dest)
{
    ma_vsub(dest, src, dest);
}

void
MacroAssemblerARM::mulDouble(FloatRegister src, FloatRegister dest)
{
    ma_vmul(dest, src, dest);
}

void
MacroAssemblerARM::divDouble(FloatRegister src, FloatRegister dest)
{
    ma_vdiv(dest, src, dest);
=======
MacroAssemblerARM::negateDouble(FloatRegister reg)
{
    ma_vneg(reg, reg);
>>>>>>> 780f423a
}

void
MacroAssemblerARM::inc64(AbsoluteAddress dest)
{

    ma_strd(r0, r1, EDtrAddr(sp, EDtrOffImm(-8)), PreIndex);

    ma_mov(Imm32((int32_t)dest.addr), ScratchRegister);

    ma_ldrd(EDtrAddr(ScratchRegister, EDtrOffImm(0)), r0, r1);

    ma_add(Imm32(1), r0, SetCond);
    ma_adc(Imm32(0), r1, NoSetCond);

    ma_strd(r0, r1, EDtrAddr(ScratchRegister, EDtrOffImm(0)));

    ma_ldrd(EDtrAddr(sp, EDtrOffImm(8)), r0, r1, PostIndex);

}

bool
MacroAssemblerARM::alu_dbl(Register src1, Imm32 imm, Register dest, ALUOp op,
                           SetCond_ sc, Condition c)
{
    if ((sc == SetCond && ! condsAreSafe(op)) || !can_dbl(op))
        return false;
    ALUOp interop = getDestVariant(op);
    Imm8::TwoImm8mData both = Imm8::encodeTwoImms(imm.value);
    if (both.fst.invalid)
        return false;
    // for the most part, there is no good reason to set the condition
    // codes for the first instruction.
    // we can do better things if the second instruction doesn't
    // have a dest, such as check for overflow by doing first operation
    // don't do second operation if first operation overflowed.
    // this preserves the overflow condition code.
    // unfortunately, it is horribly brittle.
    as_alu(ScratchRegister, src1, both.fst, interop, NoSetCond, c);
    as_alu(dest, ScratchRegister, both.snd, op, sc, c);
    return true;
}


void
MacroAssemblerARM::ma_alu(Register src1, Imm32 imm, Register dest,
                          ALUOp op,
                          SetCond_ sc, Condition c)
{
    // As it turns out, if you ask for a compare-like instruction
    // you *probably* want it to set condition codes.
    if (dest == InvalidReg)
        JS_ASSERT(sc == SetCond);

    // The operator gives us the ability to determine how
    // this can be used.
    Imm8 imm8 = Imm8(imm.value);
    // ONE INSTRUCTION:
    // If we can encode it using an imm8m, then do so.
    if (!imm8.invalid) {
        as_alu(dest, src1, imm8, op, sc, c);
        return;
    }
    // ONE INSTRUCTION, NEGATED:
    Imm32 negImm = imm;
    Register negDest;
    ALUOp negOp = ALUNeg(op, dest, &negImm, &negDest);
    Imm8 negImm8 = Imm8(negImm.value);
    // add r1, r2, -15 can be replaced with
    // sub r1, r2, 15
    // for bonus points, dest can be replaced (nearly always invalid => ScratchRegister)
    // This is useful if we wish to negate tst.  tst has an invalid (aka not used) dest,
    // but its negation is bic *requires* a dest.  We can accomodate, but it will need to clobber
    // *something*, and the scratch register isn't being used, so...
    if (negOp != op_invalid && !negImm8.invalid) {
        as_alu(negDest, src1, negImm8, negOp, sc, c);
        return;
    }

    if (hasMOVWT()) {
        // If the operation is a move-a-like then we can try to use movw to
        // move the bits into the destination.  Otherwise, we'll need to
        // fall back on a multi-instruction format :(
        // movw/movt don't set condition codes, so don't hold your breath.
        if (sc == NoSetCond && (op == op_mov || op == op_mvn)) {
            // ARMv7 supports movw/movt. movw zero-extends
            // its 16 bit argument, so we can set the register
            // this way.
            // movt leaves the bottom 16 bits in tact, so
            // it is unsuitable to move a constant that
            if (op == op_mov && ((imm.value & ~ 0xffff) == 0)) {
                JS_ASSERT(src1 == InvalidReg);
                as_movw(dest, (uint16_t)imm.value, c);
                return;
            }

            // If they asked for a mvn rfoo, imm, where ~imm fits into 16 bits
            // then do it.
            if (op == op_mvn && (((~imm.value) & ~ 0xffff) == 0)) {
                JS_ASSERT(src1 == InvalidReg);
                as_movw(dest, (uint16_t)~imm.value, c);
                return;
            }

            // TODO: constant dedup may enable us to add dest, r0, 23 *if*
            // we are attempting to load a constant that looks similar to one
            // that already exists
            // If it can't be done with a single movw
            // then we *need* to use two instructions
            // since this must be some sort of a move operation, we can just use
            // a movw/movt pair and get the whole thing done in two moves.  This
            // does not work for ops like add, sinc we'd need to do
            // movw tmp; movt tmp; add dest, tmp, src1
            if (op == op_mvn)
                imm.value = ~imm.value;
            as_movw(dest, imm.value & 0xffff, c);
            as_movt(dest, (imm.value >> 16) & 0xffff, c);
            return;
        }
        // If we weren't doing a movalike, a 16 bit immediate
        // will require 2 instructions.  With the same amount of
        // space and (less)time, we can do two 8 bit operations, reusing
        // the dest register.  e.g.
        // movw tmp, 0xffff; add dest, src, tmp ror 4
        // vs.
        // add dest, src, 0xff0; add dest, dest, 0xf000000f
        // it turns out that there are some immediates that we miss with the
        // second approach.  A sample value is: add dest, src, 0x1fffe
        // this can be done by movw tmp, 0xffff; add dest, src, tmp lsl 1
        // since imm8m's only get even offsets, we cannot encode this.
        // I'll try to encode as two imm8's first, since they are faster.
        // Both operations should take 1 cycle, where as add dest, tmp ror 4
        // takes two cycles to execute.
    }

    // Either a) this isn't ARMv7 b) this isn't a move
    // start by attempting to generate a two instruction form.
    // Some things cannot be made into two-inst forms correctly.
    // namely, adds dest, src, 0xffff.
    // Since we want the condition codes (and don't know which ones will
    // be checked), we need to assume that the overflow flag will be checked
    // and add{,s} dest, src, 0xff00; add{,s} dest, dest, 0xff is not
    // guaranteed to set the overflow flag the same as the (theoretical)
    // one instruction variant.
    if (alu_dbl(src1, imm, dest, op, sc, c))
        return;

    // And try with its negative.
    if (negOp != op_invalid &&
        alu_dbl(src1, negImm, dest, negOp, sc, c))
        return;

    // Well, damn. We can use two 16 bit mov's, then do the op
    // or we can do a single load from a pool then op.
    if (hasMOVWT()) {
        // Try to load the immediate into a scratch register
        // then use that
        as_movw(ScratchRegister, imm.value & 0xffff, c);
        if ((imm.value >> 16) != 0)
            as_movt(ScratchRegister, (imm.value >> 16) & 0xffff, c);
    } else {
        JS_NOT_REACHED("non-ARMv7 loading of immediates NYI.");
    }
    as_alu(dest, src1, O2Reg(ScratchRegister), op, sc, c);
}

void
MacroAssemblerARM::ma_alu(Register src1, Operand op2, Register dest, ALUOp op,
            SetCond_ sc, Assembler::Condition c)
{
    JS_ASSERT(op2.getTag() == Operand::OP2);
    as_alu(dest, src1, op2.toOp2(), op, sc, c);
}

void
MacroAssemblerARM::ma_alu(Register src1, Operand2 op2, Register dest, ALUOp op, SetCond_ sc, Condition c)
{
    as_alu(dest, src1, op2, op, sc, c);
}

void
MacroAssemblerARM::ma_nop()
{
    as_nop();
}

Instruction *
NextInst(Instruction *i)
{
    if (i == NULL)
        return NULL;
    return i->next();
}

void
MacroAssemblerARM::ma_movPatchable(Imm32 imm_, Register dest,
                                   Assembler::Condition c, RelocStyle rs, Instruction *i)
{
    int32_t imm = imm_.value;
    switch(rs) {
      case L_MOVWT:
        as_movw(dest, Imm16(imm & 0xffff), c, i);
        i = NextInst(i);
        as_movt(dest, Imm16(imm >> 16 & 0xffff), c, i);
        break;
      case L_LDR:
        //as_Imm32Pool(dest, imm, c, i);
        break;
    }
}

void
MacroAssemblerARM::ma_mov(Register src, Register dest,
            SetCond_ sc, Assembler::Condition c)
{
    if (sc == SetCond || dest != src)
        as_mov(dest, O2Reg(src), sc, c);
}

void
MacroAssemblerARM::ma_mov(Imm32 imm, Register dest,
                          SetCond_ sc, Assembler::Condition c)
{
    ma_alu(InvalidReg, imm, dest, op_mov, sc, c);
}

void
MacroAssemblerARM::ma_mov(const ImmGCPtr &ptr, Register dest)
{
    // As opposed to x86/x64 version, the data relocation has to be executed
    // before to recover the pointer, and not after.
    writeDataRelocation(ptr);
    ma_movPatchable(Imm32(ptr.value), dest, Always, L_MOVWT);
}

    // Shifts (just a move with a shifting op2)
void
MacroAssemblerARM::ma_lsl(Imm32 shift, Register src, Register dst)
{
    as_mov(dst, lsl(src, shift.value));
}
void
MacroAssemblerARM::ma_lsr(Imm32 shift, Register src, Register dst)
{
    as_mov(dst, lsr(src, shift.value));
}
void
MacroAssemblerARM::ma_asr(Imm32 shift, Register src, Register dst)
{
    as_mov(dst, asr(src, shift.value));
}
void
MacroAssemblerARM::ma_ror(Imm32 shift, Register src, Register dst)
{
    as_mov(dst, ror(src, shift.value));
}
void
MacroAssemblerARM::ma_rol(Imm32 shift, Register src, Register dst)
{
    as_mov(dst, rol(src, shift.value));
}
    // Shifts (just a move with a shifting op2)
void
MacroAssemblerARM::ma_lsl(Register shift, Register src, Register dst)
{
    as_mov(dst, lsl(src, shift));
}
void
MacroAssemblerARM::ma_lsr(Register shift, Register src, Register dst)
{
    as_mov(dst, lsr(src, shift));
}
void
MacroAssemblerARM::ma_asr(Register shift, Register src, Register dst)
{
    as_mov(dst, asr(src, shift));
}
void
MacroAssemblerARM::ma_ror(Register shift, Register src, Register dst)
{
    as_mov(dst, ror(src, shift));
}
void
MacroAssemblerARM::ma_rol(Register shift, Register src, Register dst)
{
    ma_rsb(shift, Imm32(32), ScratchRegister);
    as_mov(dst, ror(src, ScratchRegister));
}

    // Move not (dest <- ~src)

void
MacroAssemblerARM::ma_mvn(Imm32 imm, Register dest, SetCond_ sc, Assembler::Condition c)
{
    ma_alu(InvalidReg, imm, dest, op_mvn, sc, c);
}

void
MacroAssemblerARM::ma_mvn(Register src1, Register dest, SetCond_ sc, Assembler::Condition c)
{
    as_alu(dest, InvalidReg, O2Reg(src1), op_mvn, sc, c);
}

// Negate (dest <- -src), src is a register, rather than a general op2.
void
MacroAssemblerARM::ma_neg(Register src1, Register dest, SetCond_ sc, Assembler::Condition c)
{
    as_rsb(dest, src1, Imm8(0), sc, c);
}

// And.
void
MacroAssemblerARM::ma_and(Register src, Register dest, SetCond_ sc, Assembler::Condition c)
{
    ma_and(dest, src, dest);
}
void
MacroAssemblerARM::ma_and(Register src1, Register src2, Register dest,
                          SetCond_ sc, Assembler::Condition c)
{
    as_and(dest, src1, O2Reg(src2), sc, c);
}
void
MacroAssemblerARM::ma_and(Imm32 imm, Register dest, SetCond_ sc, Assembler::Condition c)
{
    ma_alu(dest, imm, dest, op_and, sc, c);
}
void
MacroAssemblerARM::ma_and(Imm32 imm, Register src1, Register dest,
                          SetCond_ sc, Assembler::Condition c)
{
    ma_alu(src1, imm, dest, op_and, sc, c);
}


// Bit clear (dest <- dest & ~imm) or (dest <- src1 & ~src2).
void
MacroAssemblerARM::ma_bic(Imm32 imm, Register dest, SetCond_ sc, Assembler::Condition c)
{
    ma_alu(dest, imm, dest, op_bic, sc, c);
}

// Exclusive or.
void
MacroAssemblerARM::ma_eor(Register src, Register dest, SetCond_ sc, Assembler::Condition c)
{
    ma_eor(dest, src, dest, sc, c);
}
void
MacroAssemblerARM::ma_eor(Register src1, Register src2, Register dest,
                          SetCond_ sc, Assembler::Condition c)
{
    as_eor(dest, src1, O2Reg(src2), sc, c);
}
void
MacroAssemblerARM::ma_eor(Imm32 imm, Register dest, SetCond_ sc, Assembler::Condition c)
{
    ma_alu(dest, imm, dest, op_eor, sc, c);
}
void
MacroAssemblerARM::ma_eor(Imm32 imm, Register src1, Register dest,
       SetCond_ sc, Assembler::Condition c)
{
    ma_alu(src1, imm, dest, op_eor, sc, c);
}

// Or.
void
MacroAssemblerARM::ma_orr(Register src, Register dest, SetCond_ sc, Assembler::Condition c)
{
    ma_orr(dest, src, dest, sc, c);
}
void
MacroAssemblerARM::ma_orr(Register src1, Register src2, Register dest,
                          SetCond_ sc, Assembler::Condition c)
{
    as_orr(dest, src1, O2Reg(src2), sc, c);
}
void
MacroAssemblerARM::ma_orr(Imm32 imm, Register dest, SetCond_ sc, Assembler::Condition c)
{
    ma_alu(dest, imm, dest, op_orr, sc, c);
}
void
MacroAssemblerARM::ma_orr(Imm32 imm, Register src1, Register dest,
                          SetCond_ sc, Assembler::Condition c)
{
    ma_alu(src1, imm, dest, op_orr, sc, c);
}

// Arithmetic-based ops.
// Add with carry.
void
MacroAssemblerARM::ma_adc(Imm32 imm, Register dest, SetCond_ sc, Condition c)
{
    ma_alu(dest, imm, dest, op_adc, sc, c);
}
void
MacroAssemblerARM::ma_adc(Register src, Register dest, SetCond_ sc, Condition c)
{
    as_alu(dest, dest, O2Reg(src), op_adc, sc, c);
}
void
MacroAssemblerARM::ma_adc(Register src1, Register src2, Register dest, SetCond_ sc, Condition c)
{
    as_alu(dest, src1, O2Reg(src2), op_adc, sc, c);
}

// Add.
void
MacroAssemblerARM::ma_add(Imm32 imm, Register dest, SetCond_ sc, Condition c)
{
    ma_alu(dest, imm, dest, op_add, sc, c);
}

void
MacroAssemblerARM::ma_add(Register src1, Register dest, SetCond_ sc, Condition c)
{
    ma_alu(dest, O2Reg(src1), dest, op_add, sc, c);
}
void
MacroAssemblerARM::ma_add(Register src1, Register src2, Register dest, SetCond_ sc, Condition c)
{
    as_alu(dest, src1, O2Reg(src2), op_add, sc, c);
}
void
MacroAssemblerARM::ma_add(Register src1, Operand op, Register dest, SetCond_ sc, Condition c)
{
    ma_alu(src1, op, dest, op_add, sc, c);
}
void
MacroAssemblerARM::ma_add(Register src1, Imm32 op, Register dest, SetCond_ sc, Condition c)
{
    ma_alu(src1, op, dest, op_add, sc, c);
}

// Subtract with carry.
void
MacroAssemblerARM::ma_sbc(Imm32 imm, Register dest, SetCond_ sc, Condition c)
{
    ma_alu(dest, imm, dest, op_sbc, sc, c);
}
void
MacroAssemblerARM::ma_sbc(Register src1, Register dest, SetCond_ sc, Condition c)
{
    as_alu(dest, dest, O2Reg(src1), op_sbc, sc, c);
}
void
MacroAssemblerARM::ma_sbc(Register src1, Register src2, Register dest, SetCond_ sc, Condition c)
{
    as_alu(dest, src1, O2Reg(src2), op_sbc, sc, c);
}

// Subtract.
void
MacroAssemblerARM::ma_sub(Imm32 imm, Register dest, SetCond_ sc, Condition c)
{
    ma_alu(dest, imm, dest, op_sub, sc, c);
}
void
MacroAssemblerARM::ma_sub(Register src1, Register dest, SetCond_ sc, Condition c)
{
    ma_alu(dest, Operand(src1), dest, op_sub, sc, c);
}
void
MacroAssemblerARM::ma_sub(Register src1, Register src2, Register dest, SetCond_ sc, Condition c)
{
    ma_alu(src1, Operand(src2), dest, op_sub, sc, c);
}
void
MacroAssemblerARM::ma_sub(Register src1, Operand op, Register dest, SetCond_ sc, Condition c)
{
    ma_alu(src1, op, dest, op_sub, sc, c);
}
void
MacroAssemblerARM::ma_sub(Register src1, Imm32 op, Register dest, SetCond_ sc, Condition c)
{
    ma_alu(src1, op, dest, op_sub, sc, c);
}

// Severse subtract.
void
MacroAssemblerARM::ma_rsb(Imm32 imm, Register dest, SetCond_ sc, Condition c)
{
    ma_alu(dest, imm, dest, op_rsb, sc, c);
}
void
MacroAssemblerARM::ma_rsb(Register src1, Register dest, SetCond_ sc, Condition c)
{
    as_alu(dest, dest, O2Reg(src1), op_add, sc, c);
}
void
MacroAssemblerARM::ma_rsb(Register src1, Register src2, Register dest, SetCond_ sc, Condition c)
{
    as_alu(dest, src1, O2Reg(src2), op_rsb, sc, c);
}
void
MacroAssemblerARM::ma_rsb(Register src1, Imm32 op2, Register dest, SetCond_ sc, Condition c)
{
    ma_alu(src1, op2, dest, op_rsb, sc, c);
}

// Reverse subtract with carry.
void
MacroAssemblerARM::ma_rsc(Imm32 imm, Register dest, SetCond_ sc, Condition c)
{
    ma_alu(dest, imm, dest, op_rsc, sc, c);
}
void
MacroAssemblerARM::ma_rsc(Register src1, Register dest, SetCond_ sc, Condition c)
{
    as_alu(dest, dest, O2Reg(src1), op_rsc, sc, c);
}
void
MacroAssemblerARM::ma_rsc(Register src1, Register src2, Register dest, SetCond_ sc, Condition c)
{
    as_alu(dest, src1, O2Reg(src2), op_rsc, sc, c);
}

// Compares/tests.
// Compare negative (sets condition codes as src1 + src2 would).
void
MacroAssemblerARM::ma_cmn(Register src1, Imm32 imm, Condition c)
{
    ma_alu(src1, imm, InvalidReg, op_cmn, SetCond, c);
}
void
MacroAssemblerARM::ma_cmn(Register src1, Register src2, Condition c)
{
    as_alu(InvalidReg, src2, O2Reg(src1), op_cmn, SetCond, c);
}
void
MacroAssemblerARM::ma_cmn(Register src1, Operand op, Condition c)
{
    JS_NOT_REACHED("Feature NYI");
}

// Compare (src - src2).
void
MacroAssemblerARM::ma_cmp(Register src1, Imm32 imm, Condition c)
{
    ma_alu(src1, imm, InvalidReg, op_cmp, SetCond, c);
}

void
MacroAssemblerARM::ma_cmp(Register src1, ImmWord ptr, Condition c)
{
    ma_cmp(src1, Imm32(ptr.value), c);
}

void
MacroAssemblerARM::ma_cmp(Register src1, ImmGCPtr ptr, Condition c)
{
    ma_mov(ptr, ScratchRegister);
    ma_cmp(src1, ScratchRegister, c);
}
void
MacroAssemblerARM::ma_cmp(Register src1, Operand op, Condition c)
{
    switch (op.getTag()) {
      case Operand::OP2:
        as_cmp(src1, op.toOp2(), c);
        break;
      case Operand::MEM:
        ma_ldr(op, ScratchRegister);
        as_cmp(src1, O2Reg(ScratchRegister), c);
        break;
      default:
        JS_NOT_REACHED("trying to compare FP and integer registers");
        break;
    }
}
void
MacroAssemblerARM::ma_cmp(Register src1, Register src2, Condition c)
{
    as_cmp(src1, O2Reg(src2), c);
}

// Test for equality, (src1^src2).
void
MacroAssemblerARM::ma_teq(Register src1, Imm32 imm, Condition c)
{
    ma_alu(src1, imm, InvalidReg, op_teq, SetCond, c);
}
void
MacroAssemblerARM::ma_teq(Register src1, Register src2, Condition c)
{
    as_tst(src1, O2Reg(src2), c);
}
void
MacroAssemblerARM::ma_teq(Register src1, Operand op, Condition c)
{
    as_teq(src1, op.toOp2(), c);
}


// Test (src1 & src2).
void
MacroAssemblerARM::ma_tst(Register src1, Imm32 imm, Condition c)
{
    ma_alu(src1, imm, InvalidReg, op_tst, SetCond, c);
}
void
MacroAssemblerARM::ma_tst(Register src1, Register src2, Condition c)
{
    as_tst(src1, O2Reg(src2), c);
}
void
MacroAssemblerARM::ma_tst(Register src1, Operand op, Condition c)
{
    as_tst(src1, op.toOp2(), c);
}

void
MacroAssemblerARM::ma_mul(Register src1, Register src2, Register dest)
{
    as_mul(dest, src1, src2);
}
void
MacroAssemblerARM::ma_mul(Register src1, Imm32 imm, Register dest)
{

    ma_mov(imm, ScratchRegister);
    as_mul( dest, src1, ScratchRegister);
}

Assembler::Condition
MacroAssemblerARM::ma_check_mul(Register src1, Register src2, Register dest, Condition cond)
{
    // TODO: this operation is illegal on armv6 and earlier if src2 == ScratchRegister
    //       or src2 == dest.
    if (cond == Equal || cond == NotEqual) {
        as_smull(ScratchRegister, dest, src1, src2, SetCond);
        return cond;
    }
    
    if (cond == Overflow) {
        as_smull(ScratchRegister, dest, src1, src2);
        as_cmp(ScratchRegister, asr(dest, 31));
        return NotEqual;
    }

    JS_NOT_REACHED("Condition NYI");
    return Always;

}

Assembler::Condition
MacroAssemblerARM::ma_check_mul(Register src1, Imm32 imm, Register dest, Condition cond)
{
    ma_mov(imm, ScratchRegister);
    if (cond == Equal || cond == NotEqual) {
        as_smull(ScratchRegister, dest, ScratchRegister, src1, SetCond);
        return cond;
    }
    
    if (cond == Overflow) {
        as_smull(ScratchRegister, dest, ScratchRegister, src1);
        as_cmp(ScratchRegister, asr(dest, 31));
        return NotEqual;
    }

    JS_NOT_REACHED("Condition NYI");
    return Always;
}

void
MacroAssemblerARM::ma_mod_mask(Register src, Register dest, Register hold, int32_t shift)
{
    // MATH:
    // We wish to compute x % (1<<y) - 1 for a known constant, y.
    // first, let b = (1<<y) and C = (1<<y)-1, then think of the 32 bit dividend as
    // a number in base b, namely c_0*1 + c_1*b + c_2*b^2 ... c_n*b^n
    // now, since both addition and multiplication commute with modulus,
    // x % C == (c_0 + c_1*b + ... + c_n*b^n) % C ==
    // (c_0 % C) + (c_1%C) * (b % C) + (c_2 % C) * (b^2 % C)...
    // now, since b == C + 1, b % C == 1, and b^n % C == 1
    // this means that the whole thing simplifies to:
    // c_0 + c_1 + c_2 ... c_n % C
    // each c_n can easily be computed by a shift/bitextract, and the modulus can be maintained
    // by simply subtracting by C whenever the number gets over C.
    int32_t mask = (1 << shift) - 1;
    Label head;

    // hold holds -1 if the value was negative, 1 otherwise.
    // ScratchRegister holds the remaining bits that have not been processed
    // lr serves as a temporary location to store extracted bits into as well
    //    as holding the trial subtraction as a temp value
    // dest is the accumulator (and holds the final result)

    // move the whole value into the scratch register, setting the codition codes so
    // we can muck with them later
    as_mov(ScratchRegister, O2Reg(src), SetCond);
    // Zero out the dest.
    ma_mov(Imm32(0), dest);
    // Set the hold appropriately.
    ma_mov(Imm32(1), hold);
    ma_mov(Imm32(-1), hold, NoSetCond, Signed);
    ma_rsb(Imm32(0), ScratchRegister, SetCond, Signed);
    // Begin the main loop.
    bind(&head);

    // Extract the bottom bits into lr.
    ma_and(Imm32(mask), ScratchRegister, secondScratchReg_);
    // Add those bits to the accumulator.
    ma_add(secondScratchReg_, dest, dest);
    // Do a trial subtraction, this is the same operation as cmp, but we store the dest
    ma_sub(dest, Imm32(mask), secondScratchReg_, SetCond);
    // If (sum - C) > 0, store sum - C back into sum, thus performing a modulus.
    ma_mov(secondScratchReg_, dest, NoSetCond, Unsigned);
    // Get rid of the bits that we extracted before, and set the condition codes
    as_mov(ScratchRegister, lsr(ScratchRegister, shift), SetCond);
    // If the shift produced zero, finish, otherwise, continue in the loop.
    ma_b(&head, NonZero);
    // Check the hold to see if we need to negate the result.  Hold can only be 1 or -1,
    // so this will never set the 0 flag.
    ma_cmp(hold, Imm32(0));
    // If the hold was non-zero, negate the result to be in line with what JS wants
    // this will set the condition codes if we try to negate
    ma_rsb(Imm32(0), dest, SetCond, Signed);
    // Since the Zero flag is not set by the compare, we can *only* set the Zero flag
    // in the rsb, so Zero is set iff we negated zero (e.g. the result of the computation was -0.0).

}

// Memory.
// Shortcut for when we know we're transferring 32 bits of data.
void
MacroAssemblerARM::ma_dtr(LoadStore ls, Register rn, Imm32 offset, Register rt,
                          Index mode, Assembler::Condition cc)
{
    ma_dataTransferN(ls, 32, true, rn, offset, rt, mode, cc);
}

void
MacroAssemblerARM::ma_dtr(LoadStore ls, Register rn, Register rm, Register rt,
                          Index mode, Assembler::Condition cc)
{
    JS_NOT_REACHED("Feature NYI");
}

void
MacroAssemblerARM::ma_str(Register rt, DTRAddr addr, Index mode, Condition cc)
{
    as_dtr(IsStore, 32, mode, rt, addr, cc);
}

void
MacroAssemblerARM::ma_dtr(LoadStore ls, Register rt, const Operand &addr, Index mode, Condition cc)
{
    ma_dataTransferN(ls, 32, true,
                     Register::FromCode(addr.base()), Imm32(addr.disp()),
                     rt, mode, cc);
}

void
MacroAssemblerARM::ma_str(Register rt, const Operand &addr, Index mode, Condition cc)
{
    ma_dtr(IsStore, rt, addr, mode, cc);
}
void
MacroAssemblerARM::ma_strd(Register rt, DebugOnly<Register> rt2, EDtrAddr addr, Index mode, Condition cc)
{
    JS_ASSERT((rt.code() & 1) == 0);
    JS_ASSERT(rt2.value.code() == rt.code() + 1);
    as_extdtr(IsStore, 64, true, mode, rt, addr, cc);
}

void
MacroAssemblerARM::ma_ldr(DTRAddr addr, Register rt, Index mode, Condition cc)
{
    as_dtr(IsLoad, 32, mode, rt, addr, cc);
}
void
MacroAssemblerARM::ma_ldr(const Operand &addr, Register rt, Index mode, Condition cc)
{
    ma_dtr(IsLoad, rt, addr, mode, cc);
}

void
MacroAssemblerARM::ma_ldrb(DTRAddr addr, Register rt, Index mode, Condition cc)
{
    as_dtr(IsLoad, 8, mode, rt, addr, cc);
}

void
MacroAssemblerARM::ma_ldrsh(EDtrAddr addr, Register rt, Index mode, Condition cc)
{
    as_extdtr(IsLoad, 16, true, mode, rt, addr, cc);
}

void
MacroAssemblerARM::ma_ldrh(EDtrAddr addr, Register rt, Index mode, Condition cc)
{
    as_extdtr(IsLoad, 16, false, mode, rt, addr, cc);
}
void
MacroAssemblerARM::ma_ldrsb(EDtrAddr addr, Register rt, Index mode, Condition cc)
{
    as_extdtr(IsLoad, 8, true, mode, rt, addr, cc);
}
void
MacroAssemblerARM::ma_ldrd(EDtrAddr addr, Register rt, DebugOnly<Register> rt2,
                           Index mode, Condition cc)
{
    JS_ASSERT((rt.code() & 1) == 0);
    JS_ASSERT(rt2.value.code() == rt.code() + 1);
    as_extdtr(IsLoad, 64, true, mode, rt, addr, cc);
}
void
MacroAssemblerARM::ma_strh(Register rt, EDtrAddr addr, Index mode, Condition cc)
{
    as_extdtr(IsStore, 16, false, mode, rt, addr, cc);
}

void
MacroAssemblerARM::ma_strb(Register rt, DTRAddr addr, Index mode, Condition cc)
{
    as_dtr(IsStore, 8, mode, rt, addr, cc);
}

// Specialty for moving N bits of data, where n == 8,16,32,64.
void
MacroAssemblerARM::ma_dataTransferN(LoadStore ls, int size, bool IsSigned,
                          Register rn, Register rm, Register rt,
                          Index mode, Assembler::Condition cc)
{
    JS_NOT_REACHED("Feature NYI");
}

void
MacroAssemblerARM::ma_dataTransferN(LoadStore ls, int size, bool IsSigned,
                                    Register rn, Imm32 offset, Register rt,
                                    Index mode, Assembler::Condition cc)
{
    int off = offset.value;
    // we can encode this as a standard ldr... MAKE IT SO
    if (size == 32 || (size == 8 && !IsSigned) ) {
        if (off < 4096 && off > -4096) {
            // This encodes as a single instruction, Emulating mode's behavior
            // in a multi-instruction sequence is not necessary.
            as_dtr(ls, size, mode, rt, DTRAddr(rn, DtrOffImm(off)), cc);
            return;
        }

        // We cannot encode this offset in a a single ldr. For mode == index,
        // try to encode it as |add scratch, base, imm; ldr dest, [scratch, +offset]|.
        // This does not wark for mode == PreIndex or mode == PostIndex.
        // PreIndex is simple, just do the add into the base register first, then do
        // a PreIndex'ed load. PostIndexed loads can be tricky.  Normally, doing the load with
        // an index of 0, then doing an add would work, but if the destination is the PC,
        // you don't get to execute the instruction after the branch, which will lead to
        // the base register not being updated correctly. Explicitly handle this case, without
        // doing anything fancy, then handle all of the other cases.

        // mode == Offset
        //  add   scratch, base, offset_hi
        //  ldr   dest, [scratch, +offset_lo]
        //
        // mode == PreIndex
        //  add   base, base, offset_hi
        //  ldr   dest, [base, +offset_lo]!
        //
        // mode == PostIndex, dest == pc
        //  ldr   scratch, [base]
        //  add   base, base, offset_hi
        //  add   base, base, offset_lo
        //  mov   dest, scratch
        // PostIndex with the pc as the destination needs to be handled
        // specially, since in the code below, the write into 'dest'
        // is going to alter the control flow, so the following instruction would
        // never get emitted.
        //
        // mode == PostIndex, dest != pc
        //  ldr   dest, [base], offset_lo
        //  add   base, base, offset_hi

        if (rt == pc && mode == PostIndex && ls == IsLoad) {
            ma_mov(rn, ScratchRegister);
            ma_alu(rn, offset, rn, op_add);
            as_dtr(IsLoad, size, Offset, pc, DTRAddr(ScratchRegister, DtrOffImm(0)), cc);
            return;
        }

        int bottom = off & 0xfff;
        int neg_bottom = 0x1000 - bottom;
        // For a regular offset, base == ScratchRegister does what we want.  Modify the
        // scratch register, leaving the actual base unscathed.
        Register base = ScratchRegister;
        // For the preindex case, we want to just re-use rn as the base register, so when
        // the base register is updated *before* the load, rn is updated.
        if (mode == PreIndex)
            base = rn;
        JS_ASSERT(mode != PostIndex);
        // at this point, both off - bottom and off + neg_bottom will be reasonable-ish
        // quantities.
        if (off < 0) {
            Operand2 sub_off = Imm8(-(off-bottom)); // sub_off = bottom - off
            if (!sub_off.invalid) {
                as_sub(ScratchRegister, rn, sub_off, NoSetCond, cc); // - sub_off = off - bottom
                as_dtr(ls, size, Offset, rt, DTRAddr(ScratchRegister, DtrOffImm(bottom)), cc);
                return;
            }
            sub_off = Imm8(-(off+neg_bottom));// sub_off = -neg_bottom - off
            if (!sub_off.invalid) {
                as_sub(ScratchRegister, rn, sub_off, NoSetCond, cc); // - sub_off = neg_bottom + off
                as_dtr(ls, size, Offset, rt, DTRAddr(ScratchRegister, DtrOffImm(-neg_bottom)), cc);
                return;
            }
        } else {
            Operand2 sub_off = Imm8(off-bottom); // sub_off = off - bottom
            if (!sub_off.invalid) {
                as_add(ScratchRegister, rn, sub_off, NoSetCond, cc); //  sub_off = off - bottom
                as_dtr(ls, size, Offset, rt, DTRAddr(ScratchRegister, DtrOffImm(bottom)), cc);
                return;
            }
            sub_off = Imm8(off+neg_bottom);// sub_off = neg_bottom + off
            if (!sub_off.invalid) {
                as_add(ScratchRegister, rn, sub_off, NoSetCond,  cc); // sub_off = neg_bottom + off
                as_dtr(ls, size, Offset, rt, DTRAddr(ScratchRegister, DtrOffImm(-neg_bottom)), cc);
                return;
            }
        }
        ma_mov(offset, ScratchRegister);
        as_dtr(ls, size, mode, rt, DTRAddr(rn, DtrRegImmShift(ScratchRegister, LSL, 0)));
    } else {
        // should attempt to use the extended load/store instructions
        if (off < 256 && off > -256) {
            as_extdtr(ls, size, IsSigned, mode, rt, EDtrAddr(rn, EDtrOffImm(off)), cc);
            return;
        }
        // We cannot encode this offset in a a single extldr.  Try to encode it as
        // an add scratch, base, imm; extldr dest, [scratch, +offset].
        int bottom = off & 0xff;
        int neg_bottom = 0x100 - bottom;
        // at this point, both off - bottom and off + neg_bottom will be reasonable-ish
        // quantities.
        if (off < 0) {
            Operand2 sub_off = Imm8(-(off-bottom)); // sub_off = bottom - off
            if (!sub_off.invalid) {
                as_sub(ScratchRegister, rn, sub_off, NoSetCond, cc); // - sub_off = off - bottom
                as_extdtr(ls, size, IsSigned, Offset, rt,
                          EDtrAddr(ScratchRegister, EDtrOffImm(bottom)),
                          cc);
                return;
            }
            sub_off = Imm8(-(off+neg_bottom));// sub_off = -neg_bottom - off
            if (!sub_off.invalid) {
                as_sub(ScratchRegister, rn, sub_off, NoSetCond, cc); // - sub_off = neg_bottom + off
                as_extdtr(ls, size, IsSigned, Offset, rt,
                          EDtrAddr(ScratchRegister, EDtrOffImm(-neg_bottom)),
                          cc);
                return;
            }
        } else {
            Operand2 sub_off = Imm8(off-bottom); // sub_off = off - bottom
            if (!sub_off.invalid) {
                as_add(ScratchRegister, rn, sub_off, NoSetCond, cc); //  sub_off = off - bottom
                as_extdtr(ls, size, IsSigned, Offset, rt,
                          EDtrAddr(ScratchRegister, EDtrOffImm(bottom)),
                          cc);
                return;
            }
            sub_off = Imm8(off+neg_bottom);// sub_off = neg_bottom + off
            if (!sub_off.invalid) {
                as_add(ScratchRegister, rn, sub_off, NoSetCond,  cc); // sub_off = neg_bottom + off
                as_extdtr(ls, size, IsSigned, Offset, rt,
                          EDtrAddr(ScratchRegister, EDtrOffImm(-neg_bottom)),
                          cc);
                return;
            }
        }
        ma_mov(offset, ScratchRegister);
        as_extdtr(ls, size, IsSigned, mode, rt, EDtrAddr(rn, EDtrOffReg(ScratchRegister)), cc);
    }
}
void
MacroAssemblerARM::ma_pop(Register r)
{
    ma_dtr(IsLoad, sp, Imm32(4), r, PostIndex);
    if (r == pc)
        m_buffer.markGuard();
}
void
MacroAssemblerARM::ma_push(Register r)
{
    // Pushing sp is not well defined: use two instructions.
    if (r == sp) {
        ma_mov(sp, ScratchRegister);
        r = ScratchRegister;
    }
    ma_dtr(IsStore, sp,Imm32(-4), r, PreIndex);
}

void
MacroAssemblerARM::ma_vpop(VFPRegister r)
{
    startFloatTransferM(IsLoad, sp, IA, WriteBack);
    transferFloatReg(r);
    finishFloatTransfer();
}
void
MacroAssemblerARM::ma_vpush(VFPRegister r)
{
    startFloatTransferM(IsStore, sp, DB, WriteBack);
    transferFloatReg(r);
    finishFloatTransfer();
}

// Branches when done from within arm-specific code.
void
MacroAssemblerARM::ma_b(Label *dest, Assembler::Condition c, bool isPatchable)
{
    as_b(dest, c, isPatchable);
}

void
MacroAssemblerARM::ma_bx(Register dest, Assembler::Condition c)
{
    as_bx(dest, c);
}

static Assembler::RelocBranchStyle
b_type()
{
    return Assembler::B_LDR;
}
void
MacroAssemblerARM::ma_b(void *target, Relocation::Kind reloc, Assembler::Condition c)
{
    // we know the absolute address of the target, but not our final
    // location (with relocating GC, we *can't* know our final location)
    // for now, I'm going to be conservative, and load this with an
    // absolute address
    uint32_t trg = (uint32_t)target;
    switch (b_type()) {
      case Assembler::B_MOVWT:
        as_movw(ScratchRegister, Imm16(trg & 0xffff), c);
        as_movt(ScratchRegister, Imm16(trg >> 16), c);
        // this is going to get the branch predictor pissed off.
        as_bx(ScratchRegister, c);
        break;
      case Assembler::B_LDR_BX:
        as_Imm32Pool(ScratchRegister, trg, NULL, c);
        as_bx(ScratchRegister, c);
        break;
      case Assembler::B_LDR:
        as_Imm32Pool(pc, trg, NULL, c);
        if (c == Always)
            m_buffer.markGuard();
        break;
      default:
        JS_NOT_REACHED("Other methods of generating tracable jumps NYI");
    }
}

// This is almost NEVER necessary: we'll basically never be calling a label,
// except possibly in the crazy bailout-table case.
void
MacroAssemblerARM::ma_bl(Label *dest, Assembler::Condition c)
{
    as_bl(dest, c);
}

void
MacroAssemblerARM::ma_blx(Register reg, Assembler::Condition c)
{
    as_blx(reg, c);
}

// VFP/ALU
void
MacroAssemblerARM::ma_vadd(FloatRegister src1, FloatRegister src2, FloatRegister dst)
{
    as_vadd(VFPRegister(dst), VFPRegister(src1), VFPRegister(src2));
}

void
MacroAssemblerARM::ma_vsub(FloatRegister src1, FloatRegister src2, FloatRegister dst)
{
    as_vsub(VFPRegister(dst), VFPRegister(src1), VFPRegister(src2));
}

void
MacroAssemblerARM::ma_vmul(FloatRegister src1, FloatRegister src2, FloatRegister dst)
{
    as_vmul(VFPRegister(dst), VFPRegister(src1), VFPRegister(src2));
}

void
MacroAssemblerARM::ma_vdiv(FloatRegister src1, FloatRegister src2, FloatRegister dst)
{
    as_vdiv(VFPRegister(dst), VFPRegister(src1), VFPRegister(src2));
}

void
MacroAssemblerARM::ma_vmov(FloatRegister src, FloatRegister dest, Condition cc)
{
    as_vmov(dest, src, cc);
}

void
MacroAssemblerARM::ma_vneg(FloatRegister src, FloatRegister dest, Condition cc)
{
    as_vneg(dest, src, cc);
}

void
MacroAssemblerARM::ma_vabs(FloatRegister src, FloatRegister dest, Condition cc)
{
    as_vabs(dest, src, cc);
}

void
MacroAssemblerARM::ma_vsqrt(FloatRegister src, FloatRegister dest, Condition cc)
{
    as_vsqrt(dest, src, cc);
}

void
MacroAssemblerARM::ma_vimm(double value, FloatRegister dest, Condition cc)
{
    union DoublePun {
        struct {
#if defined(IS_LITTLE_ENDIAN) && !defined(FPU_IS_ARM_FPA)
            uint32_t lo, hi;
#else
            uint32_t hi, lo;
#endif
        } s;
        double d;
    } dpun;
    dpun.d = value;

    if ((dpun.s.lo) == 0) {
        if (dpun.s.hi == 0) {
            // To zero a register, load 1.0, then execute dN <- dN - dN
            VFPImm dblEnc(0x3FF00000);
            as_vimm(dest, dblEnc, cc);
            as_vsub(dest, dest, dest, cc);
            return;
        }

        VFPImm dblEnc(dpun.s.hi);
        if (dblEnc.isValid()) {
            as_vimm(dest, dblEnc, cc);
            return;
        }

    }
    // Fall back to putting the value in a pool.
    as_FImm64Pool(dest, value, NULL, cc);
}

void
MacroAssemblerARM::ma_vcmp(FloatRegister src1, FloatRegister src2, Condition cc)
{
    as_vcmp(VFPRegister(src1), VFPRegister(src2), cc);
}
void
MacroAssemblerARM::ma_vcmpz(FloatRegister src1, Condition cc)
{
    as_vcmpz(VFPRegister(src1), cc);
}

void
MacroAssemblerARM::ma_vcvt_F64_I32(FloatRegister src, FloatRegister dest, Condition cc)
{
    as_vcvt(VFPRegister(dest).sintOverlay(), VFPRegister(src), false, cc);
}
void
MacroAssemblerARM::ma_vcvt_F64_U32(FloatRegister src, FloatRegister dest, Condition cc)
{
    as_vcvt(VFPRegister(dest).uintOverlay(), VFPRegister(src), false, cc);
}
void
MacroAssemblerARM::ma_vcvt_I32_F64(FloatRegister dest, FloatRegister src, Condition cc)
{
    as_vcvt(VFPRegister(dest), VFPRegister(src).sintOverlay(), false, cc);
}
void
MacroAssemblerARM::ma_vcvt_U32_F64(FloatRegister dest, FloatRegister src, Condition cc)
{
    as_vcvt(VFPRegister(dest), VFPRegister(src).uintOverlay(), false, cc);
}

void
MacroAssemblerARM::ma_vxfer(FloatRegister src, Register dest, Condition cc)
{
    as_vxfer(dest, InvalidReg, VFPRegister(src).singleOverlay(), FloatToCore, cc);
}

void
MacroAssemblerARM::ma_vxfer(FloatRegister src, Register dest1, Register dest2, Condition cc)
{
    as_vxfer(dest1, dest2, VFPRegister(src), FloatToCore, cc);
}

void
MacroAssemblerARM::ma_vxfer(VFPRegister src, Register dest, Condition cc)
{
    as_vxfer(dest, InvalidReg, src, FloatToCore, cc);
}

void
MacroAssemblerARM::ma_vxfer(VFPRegister src, Register dest1, Register dest2, Condition cc)
{
    as_vxfer(dest1, dest2, src, FloatToCore, cc);
}

void
MacroAssemblerARM::ma_vdtr(LoadStore ls, const Operand &addr, VFPRegister rt, Condition cc)
{
    int off = addr.disp();
    JS_ASSERT((off & 3) == 0);
    Register base = Register::FromCode(addr.base());
    if (off > -1024 && off < 1024) {
        as_vdtr(ls, rt, addr.toVFPAddr(), cc);
        return;
    }

    // We cannot encode this offset in a a single ldr.  Try to encode it as
    // an add scratch, base, imm; ldr dest, [scratch, +offset].
    int bottom = off & (0xff << 2);
    int neg_bottom = (0x100 << 2) - bottom;
    // at this point, both off - bottom and off + neg_bottom will be reasonable-ish
    // quantities.
    if (off < 0) {
        Operand2 sub_off = Imm8(-(off-bottom)); // sub_off = bottom - off
        if (!sub_off.invalid) {
            as_sub(ScratchRegister, base, sub_off, NoSetCond, cc); // - sub_off = off - bottom
            as_vdtr(ls, rt, VFPAddr(ScratchRegister, VFPOffImm(bottom)), cc);
            return;
        }
        sub_off = Imm8(-(off+neg_bottom));// sub_off = -neg_bottom - off
        if (!sub_off.invalid) {
            as_sub(ScratchRegister, base, sub_off, NoSetCond, cc); // - sub_off = neg_bottom + off
            as_vdtr(ls, rt, VFPAddr(ScratchRegister, VFPOffImm(-neg_bottom)), cc);
            return;
        }
    } else {
        Operand2 sub_off = Imm8(off-bottom); // sub_off = off - bottom
        if (!sub_off.invalid) {
            as_add(ScratchRegister, base, sub_off, NoSetCond, cc); //  sub_off = off - bottom
            as_vdtr(ls, rt, VFPAddr(ScratchRegister, VFPOffImm(bottom)), cc);
            return;
        }
        sub_off = Imm8(off+neg_bottom);// sub_off = neg_bottom + off
        if (!sub_off.invalid) {
            as_add(ScratchRegister, base, sub_off, NoSetCond,  cc); // sub_off = neg_bottom + off
            as_vdtr(ls, rt, VFPAddr(ScratchRegister, VFPOffImm(-neg_bottom)), cc);
            return;
        }
    }
    ma_add(base, Imm32(off), ScratchRegister, NoSetCond, cc);
    as_vdtr(ls, rt, VFPAddr(ScratchRegister, VFPOffImm(0)), cc);
}

void
MacroAssemblerARM::ma_vldr(VFPAddr addr, VFPRegister dest, Condition cc)
{
    as_vdtr(IsLoad, dest, addr, cc);
}
void
MacroAssemblerARM::ma_vldr(const Operand &addr, VFPRegister dest, Condition cc)
{
    ma_vdtr(IsLoad, addr, dest, cc);
}

void
MacroAssemblerARM::ma_vstr(VFPRegister src, VFPAddr addr, Condition cc)
{
    as_vdtr(IsStore, src, addr, cc);
}

void
MacroAssemblerARM::ma_vstr(VFPRegister src, const Operand &addr, Condition cc)
{
    ma_vdtr(IsStore, addr, src, cc);
}
void
MacroAssemblerARM::ma_vstr(VFPRegister src, Register base, Register index, int32_t shift, Condition cc)
{
    as_add(ScratchRegister, base, lsl(index, shift), NoSetCond, cc);
    ma_vstr(src, Operand(ScratchRegister, 0), cc);
}

bool
MacroAssemblerARMCompat::buildFakeExitFrame(const Register &scratch, uint32_t *offset)
{
    DebugOnly<uint32_t> initialDepth = framePushed();
    uint32_t descriptor = MakeFrameDescriptor(framePushed(), IonFrame_OptimizedJS);

    Push(Imm32(descriptor)); // descriptor_

    enterNoPool();
    DebugOnly<uint32_t> offsetBeforePush = currentOffset();
    Push(pc); // actually pushes $pc + 8.

    // Consume an additional 4 bytes. The start of the next instruction will
    // then be 8 bytes after the instruction for Push(pc); this offset can
    // therefore be fed to the safepoint.
    ma_nop();
    uint32_t pseudoReturnOffset = currentOffset();
    leaveNoPool();

    JS_ASSERT(framePushed() == initialDepth + IonExitFrameLayout::Size());
    JS_ASSERT(pseudoReturnOffset - offsetBeforePush == 8);

    *offset = pseudoReturnOffset;
    return true;
}

bool
MacroAssemblerARMCompat::buildOOLFakeExitFrame(void *fakeReturnAddr)
{
    DebugOnly<uint32_t> initialDepth = framePushed();
    uint32_t descriptor = MakeFrameDescriptor(framePushed(), IonFrame_OptimizedJS);

    Push(Imm32(descriptor)); // descriptor_

    enterNoPool();
    Push(Imm32((uint32_t) fakeReturnAddr));
    leaveNoPool();

    return true;
}

void
MacroAssemblerARMCompat::callWithExitFrame(IonCode *target)
{
    uint32_t descriptor = MakeFrameDescriptor(framePushed(), IonFrame_OptimizedJS);
    Push(Imm32(descriptor)); // descriptor

    addPendingJump(m_buffer.nextOffset(), target->raw(), Relocation::IONCODE);
    ma_mov(Imm32((int) target->raw()), ScratchRegister);
    ma_callIonHalfPush(ScratchRegister);
}

void
MacroAssemblerARMCompat::callWithExitFrame(IonCode *target, Register dynStack)
{
    ma_add(Imm32(framePushed()), dynStack);
    makeFrameDescriptor(dynStack, IonFrame_OptimizedJS);
    Push(dynStack); // descriptor

    addPendingJump(m_buffer.nextOffset(), target->raw(), Relocation::IONCODE);
    ma_mov(Imm32((int) target->raw()), ScratchRegister);
    ma_callIonHalfPush(ScratchRegister);
}

void
MacroAssemblerARMCompat::callIon(const Register &callee)
{
    JS_ASSERT((framePushed() & 3) == 0);
    if ((framePushed() & 7) == 4) {
        ma_callIonHalfPush(callee);
    } else {
        adjustFrame(sizeof(void*));
        ma_callIon(callee);
    }
}

void
MacroAssemblerARMCompat::reserveStack(uint32_t amount)
{
    if (amount)
        ma_sub(Imm32(amount), sp);
    adjustFrame(amount);
}
void
MacroAssemblerARMCompat::freeStack(uint32_t amount)
{
    JS_ASSERT(amount <= framePushed_);
    if (amount)
        ma_add(Imm32(amount), sp);
    adjustFrame(-amount);
}
void
MacroAssemblerARMCompat::freeStack(Register amount)
{
    ma_add(amount, sp);
}

void
MacroAssemblerARMCompat::add32(Imm32 imm, Register dest)
{
    ma_add(imm, dest, SetCond);
}

void
MacroAssemblerARMCompat::add32(Imm32 imm, const Address &dest)
{
    load32(dest, ScratchRegister);
    ma_add(imm, ScratchRegister, SetCond);
    store32(ScratchRegister, dest);
}

void
MacroAssemblerARMCompat::sub32(Imm32 imm, Register dest)
{
    ma_sub(imm, dest, SetCond);
}

void
MacroAssemblerARMCompat::and32(Imm32 imm, Register dest)
{
    ma_and(imm, dest, SetCond);
}

void
MacroAssemblerARMCompat::addPtr(Register src, Register dest)
{
    ma_add(src, dest);
}

void
MacroAssemblerARMCompat::and32(Imm32 imm, const Address &dest)
{
    load32(dest, ScratchRegister);
    ma_and(imm, ScratchRegister);
    store32(ScratchRegister, dest);
}

void
MacroAssemblerARMCompat::or32(Imm32 imm, const Address &dest)
{
    load32(dest, ScratchRegister);
    ma_orr(imm, ScratchRegister);
    store32(ScratchRegister, dest);
}

void
MacroAssemblerARMCompat::orPtr(Imm32 imm, Register dest)
{
    ma_orr(imm, dest);
}

void
MacroAssemblerARMCompat::move32(const Imm32 &imm, const Register &dest)
{
    ma_mov(imm, dest);
}
void
MacroAssemblerARMCompat::movePtr(const Register &src, const Register &dest)
{
    ma_mov(src, dest);
}
void
MacroAssemblerARMCompat::movePtr(const ImmWord &imm, const Register &dest)
{
    ma_mov(Imm32(imm.value), dest);
}
void
MacroAssemblerARMCompat::movePtr(const ImmGCPtr &imm, const Register &dest)
{
    ma_mov(imm, dest);
}
void
MacroAssemblerARMCompat::load8ZeroExtend(const Address &address, const Register &dest)
{
    ma_dataTransferN(IsLoad, 8, false, address.base, Imm32(address.offset), dest);
}

void
MacroAssemblerARMCompat::load8ZeroExtend(const BaseIndex &src, const Register &dest)
{
    Register base = src.base;
    uint32_t scale = Imm32::ShiftOf(src.scale).value;

    if (src.offset != 0) {
        ma_mov(base, ScratchRegister);
        base = ScratchRegister;
        ma_add(base, Imm32(src.offset), base);
    }
    ma_ldrb(DTRAddr(base, DtrRegImmShift(src.index, LSL, scale)), dest);

}

void
MacroAssemblerARMCompat::load8SignExtend(const Address &address, const Register &dest)
{
    ma_dataTransferN(IsLoad, 8, true, address.base, Imm32(address.offset), dest);
}

void
MacroAssemblerARMCompat::load8SignExtend(const BaseIndex &src, const Register &dest)
{
    Register index = src.index;

    // ARMv7 does not have LSL on an index register with an extended load.
    if (src.scale != TimesOne) {
        ma_lsl(Imm32::ShiftOf(src.scale), index, ScratchRegister);
        index = ScratchRegister;
    }

    if (src.offset != 0) {
        if (index != ScratchRegister) {
            ma_mov(index, ScratchRegister);
            index = ScratchRegister;
        }
        ma_add(Imm32(src.offset), index);
    }
    ma_ldrsb(EDtrAddr(src.base, EDtrOffReg(index)), dest);
}

void
MacroAssemblerARMCompat::load16ZeroExtend(const Address &address, const Register &dest)
{
    ma_dataTransferN(IsLoad, 16, false, address.base, Imm32(address.offset), dest);
}

void
MacroAssemblerARMCompat::load16ZeroExtend(const BaseIndex &src, const Register &dest)
{
    Register index = src.index;

    // ARMv7 does not have LSL on an index register with an extended load.
    if (src.scale != TimesOne) {
        ma_lsl(Imm32::ShiftOf(src.scale), index, ScratchRegister);
        index = ScratchRegister;
    }

    if (src.offset != 0) {
        if (index != ScratchRegister) {
            ma_mov(index, ScratchRegister);
            index = ScratchRegister;
        }
        ma_add(Imm32(src.offset), index);
    }
    ma_ldrh(EDtrAddr(src.base, EDtrOffReg(index)), dest);
}

void
MacroAssemblerARMCompat::load16SignExtend(const Address &address, const Register &dest)
{
    ma_dataTransferN(IsLoad, 16, true, address.base, Imm32(address.offset), dest);
}

void
MacroAssemblerARMCompat::load16SignExtend(const BaseIndex &src, const Register &dest)
{
    Register index = src.index;

    // We don't have LSL on index register yet.
    if (src.scale != TimesOne) {
        ma_lsl(Imm32::ShiftOf(src.scale), index, ScratchRegister);
        index = ScratchRegister;
    }

    if (src.offset != 0) {
        if (index != ScratchRegister) {
            ma_mov(index, ScratchRegister);
            index = ScratchRegister;
        }
        ma_add(Imm32(src.offset), index);
    }
    ma_ldrsh(EDtrAddr(src.base, EDtrOffReg(index)), dest);
}

void
MacroAssemblerARMCompat::load32(const Address &address, const Register &dest)
{
    loadPtr(address, dest);
}

void
MacroAssemblerARMCompat::load32(const BaseIndex &address, const Register &dest)
{
    loadPtr(address, dest);
}

void
MacroAssemblerARMCompat::load32(const AbsoluteAddress &address, const Register &dest)
{
    loadPtr(address, dest);
}
void
MacroAssemblerARMCompat::loadPtr(const Address &address, const Register &dest)
{
    ma_ldr(Operand(address), dest);
}

void
MacroAssemblerARMCompat::loadPtr(const BaseIndex &src, const Register &dest)
{
    Register base = src.base;
    uint32_t scale = Imm32::ShiftOf(src.scale).value;

    if (src.offset != 0) {
        ma_mov(base, ScratchRegister);
        base = ScratchRegister;
        ma_add(Imm32(src.offset), base);
    }
    ma_ldr(DTRAddr(base, DtrRegImmShift(src.index, LSL, scale)), dest);
}
void
MacroAssemblerARMCompat::loadPtr(const AbsoluteAddress &address, const Register &dest)
{
    movePtr(ImmWord(address.addr), ScratchRegister);
    loadPtr(Address(ScratchRegister, 0x0), dest);
}

Operand payloadOf(const Address &address) {
    return Operand(address.base, address.offset);
}
Operand tagOf(const Address &address) {
    return Operand(address.base, address.offset + 4);
}

void
MacroAssemblerARMCompat::loadPrivate(const Address &address, const Register &dest)
{
    ma_ldr(payloadOf(address), dest);
}

void
MacroAssemblerARMCompat::loadDouble(const Address &address, const FloatRegister &dest)
{
    ma_vldr(Operand(address), dest);
}

void
MacroAssemblerARMCompat::loadDouble(const BaseIndex &src, const FloatRegister &dest)
{
    // VFP instructions don't even support register Base + register Index modes, so
    // just add the index, then handle the offset like normal
    Register base = src.base;
    Register index = src.index;
    uint32_t scale = Imm32::ShiftOf(src.scale).value;
    int32_t offset = src.offset;
    as_add(ScratchRegister, base, lsl(index, scale));

    ma_vldr(Operand(ScratchRegister, offset), dest);
}

void
MacroAssemblerARMCompat::loadFloatAsDouble(const Address &address, const FloatRegister &dest)
{
    VFPRegister rt = dest;
    ma_vdtr(IsLoad, address, rt.singleOverlay());
    as_vcvt(rt, rt.singleOverlay());
}

void
MacroAssemblerARMCompat::loadFloatAsDouble(const BaseIndex &src, const FloatRegister &dest)
{
    // VFP instructions don't even support register Base + register Index modes, so
    // just add the index, then handle the offset like normal
    Register base = src.base;
    Register index = src.index;
    uint32_t scale = Imm32::ShiftOf(src.scale).value;
    int32_t offset = src.offset;
    VFPRegister rt = dest;
    as_add(ScratchRegister, base, lsl(index, scale));

    ma_vdtr(IsLoad, Operand(ScratchRegister, offset), rt.singleOverlay());
    as_vcvt(rt, rt.singleOverlay());
}

void
MacroAssemblerARMCompat::store8(const Imm32 &imm, const Address &address)
{
    ma_mov(imm, secondScratchReg_);
    store8(secondScratchReg_, address);
}

void
MacroAssemblerARMCompat::store8(const Register &src, const Address &address)
{
    ma_dataTransferN(IsStore, 8, false, address.base, Imm32(address.offset), src);
}

void
MacroAssemblerARMCompat::store8(const Imm32 &imm, const BaseIndex &dest)
{
    ma_mov(imm, secondScratchReg_);
    store8(secondScratchReg_, dest);
}

void
MacroAssemblerARMCompat::store8(const Register &src, const BaseIndex &dest)
{
    Register base = dest.base;
    uint32_t scale = Imm32::ShiftOf(dest.scale).value;

    if (dest.offset != 0) {
        ma_add(base, Imm32(dest.offset), ScratchRegister);
        base = ScratchRegister;
    }
    ma_strb(src, DTRAddr(base, DtrRegImmShift(dest.index, LSL, scale)));
}

void
MacroAssemblerARMCompat::store16(const Imm32 &imm, const Address &address)
{
    ma_mov(imm, secondScratchReg_);
    store16(secondScratchReg_, address);
}

void
MacroAssemblerARMCompat::store16(const Register &src, const Address &address)
{
    ma_dataTransferN(IsStore, 16, false, address.base, Imm32(address.offset), src);
}

void
MacroAssemblerARMCompat::store16(const Imm32 &imm, const BaseIndex &dest)
{
    ma_mov(imm, secondScratchReg_);
    store16(secondScratchReg_, dest);
}
void
MacroAssemblerARMCompat::store16(const Register &src, const BaseIndex &address)
{
    Register index = address.index;

    // We don't have LSL on index register yet.
    if (address.scale != TimesOne) {
        ma_lsl(Imm32::ShiftOf(address.scale), index, ScratchRegister);
        index = ScratchRegister;
    }

    if (address.offset != 0) {
        ma_add(index, Imm32(address.offset), ScratchRegister);
        index = ScratchRegister;
    }
    ma_strh(src, EDtrAddr(address.base, EDtrOffReg(index)));
}
void
MacroAssemblerARMCompat::store32(const Register &src, const AbsoluteAddress &address)
{
    storePtr(src, address);
}

void
MacroAssemblerARMCompat::store32(const Register &src, const Address &address)
{
    storePtr(src, address);
}

void
MacroAssemblerARMCompat::store32(const Imm32 &src, const Address &address)
{
    move32(src, ScratchRegister);
    storePtr(ScratchRegister, address);
}

void
MacroAssemblerARMCompat::store32(const Imm32 &imm, const BaseIndex &dest)
{
    ma_mov(imm, secondScratchReg_);
    store32(secondScratchReg_, dest);
}

void
MacroAssemblerARMCompat::store32(const Register &src, const BaseIndex &dest)
{
    Register base = dest.base;
    uint32_t scale = Imm32::ShiftOf(dest.scale).value;

    if (dest.offset != 0) {
        ma_add(base, Imm32(dest.offset), ScratchRegister);
        base = ScratchRegister;
    }
    ma_str(src, DTRAddr(base, DtrRegImmShift(dest.index, LSL, scale)));
}

void
MacroAssemblerARMCompat::storePtr(ImmWord imm, const Address &address)
{
    movePtr(imm, ScratchRegister);
    storePtr(ScratchRegister, address);
}

void
MacroAssemblerARMCompat::storePtr(ImmGCPtr imm, const Address &address)
{
    movePtr(imm, ScratchRegister);
    storePtr(ScratchRegister, address);
}

void
MacroAssemblerARMCompat::storePtr(Register src, const Address &address)
{
    ma_str(src, Operand(address));
}

void
MacroAssemblerARMCompat::storePtr(const Register &src, const AbsoluteAddress &dest)
{
    movePtr(ImmWord(dest.addr), ScratchRegister);
    storePtr(src, Address(ScratchRegister, 0x0));
}

void
MacroAssemblerARMCompat::cmp32(const Register &lhs, const Imm32 &rhs)
{
    JS_ASSERT(lhs != ScratchRegister);
    ma_cmp(lhs, rhs);
}

void
MacroAssemblerARMCompat::cmp32(const Operand &lhs, const Register &rhs)
{
    ma_cmp(lhs.toReg(), rhs);
}

void
MacroAssemblerARMCompat::cmp32(const Operand &lhs, const Imm32 &rhs)
{
    JS_ASSERT(lhs.toReg() != ScratchRegister);
    ma_cmp(lhs.toReg(), rhs);
}

void
MacroAssemblerARMCompat::cmp32(const Register &lhs, const Register &rhs)
{
    ma_cmp(lhs, rhs);
}

void
MacroAssemblerARMCompat::cmpPtr(const Register &lhs, const ImmWord &rhs)
{
    JS_ASSERT(lhs != ScratchRegister);
    ma_cmp(lhs, Imm32(rhs.value));
}

void
MacroAssemblerARMCompat::cmpPtr(const Register &lhs, const Register &rhs)
{
    ma_cmp(lhs, rhs);
}

void
MacroAssemblerARMCompat::cmpPtr(const Register &lhs, const ImmGCPtr &rhs)
{
    ma_cmp(lhs, rhs);
}

void
MacroAssemblerARMCompat::cmpPtr(const Address &lhs, const Register &rhs)
{
    loadPtr(lhs, ScratchRegister);
    cmpPtr(ScratchRegister, rhs);
}

void
MacroAssemblerARMCompat::cmpPtr(const Address &lhs, const ImmWord &rhs)
{
    loadPtr(lhs, secondScratchReg_);
    ma_cmp(secondScratchReg_, Imm32(rhs.value));
}

void
MacroAssemblerARMCompat::setStackArg(const Register &reg, uint32_t arg)
{
    ma_dataTransferN(IsStore, 32, true, sp, Imm32(arg * STACK_SLOT_SIZE), reg);

}

void
MacroAssemblerARMCompat::subPtr(Imm32 imm, const Register dest)
{
    ma_sub(imm, dest);
}

void
MacroAssemblerARMCompat::addPtr(Imm32 imm, const Register dest)
{
    ma_add(imm, dest);
}

void
MacroAssemblerARMCompat::addPtr(Imm32 imm, const Address &dest)
{
    loadPtr(dest, ScratchRegister);
    addPtr(imm, ScratchRegister);
    storePtr(ScratchRegister, dest);
}

void
MacroAssemblerARMCompat::compareDouble(FloatRegister lhs, FloatRegister rhs)
{
    // Compare the doubles, setting vector status flags.
    if (rhs == InvalidFloatReg)
        ma_vcmpz(lhs);
    else
        ma_vcmp(lhs, rhs);

    // Move vector status bits to normal status flags.
    as_vmrs(pc);
}

void
MacroAssemblerARMCompat::branchDouble(DoubleCondition cond, const FloatRegister &lhs,
                                      const FloatRegister &rhs, Label *label)
{
    compareDouble(lhs, rhs);

    if (cond == DoubleNotEqual) {
        // Force the unordered cases not to jump.
        Label unordered;
        ma_b(&unordered, VFP_Unordered);
        ma_b(label, VFP_NotEqualOrUnordered);
        bind(&unordered);
        return;
    }

    if (cond == DoubleEqualOrUnordered) {
        ma_b(label, VFP_Unordered);
        ma_b(label, VFP_Equal);
        return;
    }

    ma_b(label, ConditionFromDoubleCondition(cond));
}

// higher level tag testing code
Operand ToPayload(Operand base) {
    return Operand(Register::FromCode(base.base()), base.disp());
}
Operand ToType(Operand base) {
    return Operand(Register::FromCode(base.base()), base.disp() + sizeof(void *));
}

Assembler::Condition
MacroAssemblerARMCompat::testInt32(Assembler::Condition cond, const ValueOperand &value)
{
    JS_ASSERT(cond == Assembler::Equal || cond == Assembler::NotEqual);
    ma_cmp(value.typeReg(), ImmType(JSVAL_TYPE_INT32));
    return cond;
}

Assembler::Condition
MacroAssemblerARMCompat::testBoolean(Assembler::Condition cond, const ValueOperand &value)
{
    JS_ASSERT(cond == Assembler::Equal || cond == Assembler::NotEqual);
    ma_cmp(value.typeReg(), ImmType(JSVAL_TYPE_BOOLEAN));
    return cond;
}
Assembler::Condition
MacroAssemblerARMCompat::testDouble(Assembler::Condition cond, const ValueOperand &value)
{
    JS_ASSERT(cond == Assembler::Equal || cond == Assembler::NotEqual);
    Assembler::Condition actual = (cond == Equal) ? Below : AboveOrEqual;
    ma_cmp(value.typeReg(), ImmTag(JSVAL_TAG_CLEAR));
    return actual;
}

Assembler::Condition
MacroAssemblerARMCompat::testNull(Assembler::Condition cond, const ValueOperand &value)
{
    JS_ASSERT(cond == Assembler::Equal || cond == Assembler::NotEqual);
    ma_cmp(value.typeReg(), ImmType(JSVAL_TYPE_NULL));
    return cond;
}

Assembler::Condition
MacroAssemblerARMCompat::testUndefined(Assembler::Condition cond, const ValueOperand &value)
{
    JS_ASSERT(cond == Assembler::Equal || cond == Assembler::NotEqual);
    ma_cmp(value.typeReg(), ImmType(JSVAL_TYPE_UNDEFINED));
    return cond;
}

Assembler::Condition
MacroAssemblerARMCompat::testString(Assembler::Condition cond, const ValueOperand &value)
{
    return testString(cond, value.typeReg());
}

Assembler::Condition
MacroAssemblerARMCompat::testObject(Assembler::Condition cond, const ValueOperand &value)
{
    return testObject(cond, value.typeReg());
}

Assembler::Condition
MacroAssemblerARMCompat::testNumber(Assembler::Condition cond, const ValueOperand &value)
{
    return testNumber(cond, value.typeReg());
}

Assembler::Condition
MacroAssemblerARMCompat::testMagic(Assembler::Condition cond, const ValueOperand &value)
{
    return testMagic(cond, value.typeReg());
}

Assembler::Condition
MacroAssemblerARMCompat::testPrimitive(Assembler::Condition cond, const ValueOperand &value)
{
    return testPrimitive(cond, value.typeReg());
}

// Register-based tests.
Assembler::Condition
MacroAssemblerARMCompat::testInt32(Assembler::Condition cond, const Register &tag)
{
    JS_ASSERT(cond == Equal || cond == NotEqual);
    ma_cmp(tag, ImmTag(JSVAL_TAG_INT32));
    return cond;
}

Assembler::Condition
MacroAssemblerARMCompat::testBoolean(Assembler::Condition cond, const Register &tag)
{
    JS_ASSERT(cond == Equal || cond == NotEqual);
    ma_cmp(tag, ImmTag(JSVAL_TAG_BOOLEAN));
    return cond;
}

Assembler::Condition
MacroAssemblerARMCompat::testNull(Assembler::Condition cond, const Register &tag) {
    JS_ASSERT(cond == Equal || cond == NotEqual);
    ma_cmp(tag, ImmTag(JSVAL_TAG_NULL));
    return cond;
}

Assembler::Condition
MacroAssemblerARMCompat::testUndefined(Assembler::Condition cond, const Register &tag) {
    JS_ASSERT(cond == Equal || cond == NotEqual);
    ma_cmp(tag, ImmTag(JSVAL_TAG_UNDEFINED));
    return cond;
}

Assembler::Condition
MacroAssemblerARMCompat::testString(Assembler::Condition cond, const Register &tag) {
    JS_ASSERT(cond == Equal || cond == NotEqual);
    ma_cmp(tag, ImmTag(JSVAL_TAG_STRING));
    return cond;
}

Assembler::Condition
MacroAssemblerARMCompat::testObject(Assembler::Condition cond, const Register &tag)
{
    JS_ASSERT(cond == Equal || cond == NotEqual);
    ma_cmp(tag, ImmTag(JSVAL_TAG_OBJECT));
    return cond;
}

Assembler::Condition
MacroAssemblerARMCompat::testMagic(Assembler::Condition cond, const Register &tag)
{
    JS_ASSERT(cond == Equal || cond == NotEqual);
    ma_cmp(tag, ImmTag(JSVAL_TAG_MAGIC));
    return cond;
}

Assembler::Condition
MacroAssemblerARMCompat::testPrimitive(Assembler::Condition cond, const Register &tag)
{
    JS_ASSERT(cond == Equal || cond == NotEqual);
    ma_cmp(tag, ImmTag(JSVAL_UPPER_EXCL_TAG_OF_PRIMITIVE_SET));
    return cond == Equal ? Below : AboveOrEqual;
}

Assembler::Condition
MacroAssemblerARMCompat::testGCThing(Assembler::Condition cond, const Address &address)
{
    JS_ASSERT(cond == Equal || cond == NotEqual);
    extractTag(address, ScratchRegister);
    ma_cmp(ScratchRegister, ImmTag(JSVAL_LOWER_INCL_TAG_OF_GCTHING_SET));
    return cond == Equal ? AboveOrEqual : Below;
}

Assembler::Condition
MacroAssemblerARMCompat::testGCThing(Assembler::Condition cond, const BaseIndex &address)
{
    JS_ASSERT(cond == Equal || cond == NotEqual);
    extractTag(address, ScratchRegister);
    ma_cmp(ScratchRegister, ImmTag(JSVAL_LOWER_INCL_TAG_OF_GCTHING_SET));
    return cond == Equal ? AboveOrEqual : Below;
}

Assembler::Condition
MacroAssemblerARMCompat::testMagic(Assembler::Condition cond, const Address &address)
{
    JS_ASSERT(cond == Equal || cond == NotEqual);
    extractTag(address, ScratchRegister);
    ma_cmp(ScratchRegister, ImmTag(JSVAL_TAG_MAGIC));
    return cond;
}

Assembler::Condition
MacroAssemblerARMCompat::testMagic(Assembler::Condition cond, const BaseIndex &address)
{
    JS_ASSERT(cond == Equal || cond == NotEqual);
    extractTag(address, ScratchRegister);
    ma_cmp(ScratchRegister, ImmTag(JSVAL_TAG_MAGIC));
    return cond;
}

Assembler::Condition
MacroAssemblerARMCompat::testDouble(Condition cond, const Register &tag)
{
    JS_ASSERT(cond == Assembler::Equal || cond == Assembler::NotEqual);
    Condition actual = (cond == Equal) ? Below : AboveOrEqual;
    ma_cmp(tag, ImmTag(JSVAL_TAG_CLEAR));
    return actual;
}

Assembler::Condition
MacroAssemblerARMCompat::testNumber(Condition cond, const Register &tag)
{
    JS_ASSERT(cond == Equal || cond == NotEqual);
    ma_cmp(tag, ImmTag(JSVAL_UPPER_INCL_TAG_OF_NUMBER_SET));
    return cond == Equal ? BelowOrEqual : Above;
}

void
MacroAssemblerARMCompat::branchTestValue(Condition cond, const ValueOperand &value, const Value &v,
                                         Label *label)
{
    // If cond == NotEqual, branch when a.payload != b.payload || a.tag != b.tag.
    // If the payloads are equal, compare the tags. If the payloads are not equal,
    // short circuit true (NotEqual).
    //
    // If cand == Equal, branch when a.payload == b.payload && a.tag == b.tag.
    // If the payloads are equal, compare the tags. If the payloads are not equal,
    // short circuit false (NotEqual).
    jsval_layout jv = JSVAL_TO_IMPL(v);
    if (v.isMarkable())
        ma_cmp(value.payloadReg(), ImmGCPtr(reinterpret_cast<gc::Cell *>(v.toGCThing())));
    else
        ma_cmp(value.payloadReg(), Imm32(jv.s.payload.i32));
    ma_cmp(value.typeReg(), Imm32(jv.s.tag), Equal);
    ma_b(label, cond);
}

// unboxing code
void
MacroAssemblerARMCompat::unboxInt32(const ValueOperand &operand, const Register &dest)
{
    ma_mov(operand.payloadReg(), dest);
}

void
MacroAssemblerARMCompat::unboxInt32(const Address &src, const Register &dest)
{
    ma_ldr(payloadOf(src), dest);
}

void
MacroAssemblerARMCompat::unboxBoolean(const ValueOperand &operand, const Register &dest)
{
    ma_mov(operand.payloadReg(), dest);
}

void
MacroAssemblerARMCompat::unboxBoolean(const Address &src, const Register &dest)
{
    ma_ldr(payloadOf(src), dest);
}

void
MacroAssemblerARMCompat::unboxDouble(const ValueOperand &operand, const FloatRegister &dest)
{
    JS_ASSERT(dest != ScratchFloatReg);
    as_vxfer(operand.payloadReg(), operand.typeReg(),
             VFPRegister(dest), CoreToFloat);
}

void
MacroAssemblerARMCompat::unboxValue(const ValueOperand &src, AnyRegister dest)
{
    if (dest.isFloat()) {
        Label notInt32, end;
        branchTestInt32(Assembler::NotEqual, src, &notInt32);
        convertInt32ToDouble(src.payloadReg(), dest.fpu());
        ma_b(&end);
        bind(&notInt32);
        unboxDouble(src, dest.fpu());
        bind(&end);
    } else if (src.payloadReg() != dest.gpr()) {
        as_mov(dest.gpr(), O2Reg(src.payloadReg()));
    }
}

void
MacroAssemblerARMCompat::unboxPrivate(const ValueOperand &src, Register dest)
{
    ma_mov(src.payloadReg(), dest);
}

void
MacroAssemblerARMCompat::boxDouble(const FloatRegister &src, const ValueOperand &dest)
{
    as_vxfer(dest.payloadReg(), dest.typeReg(), VFPRegister(src), FloatToCore);
}

void
MacroAssemblerARMCompat::boxNonDouble(JSValueType type, const Register &src, const ValueOperand &dest) {
    if (src != dest.payloadReg())
        ma_mov(src, dest.payloadReg());
    ma_mov(ImmType(type), dest.typeReg());
}

void
MacroAssemblerARMCompat::boolValueToDouble(const ValueOperand &operand, const FloatRegister &dest)
{
    VFPRegister d = VFPRegister(dest);
    ma_vimm(1.0, dest);
    ma_cmp(operand.payloadReg(), Imm32(0));
    // If the source is 0, then subtract the dest from itself, producing 0.
    as_vsub(d, d, d, Equal);
}

void
MacroAssemblerARMCompat::int32ValueToDouble(const ValueOperand &operand, const FloatRegister &dest)
{
    // transfer the integral value to a floating point register
    VFPRegister vfpdest = VFPRegister(dest);
    as_vxfer(operand.payloadReg(), InvalidReg,
             vfpdest.sintOverlay(), CoreToFloat);
    // convert the value to a double.
    as_vcvt(vfpdest, vfpdest.sintOverlay());
}

void
MacroAssemblerARMCompat::loadInt32OrDouble(const Operand &src, const FloatRegister &dest)
{
    Label notInt32, end;
    // If it's an int, convert it to double.
    ma_ldr(ToType(src), ScratchRegister);
    branchTestInt32(Assembler::NotEqual, ScratchRegister, &notInt32);
    ma_ldr(ToPayload(src), ScratchRegister);
    convertInt32ToDouble(ScratchRegister, dest);
    ma_b(&end);

    // Not an int, just load as double.
    bind(&notInt32);
    ma_vldr(src, dest);
    bind(&end);
}

void
MacroAssemblerARMCompat::loadInt32OrDouble(Register base, Register index, const FloatRegister &dest, int32_t shift)
{
    Label notInt32, end;

    JS_STATIC_ASSERT(NUNBOX32_PAYLOAD_OFFSET == 0);

    // If it's an int, convert it to double.
    ma_alu(base, lsl(index, shift), ScratchRegister, op_add);

    // Since we only have one scratch register, we need to stomp over it with the tag
    ma_ldr(Address(ScratchRegister, NUNBOX32_TYPE_OFFSET), ScratchRegister);
    branchTestInt32(Assembler::NotEqual, ScratchRegister, &notInt32);

    // Implicitly requires NUNBOX32_PAYLOAD_OFFSET == 0: no offset provided
    ma_ldr(DTRAddr(base, DtrRegImmShift(index, LSL, shift)), ScratchRegister);
    convertInt32ToDouble(ScratchRegister, dest);
    ma_b(&end);

    // Not an int, just load as double.
    bind(&notInt32);
    // First, recompute the offset that had been stored in the scratch register
    // since the scratch register was overwritten loading in the type.
    ma_alu(base, lsl(index, shift), ScratchRegister, op_add);
    ma_vldr(Address(ScratchRegister, 0), dest);
    bind(&end);
}

void
MacroAssemblerARMCompat::loadConstantDouble(double dp, const FloatRegister &dest)
{
    as_FImm64Pool(dest, dp);
}

void
MacroAssemblerARMCompat::loadStaticDouble(const double *dp, const FloatRegister &dest)
{
    loadConstantDouble(*dp, dest);
}
    // treat the value as a boolean, and set condition codes accordingly

Assembler::Condition
MacroAssemblerARMCompat::testInt32Truthy(bool truthy, const ValueOperand &operand)
{
    ma_tst(operand.payloadReg(), operand.payloadReg());
    return truthy ? NonZero : Zero;
}

Assembler::Condition
MacroAssemblerARMCompat::testBooleanTruthy(bool truthy, const ValueOperand &operand)
{
    ma_tst(operand.payloadReg(), operand.payloadReg());
    return truthy ? NonZero : Zero;
}

Assembler::Condition
MacroAssemblerARMCompat::testDoubleTruthy(bool truthy, const FloatRegister &reg)
{
    as_vcmpz(VFPRegister(reg));
    as_vmrs(pc);
    as_cmp(r0, O2Reg(r0), Overflow);
    return truthy ? NonZero : Zero;
}

Register
MacroAssemblerARMCompat::extractObject(const Address &address, Register scratch)
{
    ma_ldr(payloadOf(address), scratch);
    return scratch;
}

Register
MacroAssemblerARMCompat::extractTag(const Address &address, Register scratch)
{
    ma_ldr(tagOf(address), scratch);
    return scratch;
}

Register
MacroAssemblerARMCompat::extractTag(const BaseIndex &address, Register scratch)
{
    ma_alu(address.base, lsl(address.index, address.scale), scratch, op_add, NoSetCond);
    return extractTag(Address(scratch, address.offset), scratch);
}

void
MacroAssemblerARMCompat::moveValue(const Value &val, Register type, Register data) {
    jsval_layout jv = JSVAL_TO_IMPL(val);
    ma_mov(Imm32(jv.s.tag), type);
    ma_mov(Imm32(jv.s.payload.i32), data);
}
void
MacroAssemblerARMCompat::moveValue(const Value &val, const ValueOperand &dest) {
    moveValue(val, dest.typeReg(), dest.payloadReg());
}

/////////////////////////////////////////////////////////////////
// X86/X64-common (ARM too now) interface.
/////////////////////////////////////////////////////////////////
void
MacroAssemblerARMCompat::storeValue(ValueOperand val, Operand dst) {
    ma_str(val.payloadReg(), ToPayload(dst));
    ma_str(val.typeReg(), ToType(dst));
}

void
MacroAssemblerARMCompat::storeValue(ValueOperand val, Register base, Register index, int32_t shift)
{
    if (isValueDTRDCandidate(val)) {
        Register tmpIdx;
        if (shift == 0) {
            tmpIdx = index;
        } else if (shift < 0) {
            ma_asr(Imm32(-shift), index, ScratchRegister);
            tmpIdx = ScratchRegister;
        } else {
            ma_lsl(Imm32(shift), index, ScratchRegister);
            tmpIdx = ScratchRegister;
        }
        ma_strd(val.payloadReg(), val.typeReg(), EDtrAddr(base, EDtrOffReg(tmpIdx)));
    } else {
        // The ideal case is the base is dead so the sequence:
        // str val.payloadReg(), [base, index LSL shift]!
        // str val.typeReg(), [base, #4]
        // only clobbers dead registers
        // Sadly, this information is not available, so the scratch register is necessary.
        ma_alu(base, lsl(index, shift), ScratchRegister, op_add);

        // This case is handled by a simpler function.
        storeValue(val, Address(ScratchRegister, 0));
    }
}

void
MacroAssemblerARMCompat::loadValue(Register base, Register index, ValueOperand val, Imm32 off)
{

    ma_alu(base, lsl(index, TimesEight), ScratchRegister, op_add);

    // This case is handled by a simpler function.
    loadValue(Address(ScratchRegister, off.value), val);
}

void
MacroAssemblerARMCompat::loadValue(Address src, ValueOperand val)
{
    Operand srcOp = Operand(src);
    Operand payload = ToPayload(srcOp);
    Operand type = ToType(srcOp);
    // TODO: copy this code into a generic function that acts on all sequences of memory accesses
    if (isValueDTRDCandidate(val)) {
        // If the value we want is in two consecutive registers starting with an even register,
        // they can be combined as a single ldrd.
        int offset = srcOp.disp();
        if (offset < 256 && offset > -256) {
            ma_ldrd(EDtrAddr(Register::FromCode(srcOp.base()), EDtrOffImm(srcOp.disp())), val.payloadReg(), val.typeReg());
            return;
        }
    }
    // if the value is lower than the type, then we may be able to use an ldm instruction

    if (val.payloadReg().code() < val.typeReg().code()) {
        if (srcOp.disp() <= 4 && srcOp.disp() >= -8 && (srcOp.disp() & 3) == 0) {
            // turns out each of the 4 value -8, -4, 0, 4 corresponds exactly with one of
            // LDM{DB, DA, IA, IB}
            DTMMode mode;
            switch(srcOp.disp()) {
              case -8:
                mode = DB;
                break;
              case -4:
                mode = DA;
                break;
              case 0:
                mode = IA;
                break;
              case 4:
                mode = IB;
                break;
              default:
                JS_NOT_REACHED("Bogus Offset for LoadValue as DTM");
            }
            startDataTransferM(IsLoad, Register::FromCode(srcOp.base()), mode);
            transferReg(val.payloadReg());
            transferReg(val.typeReg());
            finishDataTransfer();
            return;
        }
    }
    // Ensure that loading the payload does not erase the pointer to the
    // Value in memory.
    if (Register::FromCode(type.base()) != val.payloadReg()) {
        ma_ldr(payload, val.payloadReg());
        ma_ldr(type, val.typeReg());
    } else {
        ma_ldr(type, val.typeReg());
        ma_ldr(payload, val.payloadReg());
    }
}

void
MacroAssemblerARMCompat::tagValue(JSValueType type, Register payload, ValueOperand dest)
{
    JS_ASSERT(payload != dest.typeReg());
    ma_mov(ImmType(type), dest.typeReg());
    if (payload != dest.payloadReg())
        ma_mov(payload, dest.payloadReg());
}

void
MacroAssemblerARMCompat::pushValue(ValueOperand val) {
    ma_push(val.typeReg());
    ma_push(val.payloadReg());
}
void
MacroAssemblerARMCompat::pushValue(const Address &addr)
{
    Operand srcOp = Operand(addr);
    Operand payload = ToPayload(srcOp);
    Operand type = ToType(srcOp);

    ma_ldr(type, ScratchRegister);
    ma_push(ScratchRegister);
    ma_ldr(payload, ScratchRegister);
    ma_push(ScratchRegister);
}

void
MacroAssemblerARMCompat::popValue(ValueOperand val) {
    ma_pop(val.payloadReg());
    ma_pop(val.typeReg());
}
void
MacroAssemblerARMCompat::storePayload(const Value &val, Operand dest)
{
    jsval_layout jv = JSVAL_TO_IMPL(val);
    if (val.isMarkable())
        ma_mov(ImmGCPtr((gc::Cell *)jv.s.payload.ptr), secondScratchReg_);
    else
        ma_mov(Imm32(jv.s.payload.i32), secondScratchReg_);
    ma_str(secondScratchReg_, ToPayload(dest));
}
void
MacroAssemblerARMCompat::storePayload(Register src, Operand dest)
{
    if (dest.getTag() == Operand::MEM) {
        ma_str(src, ToPayload(dest));
        return;
    }
    JS_NOT_REACHED("why do we do all of these things?");

}

void
MacroAssemblerARMCompat::storePayload(const Value &val, Register base, Register index, int32_t shift)
{
    jsval_layout jv = JSVAL_TO_IMPL(val);
    if (val.isMarkable())
        ma_mov(ImmGCPtr((gc::Cell *)jv.s.payload.ptr), ScratchRegister);
    else
        ma_mov(Imm32(jv.s.payload.i32), ScratchRegister);
    JS_STATIC_ASSERT(NUNBOX32_PAYLOAD_OFFSET == 0);
    // If NUNBOX32_PAYLOAD_OFFSET is not zero, the memory operand [base + index << shift + imm]
    // cannot be encoded into a single instruction, and cannot be integrated into the as_dtr call.
    as_dtr(IsStore, 32, Offset, ScratchRegister, DTRAddr(base, DtrRegImmShift(index, LSL, shift)));
}
void
MacroAssemblerARMCompat::storePayload(Register src, Register base, Register index, int32_t shift)
{
    JS_ASSERT((shift < 32) && (shift >= 0));
    // If NUNBOX32_PAYLOAD_OFFSET is not zero, the memory operand [base + index << shift + imm]
    // cannot be encoded into a single instruction, and cannot be integrated into the as_dtr call.
    JS_STATIC_ASSERT(NUNBOX32_PAYLOAD_OFFSET == 0);
    // Technically, shift > -32 can be handle by changing LSL to ASR, but should never come up,
    // and this is one less code path to get wrong.
    as_dtr(IsStore, 32, Offset, src, DTRAddr(base, DtrRegImmShift(index, LSL, shift)));
}

void
MacroAssemblerARMCompat::storeTypeTag(ImmTag tag, Operand dest) {
    if (dest.getTag() == Operand::MEM) {
        ma_mov(tag, secondScratchReg_);
        ma_str(secondScratchReg_, ToType(dest));
        return;
    }

    JS_NOT_REACHED("why do we do all of these things?");

}

void
MacroAssemblerARMCompat::storeTypeTag(ImmTag tag, Register base, Register index, int32_t shift) {
    JS_ASSERT(base != ScratchRegister);
    JS_ASSERT(index != ScratchRegister);
    // A value needs to be store a value int base + index << shift + 4.
    // Arm cannot handle this in a single operand, so a temp register is required.
    // However, the scratch register is presently in use to hold the immediate that
    // is being stored into said memory location. Work around this by modifying
    // the base so the valid [base + index << shift] format can be used, then
    // restore it.
    ma_add(base, Imm32(NUNBOX32_TYPE_OFFSET), base);
    ma_mov(tag, ScratchRegister);
    ma_str(ScratchRegister, DTRAddr(base, DtrRegImmShift(index, LSL, shift)));
    ma_sub(base, Imm32(NUNBOX32_TYPE_OFFSET), base);
}

void
MacroAssemblerARMCompat::linkExitFrame() {
    uint8_t *dest = ((uint8_t*)GetIonContext()->compartment->rt) + offsetof(JSRuntime, ionTop);
    movePtr(ImmWord(dest), ScratchRegister);
    ma_str(StackPointer, Operand(ScratchRegister, 0));
}

// ARM says that all reads of pc will return 8 higher than the
// address of the currently executing instruction.  This means we are
// correctly storing the address of the instruction after the call
// in the register.
// Also ION is breaking the ARM EABI here (sort of). The ARM EABI
// says that a function call should move the pc into the link register,
// then branch to the function, and *sp is data that is owned by the caller,
// not the callee.  The ION ABI says *sp should be the address that
// we will return to when leaving this function
void
MacroAssemblerARM::ma_callIon(const Register r)
{
    // When the stack is 8 byte aligned,
    // we want to decrement sp by 8, and write pc+8 into the new sp.
    // when we return from this call, sp will be its present value minus 4.
    AutoForbidPools afp(this);
    as_dtr(IsStore, 32, PreIndex, pc, DTRAddr(sp, DtrOffImm(-8)));
    as_blx(r);
}
void
MacroAssemblerARM::ma_callIonNoPush(const Register r)
{
    // Since we just write the return address into the stack, which is
    // popped on return, the net effect is removing 4 bytes from the stack
    AutoForbidPools afp(this);
    as_dtr(IsStore, 32, Offset, pc, DTRAddr(sp, DtrOffImm(0)));
    as_blx(r);
}

void
MacroAssemblerARM::ma_callIonHalfPush(const Register r)
{
    // The stack is unaligned by 4 bytes.
    // We push the pc to the stack to align the stack before the call, when we
    // return the pc is poped and the stack is restored to its unaligned state.
    AutoForbidPools afp(this);
    ma_push(pc);
    as_blx(r);
}

void
MacroAssemblerARM::ma_call(void *dest)
{
    ma_mov(Imm32((uint32_t)dest), CallReg);
    as_blx(CallReg);
}

void
MacroAssemblerARMCompat::breakpoint()
{
    as_bkpt();
}

void
MacroAssemblerARMCompat::ensureDouble(const ValueOperand &source, FloatRegister dest, Label *failure)
{
    Label isDouble, done;
    branchTestDouble(Assembler::Equal, source.typeReg(), &isDouble);
    branchTestInt32(Assembler::NotEqual, source.typeReg(), failure);

    convertInt32ToDouble(source.payloadReg(), dest);
    jump(&done);

    bind(&isDouble);
    unboxDouble(source, dest);

    bind(&done);
}

void
MacroAssemblerARMCompat::breakpoint(Condition cc)
{
    ma_ldr(DTRAddr(r12, DtrRegImmShift(r12, LSL, 0, IsDown)), r12, Offset, cc);
}

void
MacroAssemblerARMCompat::setupABICall(uint32_t args)
{
    JS_ASSERT(!inCall_);
    inCall_ = true;
    args_ = args;
    passedArgs_ = 0;
#ifdef JS_CPU_ARM_HARDFP
    usedIntSlots_ = 0;
    usedFloatSlots_ = 0;
    padding_ = 0;
#else
    usedSlots_ = 0;
#endif
    floatArgsInGPR[0] = VFPRegister();
    floatArgsInGPR[1] = VFPRegister();
}

void
MacroAssemblerARMCompat::setupAlignedABICall(uint32_t args)
{
    setupABICall(args);

    dynamicAlignment_ = false;
}

void
MacroAssemblerARMCompat::setupUnalignedABICall(uint32_t args, const Register &scratch)
{
    setupABICall(args);
    dynamicAlignment_ = true;

    ma_mov(sp, scratch);

    // Force sp to be aligned
    ma_and(Imm32(~(StackAlignment - 1)), sp, sp);
    ma_push(scratch);
}
#ifdef JS_CPU_ARM_HARDFP
void
MacroAssemblerARMCompat::passABIArg(const MoveOperand &from)
{
    MoveOperand to;
    uint32_t increment = 1;
    bool useResolver = true;
    ++passedArgs_;
    Move::Kind kind = Move::GENERAL;
    if (!enoughMemory_)
        return;
    if (from.isDouble()) {
        FloatRegister fr;
        if (GetFloatArgReg(usedIntSlots_, usedFloatSlots_, &fr)) {
            enoughMemory_ = moveResolver_.addMove(from, MoveOperand(fr), Move::DOUBLE);
        } else {
            // If (and only if) the integer registers have started spilling, do we
            // need to take the double register's alignment into accoun
            uint32_t disp = GetFloatArgStackDisp(usedIntSlots_, usedFloatSlots_, &padding_);
            enoughMemory_ = moveResolver_.addMove(from, MoveOperand(sp, disp), Move::DOUBLE);
        }
        usedFloatSlots_++;
    } else {
        Register r;
        if (GetIntArgReg(usedIntSlots_, usedFloatSlots_, &r)) {
            enoughMemory_ = moveResolver_.addMove(from, MoveOperand(r), Move::GENERAL);
        } else {
            uint32_t disp = GetIntArgStackDisp(usedIntSlots_, usedFloatSlots_, &padding_);
            fprintf(stderr, "Float on the stack! (%d)\n", disp);
            enoughMemory_ = moveResolver_.addMove(from, MoveOperand(sp, disp), Move::GENERAL);
        }
            usedIntSlots_++;
    }

}

#else
void
MacroAssemblerARMCompat::passABIArg(const MoveOperand &from)
{
    MoveOperand to;
    uint32_t increment = 1;
    bool useResolver = true;
    ++passedArgs_;
    Move::Kind kind = Move::GENERAL;
    if (from.isDouble()) {
        // Double arguments need to be rounded up to the nearest doubleword
        // boundary, even if it is in a register!
        usedSlots_ = (usedSlots_ + 1) & ~1;
        increment = 2;
        kind = Move::DOUBLE;
    }

    Register destReg;
    MoveOperand dest;
    if (GetIntArgReg(usedSlots_, 0, &destReg)) {
        if (from.isDouble()) {
            floatArgsInGPR[destReg.code() >> 1] = VFPRegister(from.floatReg());
            useResolver = false;
        } else {
            dest = MoveOperand(destReg);
        }
    } else {
        uint32_t disp = GetArgStackDisp(usedSlots_);
        dest = MoveOperand(sp, disp);
    }

    if (useResolver)
        enoughMemory_ = enoughMemory_ && moveResolver_.addMove(from, dest, kind);
    usedSlots_ += increment;
}
#endif

void
MacroAssemblerARMCompat::passABIArg(const Register &reg)
{
    passABIArg(MoveOperand(reg));
}

void
MacroAssemblerARMCompat::passABIArg(const FloatRegister &freg)
{
    passABIArg(MoveOperand(freg));
}

void MacroAssemblerARMCompat::checkStackAlignment()
{
#ifdef DEBUG
    ma_tst(sp, Imm32(StackAlignment - 1));
    breakpoint(Equal);
#endif
}

void
MacroAssemblerARMCompat::callWithABIPre(uint32_t *stackAdjust)
{
    JS_ASSERT(inCall_);
#ifdef JS_CPU_ARM_HARDFP
    *stackAdjust = ((usedIntSlots_ > NumIntArgRegs) ? usedIntSlots_ - NumIntArgRegs : 0) * STACK_SLOT_SIZE;
    *stackAdjust += 2*((usedFloatSlots_ > NumFloatArgRegs) ? usedFloatSlots_ - NumFloatArgRegs : 0) * STACK_SLOT_SIZE;
#else
    *stackAdjust = ((usedSlots_ > NumIntArgRegs) ? usedSlots_ - NumIntArgRegs : 0) * STACK_SLOT_SIZE;
#endif
    if (!dynamicAlignment_) {
        *stackAdjust += ComputeByteAlignment(framePushed_ + *stackAdjust, StackAlignment);
    } else {
        // STACK_SLOT_SIZE account for the saved stack pointer pushed by setupUnalignedABICall
        *stackAdjust += ComputeByteAlignment(*stackAdjust + STACK_SLOT_SIZE, StackAlignment);
    }

    reserveStack(*stackAdjust);

    // Position all arguments.
    {
        enoughMemory_ = enoughMemory_ && moveResolver_.resolve();
        if (!enoughMemory_)
            return;

        MoveEmitter emitter(*this);
        emitter.emit(moveResolver_);
        emitter.finish();
    }
    for (int i = 0; i < 2; i++) {
        if (!floatArgsInGPR[i].isInvalid())
            ma_vxfer(floatArgsInGPR[i], Register::FromCode(i*2), Register::FromCode(i*2+1));
    }
    checkStackAlignment();

    // Save the lr register if we need to preserve it.
    if (secondScratchReg_ != lr)
        ma_mov(lr, secondScratchReg_);
}

void
MacroAssemblerARMCompat::callWithABIPost(uint32_t stackAdjust, Result result)
{
    if (secondScratchReg_ != lr)
        ma_mov(secondScratchReg_, lr);

    if (result == DOUBLE) {
#ifdef JS_CPU_ARM_HARDFP
        as_vmov(ReturnFloatReg, d0);
#else
        // Move double from r0/r1 to ReturnFloatReg.
        as_vxfer(r0, r1, ReturnFloatReg, CoreToFloat);
#endif
    }

    freeStack(stackAdjust);

    if (dynamicAlignment_) {
        // x86 supports pop esp.  on arm, that isn't well defined, so just
        // do it manually
        as_dtr(IsLoad, 32, Offset, sp, DTRAddr(sp, DtrOffImm(0)));
    }

    JS_ASSERT(inCall_);
    inCall_ = false;
}

void
MacroAssemblerARMCompat::callWithABI(void *fun, Result result)
{
    uint32_t stackAdjust;
    callWithABIPre(&stackAdjust);
    ma_call(fun);
    callWithABIPost(stackAdjust, result);
}

void
MacroAssemblerARMCompat::callWithABI(const Address &fun, Result result)
{
    // Load the callee in r12, no instruction between the ldr and call
    // should clobber it. Note that we can't use fun.base because it may
    // be one of the IntArg registers clobbered before the call.
    ma_ldr(fun, r12);
    uint32_t stackAdjust;
    callWithABIPre(&stackAdjust);
    call(r12);
    callWithABIPost(stackAdjust, result);
}

void
MacroAssemblerARMCompat::handleException()
{
    // Reserve space for exception information.
    int size = (sizeof(ResumeFromException) + 7) & ~7;
    ma_sub(Imm32(size), sp);
    ma_mov(sp, r0);

    // Ask for an exception handler.
    setupUnalignedABICall(1, r1);
    passABIArg(r0);
    callWithABI(JS_FUNC_TO_DATA_PTR(void *, ion::HandleException));
    // Load the error value, load the new stack pointer, and return.
    moveValue(MagicValue(JS_ION_ERROR), JSReturnOperand);
    ma_ldr(Operand(sp, offsetof(ResumeFromException, stackPointer)), sp);

    // We're going to be returning by the ion calling convention, which returns
    // by ??? (for now, I think ldr pc, [sp]!)
    as_dtr(IsLoad, 32, PostIndex, pc, DTRAddr(sp, DtrOffImm(4)));

}

Assembler::Condition
MacroAssemblerARMCompat::testStringTruthy(bool truthy, const ValueOperand &value)
{
    Register string = value.payloadReg();

    size_t mask = (0xFFFFFFFF << JSString::LENGTH_SHIFT);
    ma_dtr(IsLoad, string, Imm32(JSString::offsetOfLengthAndFlags()), ScratchRegister);
    // Bit clear into the scratch register. This is done because there is performs the operation
    // dest <- src1 & ~ src2. There is no instruction that does this without writing
    // the result somewhere, so the Scratch Register is sacrificed.
    ma_bic(Imm32(~mask), ScratchRegister, SetCond);
    return truthy ? Assembler::NonZero : Assembler::Zero;
}

void
MacroAssemblerARMCompat::enterOsr(Register calleeToken, Register code)
{
    push(Imm32(0)); // num actual arguments.
    push(calleeToken);
    push(Imm32(MakeFrameDescriptor(0, IonFrame_Osr)));
    ma_add(sp, Imm32(sizeof(uintptr_t)), sp);   // padding
    ma_callIonHalfPush(code);
    ma_sub(sp, Imm32(sizeof(uintptr_t) * 3), sp);
}


void
MacroAssemblerARMCompat::floor(FloatRegister input, Register output, Label *bail)
{
    Label handleZero;
    Label handleNeg;
    Label fin;
    compareDouble(input, InvalidFloatReg);
    ma_b(&handleZero, Assembler::Equal);
    ma_b(&handleNeg, Assembler::Signed);
    // NaN is always a bail condition, just bail directly.
    ma_b(bail, Assembler::Overflow);

    // The argument is a positive number, truncation is the path to glory;
    // Since it is known to be > 0.0, explicitly convert to a larger range,
    // then a value that rounds to INT_MAX is explicitly different from an
    // argument that clamps to INT_MAX
    ma_vcvt_F64_U32(input, ScratchFloatReg);
    ma_vxfer(VFPRegister(ScratchFloatReg).uintOverlay(), output);
    ma_mov(output, output, SetCond);
    ma_b(bail, Signed);
    ma_b(&fin);

    bind(&handleZero);
    // Move the top word of the double into the output reg, if it is non-zero,
    // then the original value was -0.0
    as_vxfer(output, InvalidReg, input, FloatToCore, Always, 1);
    ma_cmp(output, Imm32(0));
    ma_b(bail, NonZero);
    ma_b(&fin);

    bind(&handleNeg);
    // Negative case, negate, then start dancing
    ma_vneg(input, input);
    ma_vcvt_F64_U32(input, ScratchFloatReg);
    ma_vxfer(VFPRegister(ScratchFloatReg).uintOverlay(), output);
    ma_vcvt_U32_F64(ScratchFloatReg, ScratchFloatReg);
    compareDouble(ScratchFloatReg, input);
    ma_add(output, Imm32(1), output, NoSetCond, NotEqual);
    // Negate the output.  Since INT_MIN < -INT_MAX, even after adding 1,
    // the result will still be a negative number
    ma_rsb(output, Imm32(0), output, SetCond);
    // Flip the negated input back to its original value.
    ma_vneg(input, input);
    // If the result looks non-negative, then this value didn't actually fit into
    // the int range, and special handling is required.
    // zero is also caught by this case, but floor of a negative number
    // should never be zero.
    ma_b(bail, Unsigned);

    bind(&fin);
}

CodeOffsetLabel
MacroAssemblerARMCompat::toggledJump(Label *label)
{
    // Emit a B that can be toggled to a CMP. See ToggleToJmp(), ToggleToCmp().
    CodeOffsetLabel ret(nextOffset().getOffset());
    ma_b(label, Always, true);
    return ret;
}

void
MacroAssemblerARMCompat::round(FloatRegister input, Register output, Label *bail, FloatRegister tmp)
{
    Label handleZero;
    Label handleNeg;
    Label fin;
    // Do a compare based on the original value, then do most other things based on the
    // shifted value.
    ma_vcmpz(input);
    // Adding 0.5 is technically incorrect!
    // We want to add 0.5 to negative numbers, and 0.49999999999999999 to positive numbers.
    ma_vimm(0.5, ScratchFloatReg);
    // Since we already know the sign bit, flip all numbers to be positive, stored in tmp.
    ma_vabs(input, tmp);
    // Add 0.5, storing the result into tmp.
    ma_vadd(ScratchFloatReg, tmp, tmp);
    as_vmrs(pc);
    ma_b(&handleZero, Assembler::Equal);
    ma_b(&handleNeg, Assembler::Signed);
    // NaN is always a bail condition, just bail directly.
    ma_b(bail, Assembler::Overflow);

    // The argument is a positive number, truncation is the path to glory;
    // Since it is known to be > 0.0, explicitly convert to a larger range,
    // then a value that rounds to INT_MAX is explicitly different from an
    // argument that clamps to INT_MAX
    ma_vcvt_F64_U32(tmp, ScratchFloatReg);
    ma_vxfer(VFPRegister(ScratchFloatReg).uintOverlay(), output);
    ma_mov(output, output, SetCond);
    ma_b(bail, Signed);
    ma_b(&fin);

    bind(&handleZero);
    // Move the top word of the double into the output reg, if it is non-zero,
    // then the original value was -0.0
    as_vxfer(output, InvalidReg, input, FloatToCore, Always, 1);
    ma_cmp(output, Imm32(0));
    ma_b(bail, NonZero);
    ma_b(&fin);

    bind(&handleNeg);
    // Negative case, negate, then start dancing.  This number may be positive, since we added 0.5
    ma_vcvt_F64_U32(tmp, ScratchFloatReg);
    ma_vxfer(VFPRegister(ScratchFloatReg).uintOverlay(), output);

    // -output is now a correctly rounded value, unless the original value was exactly
    // halfway between two integers, at which point, it has been rounded away from zero, when
    // it should be rounded towards \infty.
    ma_vcvt_U32_F64(ScratchFloatReg, ScratchFloatReg);
    compareDouble(ScratchFloatReg, tmp);
    ma_sub(output, Imm32(1), output, NoSetCond, Equal);
    // Negate the output.  Since INT_MIN < -INT_MAX, even after adding 1,
    // the result will still be a negative number
    ma_rsb(output, Imm32(0), output, SetCond);

    // If the result looks non-negative, then this value didn't actually fit into
    // the int range, and special handling is required, or it was zero, which means
    // the result is actually -0.0 which also requires special handling.
    ma_b(bail, Unsigned);

    bind(&fin);
}

CodeOffsetJump
MacroAssemblerARMCompat::jumpWithPatch(RepatchLabel *label, Condition cond)
{
    ARMBuffer::PoolEntry pe;
    BufferOffset bo = as_BranchPool(0xdeadbeef, label, &pe, cond);

    // Fill in a new CodeOffset with both the load and the
    // pool entry that the instruction loads from.
    CodeOffsetJump ret(bo.getOffset(), pe.encode());
    return ret;
}<|MERGE_RESOLUTION|>--- conflicted
+++ resolved
@@ -69,7 +69,6 @@
 }
 
 void
-<<<<<<< HEAD
 MacroAssemblerARM::addDouble(FloatRegister src, FloatRegister dest)
 {
     ma_vadd(dest, src, dest);
@@ -91,11 +90,12 @@
 MacroAssemblerARM::divDouble(FloatRegister src, FloatRegister dest)
 {
     ma_vdiv(dest, src, dest);
-=======
+}
+
+void
 MacroAssemblerARM::negateDouble(FloatRegister reg)
 {
     ma_vneg(reg, reg);
->>>>>>> 780f423a
 }
 
 void
