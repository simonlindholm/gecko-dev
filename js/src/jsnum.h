/* -*- Mode: C; tab-width: 8; indent-tabs-mode: nil; c-basic-offset: 4 -*-
 *
 * ***** BEGIN LICENSE BLOCK *****
 * Version: MPL 1.1/GPL 2.0/LGPL 2.1
 *
 * The contents of this file are subject to the Mozilla Public License Version
 * 1.1 (the "License"); you may not use this file except in compliance with
 * the License. You may obtain a copy of the License at
 * http://www.mozilla.org/MPL/
 *
 * Software distributed under the License is distributed on an "AS IS" basis,
 * WITHOUT WARRANTY OF ANY KIND, either express or implied. See the License
 * for the specific language governing rights and limitations under the
 * License.
 *
 * The Original Code is Mozilla Communicator client code, released
 * March 31, 1998.
 *
 * The Initial Developer of the Original Code is
 * Netscape Communications Corporation.
 * Portions created by the Initial Developer are Copyright (C) 1998
 * the Initial Developer. All Rights Reserved.
 *
 * Contributor(s):
 *
 * Alternatively, the contents of this file may be used under the terms of
 * either of the GNU General Public License Version 2 or later (the "GPL"),
 * or the GNU Lesser General Public License Version 2.1 or later (the "LGPL"),
 * in which case the provisions of the GPL or the LGPL are applicable instead
 * of those above. If you wish to allow use of your version of this file only
 * under the terms of either the GPL or the LGPL, and not to allow others to
 * use your version of this file under the terms of the MPL, indicate your
 * decision by deleting the provisions above and replace them with the notice
 * and other provisions required by the GPL or the LGPL. If you do not delete
 * the provisions above, a recipient may use your version of this file under
 * the terms of any one of the MPL, the GPL or the LGPL.
 *
 * ***** END LICENSE BLOCK ***** */

#ifndef jsnum_h___
#define jsnum_h___

#include <math.h>
#if defined(XP_WIN) || defined(XP_OS2)
#include <float.h>
#endif
#ifdef SOLARIS
#include <ieeefp.h>
#endif

#include "jsstdint.h"
#include "jsstr.h"
#include "jsobj.h"

/*
 * JS number (IEEE double) interface.
 *
 * JS numbers are optimistically stored in the top 31 bits of 32-bit integers,
 * but floating point literals, results that overflow 31 bits, and division and
 * modulus operands and results require a 64-bit IEEE double.  These are GC'ed
 * and pointed to by 32-bit jsvals on the stack and in object properties.
 */

/*
 * The ARM architecture supports two floating point models: VFP and FPA. When
 * targetting FPA, doubles are mixed-endian on little endian ARMs (meaning that
 * the high and low words are in big endian order).
 */
#if defined(__arm) || defined(__arm32__) || defined(__arm26__) || defined(__arm__)
#if !defined(__VFP_FP__)
#define FPU_IS_ARM_FPA
#endif
#endif

typedef union jsdpun {
    struct {
#if defined(IS_LITTLE_ENDIAN) && !defined(FPU_IS_ARM_FPA)
        uint32 lo, hi;
#else
        uint32 hi, lo;
#endif
    } s;
    uint64   u64;
    jsdouble d;
} jsdpun;

static inline int
JSDOUBLE_IS_NaN(jsdouble d)
{
#ifdef WIN32
    return _isnan(d);
#else
    return isnan(d);
#endif
}

static inline int
JSDOUBLE_IS_FINITE(jsdouble d)
{
#ifdef WIN32
    return _finite(d);
#else
    return finite(d);
#endif
}

static inline int
JSDOUBLE_IS_INFINITE(jsdouble d)
{
#ifdef WIN32
    int c = _fpclass(d);
    return c == _FPCLASS_NINF || c == _FPCLASS_PINF;
#elif defined(SOLARIS)
    return !finite(d) && !isnan(d);
#else
    return isinf(d);
#endif
}

static inline int
JSDOUBLE_IS_NEGZERO(jsdouble d)
{
#ifdef WIN32
    return (d == 0 && (_fpclass(d) & _FPCLASS_NZ));
#elif defined(SOLARIS)
    return (d == 0 && copysign(1, d) < 0);
#else
    return (d == 0 && signbit(d));
#endif
}

#define JSDOUBLE_HI32_SIGNBIT   0x80000000
#define JSDOUBLE_HI32_EXPMASK   0x7ff00000
#define JSDOUBLE_HI32_MANTMASK  0x000fffff

static inline bool
JSDOUBLE_IS_INT32(jsdouble d, int32_t& i)
{
    if (JSDOUBLE_IS_NEGZERO(d))
        return false;
    return d == (i = int32_t(d));
}

static inline bool
JSDOUBLE_IS_NEG(jsdouble d)
{
#ifdef WIN32
    return JSDOUBLE_IS_NEGZERO(d) || d < 0;
#elif defined(SOLARIS)
    return copysign(1, d) < 0;
#else
    return signbit(d);
#endif
}

static inline uint32
JS_HASH_DOUBLE(jsdouble d)
{
    jsdpun u;
    u.d = d;
    return u.s.lo ^ u.s.hi;
}

#if defined(XP_WIN)
#define JSDOUBLE_COMPARE(LVAL, OP, RVAL, IFNAN)                               \
    ((JSDOUBLE_IS_NaN(LVAL) || JSDOUBLE_IS_NaN(RVAL))                         \
     ? (IFNAN)                                                                \
     : (LVAL) OP (RVAL))
#else
#define JSDOUBLE_COMPARE(LVAL, OP, RVAL, IFNAN) ((LVAL) OP (RVAL))
#endif

extern jsdouble js_NaN;
extern jsdouble js_PositiveInfinity;
extern jsdouble js_NegativeInfinity;

/* Initialize number constants and runtime state for the first context. */
extern JSBool
js_InitRuntimeNumberState(JSContext *cx);

extern void
js_TraceRuntimeNumberState(JSTracer *trc);

extern void
js_FinishRuntimeNumberState(JSContext *cx);

/* Initialize the Number class, returning its prototype object. */
extern js::Class js_NumberClass;

<<<<<<< HEAD
extern JSObject *
=======
inline bool
JSObject::isNumber() const
{
    return getClass() == &js_NumberClass;
}

extern "C" JSObject *
>>>>>>> 3b2aaa18
js_InitNumberClass(JSContext *cx, JSObject *obj);

/*
 * String constants for global function names, used in jsapi.c and jsnum.c.
 */
extern const char js_Infinity_str[];
extern const char js_NaN_str[];
extern const char js_isNaN_str[];
extern const char js_isFinite_str[];
extern const char js_parseFloat_str[];
extern const char js_parseInt_str[];

<<<<<<< HEAD
/* Convert a number to a GC'ed string. */
=======
/*
 * vp must be a root.
 */
extern JSBool
js_NewNumberInRootedValue(JSContext *cx, jsdouble d, jsval *vp);

/*
 * Create a weakly rooted integer or double jsval as appropriate for the given
 * jsdouble.
 */
extern JSBool
js_NewWeaklyRootedNumber(JSContext *cx, jsdouble d, jsval *vp);

extern JSString * JS_FASTCALL
js_IntToString(JSContext *cx, jsint i);

>>>>>>> 3b2aaa18
extern JSString * JS_FASTCALL
js_NumberToString(JSContext *cx, jsdouble d);

/*
 * Convert an integer or double (contained in the given jsval) to a string and
 * append to the given buffer.
 */
extern JSBool JS_FASTCALL
js_NumberValueToCharBuffer(JSContext *cx, jsval v, JSCharBuffer &cb);

namespace js {

/*
 * Convert a value to a number, returning the converted value in 'out' if the
 * conversion succeeds. As a side effect, *vp will be mutated to match *out.
 */
JS_ALWAYS_INLINE bool
ValueToNumber(JSContext *cx, js::Value *vp, double *out)
{
    if (vp->isInt32()) {
        *out = vp->asInt32();
        return true;
    }
    if (vp->isDouble()) {
        *out = vp->asDouble();
        return true;
    }
    extern bool ValueToNumberSlow(JSContext *, js::Value *, double *);
    return ValueToNumberSlow(cx, vp, out);
}

/* Convert a value to a number, replacing 'vp' with the converted value. */
JS_ALWAYS_INLINE bool
ValueToNumber(JSContext *cx, js::Value *vp)
{
    if (vp->isInt32())
        return true;
    if (vp->isDouble())
        return true;
    double _;
    extern bool ValueToNumberSlow(JSContext *, js::Value *, double *);
    return ValueToNumberSlow(cx, vp, &_);
}

/*
 * Convert a value to an int32 or uint32, according to the ECMA rules for
 * ToInt32 and ToUint32. Return converted value in *out on success, !ok on
 * failure. As a side effect, *vp will be mutated to match *out.
 */
JS_ALWAYS_INLINE bool
ValueToECMAInt32(JSContext *cx, js::Value *vp, int32_t *out)
{
    if (vp->isInt32()) {
        *out = vp->asInt32();
        return true;
    }
    extern bool ValueToECMAInt32Slow(JSContext *, js::Value *, int32_t *);
    return ValueToECMAInt32Slow(cx, vp, out);
}

JS_ALWAYS_INLINE bool
ValueToECMAUint32(JSContext *cx, js::Value *vp, uint32_t *out)
{
    if (vp->isInt32()) {
        *out = (uint32_t)vp->asInt32();
        return true;
    }
    extern bool ValueToECMAUint32Slow(JSContext *, js::Value *, uint32_t *);
    return ValueToECMAUint32Slow(cx, vp, out);
}

/*
 * Convert a value to a number, then to an int32 if it fits by rounding to
 * nearest. Return converted value in *out on success, !ok on failure. As a
 * side effect, *vp will be mutated to match *out.
 */
JS_ALWAYS_INLINE bool
ValueToInt32(JSContext *cx, js::Value *vp, int32_t *out)
{
    if (vp->isInt32()) {
        *out = vp->asInt32();
        return true;
    }
    extern bool ValueToInt32Slow(JSContext *, js::Value *, int32_t *);
    return ValueToInt32Slow(cx, vp, out);
}

/*
 * Convert a value to a number, then to a uint16 according to the ECMA rules
 * for ToUint16. Return converted value on success, !ok on failure. v must be a
 * copy of a rooted jsval.
 */
JS_ALWAYS_INLINE bool
ValueToUint16(JSContext *cx, js::Value *vp, uint16_t *out)
{
    if (vp->isInt32()) {
        *out = (uint16_t)vp->asInt32();
        return true;
    }
    extern bool ValueToUint16Slow(JSContext *, js::Value *, uint16_t *);
    return ValueToUint16Slow(cx, vp, out);
}

}  /* namespace js */

/*
 * Specialized ToInt32 and ToUint32 converters for doubles.
 */
/*
 * From the ES3 spec, 9.5
 *  2.  If Result(1) is NaN, +0, -0, +Inf, or -Inf, return +0.
 *  3.  Compute sign(Result(1)) * floor(abs(Result(1))).
 *  4.  Compute Result(3) modulo 2^32; that is, a finite integer value k of Number
 *      type with positive sign and less than 2^32 in magnitude such the mathematical
 *      difference of Result(3) and k is mathematically an integer multiple of 2^32.
 *  5.  If Result(4) is greater than or equal to 2^31, return Result(4)- 2^32,
 *  otherwise return Result(4).
 */
static inline int32
js_DoubleToECMAInt32(jsdouble d)
{
#if defined(__i386__) || defined(__i386)
    jsdpun du, duh, two32;
    uint32 di_h, u_tmp, expon, shift_amount;
    int32 mask32;

    /*
     * Algorithm Outline
     *  Step 1. If d is NaN, +/-Inf or |d|>=2^84 or |d|<1, then return 0
     *          All of this is implemented based on an exponent comparison.
     *  Step 2. If |d|<2^31, then return (int)d
     *          The cast to integer (conversion in RZ mode) returns the correct result.
     *  Step 3. If |d|>=2^32, d:=fmod(d, 2^32) is taken  -- but without a call
     *  Step 4. If |d|>=2^31, then the fractional bits are cleared before
     *          applying the correction by 2^32:  d - sign(d)*2^32
     *  Step 5. Return (int)d
     */

    du.d = d;
    di_h = du.s.hi;

    u_tmp = (di_h & 0x7ff00000) - 0x3ff00000;
    if (u_tmp >= (0x45300000-0x3ff00000)) {
        // d is Nan, +/-Inf or +/-0, or |d|>=2^(32+52) or |d|<1, in which case result=0
        return 0;
    }

    if (u_tmp < 0x01f00000) {
        // |d|<2^31
        return int32_t(d);
    }

    if (u_tmp > 0x01f00000) {
        // |d|>=2^32
        expon = u_tmp >> 20;
        shift_amount = expon - 21;
        duh.u64 = du.u64;
        mask32 = 0x80000000;
        if (shift_amount < 32) {
            mask32 >>= shift_amount;
            duh.s.hi = du.s.hi & mask32;
            duh.s.lo = 0;
        } else {
            mask32 >>= (shift_amount-32);
            duh.s.hi = du.s.hi;
            duh.s.lo = du.s.lo & mask32;
        }
        du.d -= duh.d;
    }

    di_h = du.s.hi;

    // eliminate fractional bits
    u_tmp = (di_h & 0x7ff00000);
    if (u_tmp >= 0x41e00000) {
        // |d|>=2^31
        expon = u_tmp >> 20;
        shift_amount = expon - (0x3ff - 11);
        mask32 = 0x80000000;
        if (shift_amount < 32) {
            mask32 >>= shift_amount;
            du.s.hi &= mask32;
            du.s.lo = 0;
        } else {
            mask32 >>= (shift_amount-32);
            du.s.lo &= mask32;
        }
        two32.s.hi = 0x41f00000 ^ (du.s.hi & 0x80000000);
        two32.s.lo = 0;
        du.d -= two32.d;
    }

    return int32(du.d);
#elif defined (__arm__) && defined (__GNUC__)
    int32_t i;
    uint32_t    tmp0;
    uint32_t    tmp1;
    uint32_t    tmp2;
    asm (
    // We use a pure integer solution here. In the 'softfp' ABI, the argument
    // will start in r0 and r1, and VFP can't do all of the necessary ECMA
    // conversions by itself so some integer code will be required anyway. A
    // hybrid solution is faster on A9, but this pure integer solution is
    // notably faster for A8.

    // %0 is the result register, and may alias either of the %[QR]1 registers.
    // %Q4 holds the lower part of the mantissa.
    // %R4 holds the sign, exponent, and the upper part of the mantissa.
    // %1, %2 and %3 are used as temporary values.

    // Extract the exponent.
"   mov     %1, %R4, LSR #20\n"
"   bic     %1, %1, #(1 << 11)\n"  // Clear the sign.

    // Set the implicit top bit of the mantissa. This clobbers a bit of the
    // exponent, but we have already extracted that.
"   orr     %R4, %R4, #(1 << 20)\n"

    // Special Cases
    //   We should return zero in the following special cases:
    //    - Exponent is 0x000 - 1023: +/-0 or subnormal.
    //    - Exponent is 0x7ff - 1023: +/-INFINITY or NaN
    //      - This case is implicitly handled by the standard code path anyway,
    //        as shifting the mantissa up by the exponent will result in '0'.
    //
    // The result is composed of the mantissa, prepended with '1' and
    // bit-shifted left by the (decoded) exponent. Note that because the r1[20]
    // is the bit with value '1', r1 is effectively already shifted (left) by
    // 20 bits, and r0 is already shifted by 52 bits.
    
    // Adjust the exponent to remove the encoding offset. If the decoded
    // exponent is negative, quickly bail out with '0' as such values round to
    // zero anyway. This also catches +/-0 and subnormals.
"   sub     %1, %1, #0xff\n"
"   subs    %1, %1, #0x300\n"
"   bmi     8f\n"

    //  %1 = (decoded) exponent >= 0
    //  %R4 = upper mantissa and sign

    // ---- Lower Mantissa ----
"   subs    %3, %1, #52\n"         // Calculate exp-52
"   bmi     1f\n"

    // Shift r0 left by exp-52.
    // Ensure that we don't overflow ARM's 8-bit shift operand range.
    // We need to handle anything up to an 11-bit value here as we know that
    // 52 <= exp <= 1024 (0x400). Any shift beyond 31 bits results in zero
    // anyway, so as long as we don't touch the bottom 5 bits, we can use
    // a logical OR to push long shifts into the 32 <= (exp&0xff) <= 255 range.
"   bic     %2, %3, #0xff\n"
"   orr     %3, %3, %2, LSR #3\n"
    // We can now perform a straight shift, avoiding the need for any
    // conditional instructions or extra branches.
"   mov     %Q4, %Q4, LSL %3\n"
"   b       2f\n"
"1:\n" // Shift r0 right by 52-exp.
    // We know that 0 <= exp < 52, and we can shift up to 255 bits so 52-exp
    // will always be a valid shift and we can sk%3 the range check for this case.
"   rsb     %3, %1, #52\n"
"   mov     %Q4, %Q4, LSR %3\n"

    //  %1 = (decoded) exponent
    //  %R4 = upper mantissa and sign
    //  %Q4 = partially-converted integer

"2:\n"
    // ---- Upper Mantissa ----
    // This is much the same as the lower mantissa, with a few different
    // boundary checks and some masking to hide the exponent & sign bit in the
    // upper word.
    // Note that the upper mantissa is pre-shifted by 20 in %R4, but we shift
    // it left more to remove the sign and exponent so it is effectively
    // pre-shifted by 31 bits.
"   subs    %3, %1, #31\n"          // Calculate exp-31
"   mov     %1, %R4, LSL #11\n"     // Re-use %1 as a temporary register.
"   bmi     3f\n"

    // Shift %R4 left by exp-31.
    // Avoid overflowing the 8-bit shift range, as before.
"   bic     %2, %3, #0xff\n"
"   orr     %3, %3, %2, LSR #3\n"
    // Perform the shift.
"   mov     %2, %1, LSL %3\n"
"   b       4f\n"
"3:\n" // Shift r1 right by 31-exp.
    // We know that 0 <= exp < 31, and we can shift up to 255 bits so 31-exp
    // will always be a valid shift and we can skip the range check for this case.
"   rsb     %3, %3, #0\n"          // Calculate 31-exp from -(exp-31)
"   mov     %2, %1, LSR %3\n"      // Thumb-2 can't do "LSR %3" in "orr".

    //  %Q4 = partially-converted integer (lower)
    //  %R4 = upper mantissa and sign
    //  %2 = partially-converted integer (upper)

"4:\n"
    // Combine the converted parts.
"   orr     %Q4, %Q4, %2\n"
    // Negate the result if we have to, and move it to %0 in the process. To
    // avoid conditionals, we can do this by inverting on %R4[31], then adding
    // %R4[31]>>31.
"   eor     %Q4, %Q4, %R4, ASR #31\n"
"   add     %0, %Q4, %R4, LSR #31\n"
"   b       9f\n"
"8:\n"
    // +/-INFINITY, +/-0, subnormals, NaNs, and anything else out-of-range that
    // will result in a conversion of '0'.
"   mov     %0, #0\n"
"9:\n"
    : "=r" (i), "=&r" (tmp0), "=&r" (tmp1), "=&r" (tmp2)
    : "r" (d)
    : "cc"
        );
    return i;
#else
    int32 i;
    jsdouble two32, two31;

    if (!JSDOUBLE_IS_FINITE(d))
        return 0;

    i = (int32) d;
    if ((jsdouble) i == d)
        return i;

    two32 = 4294967296.0;
    two31 = 2147483648.0;
    d = fmod(d, two32);
    d = (d >= 0) ? floor(d) : ceil(d) + two32;
    return (int32) (d >= two31 ? d - two32 : d);
#endif
}

uint32
js_DoubleToECMAUint32(jsdouble d);

/*
 * Convert a jsdouble to an integral number, stored in a jsdouble.
 * If d is NaN, return 0.  If d is an infinity, return it without conversion.
 */
static inline jsdouble
js_DoubleToInteger(jsdouble d)
{
    if (d == 0)
        return d;

    if (!JSDOUBLE_IS_FINITE(d)) {
        if (JSDOUBLE_IS_NaN(d))
            return 0;
        return d;
    }

    JSBool neg = (d < 0);
    d = floor(neg ? -d : d);

    return neg ? -d : d;
}

/*
 * Similar to strtod except that it replaces overflows with infinities of the
 * correct sign, and underflows with zeros of the correct sign.  Guaranteed to
 * return the closest double number to the given input in dp.
 *
 * Also allows inputs of the form [+|-]Infinity, which produce an infinity of
 * the appropriate sign.  The case of the "Infinity" string must match exactly.
 * If the string does not contain a number, set *ep to s and return 0.0 in dp.
 * Return false if out of memory.
 */
extern JSBool
js_strtod(JSContext *cx, const jschar *s, const jschar *send,
          const jschar **ep, jsdouble *dp);

/*
 * Similar to strtol except that it handles integers of arbitrary size.
 * Guaranteed to return the closest double number to the given input when radix
 * is 10 or a power of 2.  Callers may see round-off errors for very large
 * numbers of a different radix than 10 or a power of 2.
 *
 * If the string does not contain a number, set *ep to s and return 0.0 in dp.
 * Return false if out of memory.
 */
extern JSBool
js_strtointeger(JSContext *cx, const jschar *s, const jschar *send,
                const jschar **ep, jsint radix, jsdouble *dp);

namespace js {

static JS_ALWAYS_INLINE bool
ValueFitsInInt32(const Value &v, int32_t *pi)
{
    if (v.isInt32()) {
        *pi = v.asInt32();
        return true;
    }
    return v.isDouble() && JSDOUBLE_IS_INT32(v.asDouble(), *pi);
}

static JS_ALWAYS_INLINE void
Uint32ToValue(uint32_t u, Value *vp)
{
    if (JS_UNLIKELY(u > INT32_MAX))
        vp->setDouble(u);
    else
        vp->setInt32((int32_t)u);
}

template<typename T> struct NumberTraits { };
template<> struct NumberTraits<int32> {
  static JS_ALWAYS_INLINE int32 NaN() { return 0; }
  static JS_ALWAYS_INLINE int32 toSelfType(int32 i) { return i; }
  static JS_ALWAYS_INLINE int32 toSelfType(jsdouble d) { return js_DoubleToECMAUint32(d); }
};
template<> struct NumberTraits<jsdouble> {
  static JS_ALWAYS_INLINE jsdouble NaN() { return js_NaN; }
  static JS_ALWAYS_INLINE jsdouble toSelfType(int32 i) { return i; }
  static JS_ALWAYS_INLINE jsdouble toSelfType(jsdouble d) { return d; }
};

template<typename T>
static JS_ALWAYS_INLINE T
StringToNumberType(JSContext *cx, JSString *str)
{
    if (str->length() == 1) {
        jschar c = str->chars()[0];
        if ('0' <= c && c <= '9')
            return NumberTraits<T>::toSelfType(T(c - '0'));
        if (JS_ISSPACE(c))
            return NumberTraits<T>::toSelfType(T(0));
        return NumberTraits<T>::NaN();
    }

    const jschar* bp;
    const jschar* end;
    const jschar* ep;
    jsdouble d;

    str->getCharsAndEnd(bp, end);
    bp = js_SkipWhiteSpace(bp, end);

    /* ECMA doesn't allow signed hex numbers (bug 273467). */
    if (end - bp >= 2 && bp[0] == '0' && (bp[1] == 'x' || bp[1] == 'X')) {
        /* Looks like a hex number. */
        if (!js_strtointeger(cx, bp, end, &ep, 16, &d) ||
            js_SkipWhiteSpace(ep, end) != end) {
            return NumberTraits<T>::NaN();
        }
        return NumberTraits<T>::toSelfType(d);
    }

    /*
     * Note that ECMA doesn't treat a string beginning with a '0' as
     * an octal number here. This works because all such numbers will
     * be interpreted as decimal by js_strtod.  Also, any hex numbers
     * that have made it here (which can only be negative ones) will
     * be treated as 0 without consuming the 'x' by js_strtod.
     */
    if (!js_strtod(cx, bp, end, &ep, &d) ||
        js_SkipWhiteSpace(ep, end) != end) {
        return NumberTraits<T>::NaN();
    }

    return NumberTraits<T>::toSelfType(d);
}
}

#endif /* jsnum_h___ */<|MERGE_RESOLUTION|>--- conflicted
+++ resolved
@@ -187,17 +187,13 @@
 /* Initialize the Number class, returning its prototype object. */
 extern js::Class js_NumberClass;
 
-<<<<<<< HEAD
-extern JSObject *
-=======
 inline bool
 JSObject::isNumber() const
 {
     return getClass() == &js_NumberClass;
 }
 
-extern "C" JSObject *
->>>>>>> 3b2aaa18
+extern JSObject *
 js_InitNumberClass(JSContext *cx, JSObject *obj);
 
 /*
@@ -210,26 +206,9 @@
 extern const char js_parseFloat_str[];
 extern const char js_parseInt_str[];
 
-<<<<<<< HEAD
-/* Convert a number to a GC'ed string. */
-=======
-/*
- * vp must be a root.
- */
-extern JSBool
-js_NewNumberInRootedValue(JSContext *cx, jsdouble d, jsval *vp);
-
-/*
- * Create a weakly rooted integer or double jsval as appropriate for the given
- * jsdouble.
- */
-extern JSBool
-js_NewWeaklyRootedNumber(JSContext *cx, jsdouble d, jsval *vp);
-
 extern JSString * JS_FASTCALL
 js_IntToString(JSContext *cx, jsint i);
 
->>>>>>> 3b2aaa18
 extern JSString * JS_FASTCALL
 js_NumberToString(JSContext *cx, jsdouble d);
 
