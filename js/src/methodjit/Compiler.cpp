/* -*- Mode: C++; tab-width: 4; indent-tabs-mode: nil; c-basic-offset: 4 -*-
 * vim: set ts=4 sw=4 et tw=99:
 *
 * ***** BEGIN LICENSE BLOCK *****
 * Version: MPL 1.1/GPL 2.0/LGPL 2.1
 *
 * The contents of this file are subject to the Mozilla Public License Version
 * 1.1 (the "License"); you may not use this file except in compliance with
 * the License. You may obtain a copy of the License at
 * http://www.mozilla.org/MPL/
 *
 * Software distributed under the License is distributed on an "AS IS" basis,
 * WITHOUT WARRANTY OF ANY KIND, either express or implied. See the License
 * for the specific language governing rights and limitations under the
 * License.
 *
 * The Original Code is Mozilla SpiderMonkey JavaScript 1.9 code, released
 * May 28, 2008.
 *
 * The Initial Developer of the Original Code is
 *   Brendan Eich <brendan@mozilla.org>
 *
 * Contributor(s):
 *   David Anderson <danderson@mozilla.com>
 *   David Mandelin <dmandelin@mozilla.com>
 *   Jan de Mooij <jandemooij@gmail.com>
 *
 * Alternatively, the contents of this file may be used under the terms of
 * either of the GNU General Public License Version 2 or later (the "GPL"),
 * or the GNU Lesser General Public License Version 2.1 or later (the "LGPL"),
 * in which case the provisions of the GPL or the LGPL are applicable instead
 * of those above. If you wish to allow use of your version of this file only
 * under the terms of either the GPL or the LGPL, and not to allow others to
 * use your version of this file under the terms of the MPL, indicate your
 * decision by deleting the provisions above and replace them with the notice
 * and other provisions required by the GPL or the LGPL. If you do not delete
 * the provisions above, a recipient may use your version of this file under
 * the terms of any one of the MPL, the GPL or the LGPL.
 *
 * ***** END LICENSE BLOCK ***** */

#include "MethodJIT.h"
#include "jsnum.h"
#include "jsbool.h"
#include "jsemit.h"
#include "jsiter.h"
#include "Compiler.h"
#include "StubCalls.h"
#include "MonoIC.h"
#include "PolyIC.h"
#include "ICChecker.h"
#include "Retcon.h"
#include "assembler/jit/ExecutableAllocator.h"
#include "assembler/assembler/LinkBuffer.h"
#include "FrameState-inl.h"
#include "jsobjinlines.h"
#include "jsscriptinlines.h"
#include "InlineFrameAssembler.h"
#include "jscompartment.h"
#include "jsobjinlines.h"
#include "jsopcodeinlines.h"
#include "jshotloop.h"

#include "jsautooplen.h"

using namespace js;
using namespace js::mjit;
#if defined(JS_POLYIC) || defined(JS_MONOIC)
using namespace js::mjit::ic;
#endif
using namespace js::analyze;

#define RETURN_IF_OOM(retval)                                   \
    JS_BEGIN_MACRO                                              \
        if (oomInVector || masm.oom() || stubcc.masm.oom())     \
            return retval;                                      \
    JS_END_MACRO

#if defined(JS_METHODJIT_SPEW)
static const char *OpcodeNames[] = {
# define OPDEF(op,val,name,token,length,nuses,ndefs,prec,format) #name,
# include "jsopcode.tbl"
# undef OPDEF
};
#endif

/*
 * Number of times a script must be called or had a backedge before we try to
 * inline its calls.
 */
static const size_t USES_BEFORE_INLINING = 10000;

mjit::Compiler::Compiler(JSContext *cx, JSScript *outerScript, bool isConstructing)
  : BaseCompiler(cx),
    outerScript(outerScript),
    isConstructing(isConstructing),
    ssa(cx, outerScript),
    globalObj(outerScript->global),
    globalSlots(globalObj ? globalObj->getRawSlots() : NULL),
    frame(cx, *thisFromCtor(), masm, stubcc),
    a(NULL), outer(NULL), script(NULL), PC(NULL), loop(NULL),
    inlineFrames(CompilerAllocPolicy(cx, *thisFromCtor())),
    branchPatches(CompilerAllocPolicy(cx, *thisFromCtor())),
#if defined JS_MONOIC
    getGlobalNames(CompilerAllocPolicy(cx, *thisFromCtor())),
    setGlobalNames(CompilerAllocPolicy(cx, *thisFromCtor())),
    callICs(CompilerAllocPolicy(cx, *thisFromCtor())),
    equalityICs(CompilerAllocPolicy(cx, *thisFromCtor())),
    traceICs(CompilerAllocPolicy(cx, *thisFromCtor())),
#endif
#if defined JS_POLYIC
    pics(CompilerAllocPolicy(cx, *thisFromCtor())), 
    getElemICs(CompilerAllocPolicy(cx, *thisFromCtor())),
    setElemICs(CompilerAllocPolicy(cx, *thisFromCtor())),
#endif
    callPatches(CompilerAllocPolicy(cx, *thisFromCtor())),
    callSites(CompilerAllocPolicy(cx, *thisFromCtor())),
    doubleList(CompilerAllocPolicy(cx, *thisFromCtor())),
    fixedDoubleEntries(CompilerAllocPolicy(cx, *thisFromCtor())),
    jumpTables(CompilerAllocPolicy(cx, *thisFromCtor())),
    jumpTableOffsets(CompilerAllocPolicy(cx, *thisFromCtor())),
    loopEntries(CompilerAllocPolicy(cx, *thisFromCtor())),
    stubcc(cx, *thisFromCtor(), frame),
    debugMode_(cx->compartment->debugMode),
#if defined JS_TRACER
    addTraceHints(cx->traceJitEnabled),
#else
    addTraceHints(false),
#endif
    inlining_(false),
    hasGlobalReallocation(false),
    oomInVector(false),
    applyTricks(NoApplyTricks)
#if defined DEBUG
    ,pcProfile(NULL)
#endif
{
    JS_ASSERT(!outerScript->isUncachedEval);

    /* :FIXME: bug 637856 disabling traceJit if inference is enabled */
    if (cx->typeInferenceEnabled())
        addTraceHints = false;

    /* Once a script starts getting really hot we will inline calls in it. */
    if (!debugMode() && cx->typeInferenceEnabled() && globalObj &&
        (outerScript->useCount() >= USES_BEFORE_INLINING ||
         cx->hasRunOption(JSOPTION_METHODJIT_ALWAYS))) {
        inlining_ = true;
    }
}

CompileStatus
mjit::Compiler::compile()
{
    JS_ASSERT_IF(isConstructing, !outerScript->jitCtor);
    JS_ASSERT_IF(!isConstructing, !outerScript->jitNormal);

    JITScript **jit = isConstructing ? &outerScript->jitCtor : &outerScript->jitNormal;
    void **checkAddr = isConstructing
                       ? &outerScript->jitArityCheckCtor
                       : &outerScript->jitArityCheckNormal;

    CompileStatus status = performCompilation(jit);
    if (status == Compile_Okay) {
        // Global scripts don't have an arity check entry. That's okay, we
        // just need a pointer so the VM can quickly decide whether this
        // method can be JIT'd or not. Global scripts cannot be IC'd, since
        // they have no functions, so there is no danger.
        *checkAddr = (*jit)->arityCheckEntry
                     ? (*jit)->arityCheckEntry
                     : (*jit)->invokeEntry;
    } else if (status != Compile_Retry) {
        *checkAddr = JS_UNJITTABLE_SCRIPT;
        if (outerScript->fun)
            cx->markTypeObjectFlags(outerScript->fun->getType(), types::OBJECT_FLAG_UNINLINEABLE);
    }

    return status;
}

CompileStatus
mjit::Compiler::checkAnalysis(JSScript *script)
{
    ScriptAnalysis *analysis = script->analysis(cx);

    if (!analysis)
        return Compile_Error;
    if (!analysis->failed() && !analysis->ranBytecode())
        analysis->analyzeBytecode(cx);

    if (analysis->OOM())
        return Compile_Error;
    if (analysis->failed()) {
        JaegerSpew(JSpew_Abort, "couldn't analyze bytecode; probably switchX or OOM\n");
        return Compile_Abort;
    }

    if (cx->typeInferenceEnabled()) {
        if (!analysis->ranSSA())
            analysis->analyzeSSA(cx);
        if (!analysis->failed() && !analysis->ranLifetimes())
            analysis->analyzeLifetimes(cx);
        if (!analysis->failed() && !analysis->ranInference())
            analysis->analyzeTypes(cx);
        if (analysis->failed()) {
            js_ReportOutOfMemory(cx);
            return Compile_Error;
        }
    }

    return Compile_Okay;
}

CompileStatus
mjit::Compiler::addInlineFrame(JSScript *script, uint32 depth,
                               uint32 parent, jsbytecode *parentpc)
{
    JS_ASSERT(inlining());

    CompileStatus status = checkAnalysis(script);
    if (status != Compile_Okay)
        return status;

    if (!ssa.addInlineFrame(script, depth, parent, parentpc))
        return Compile_Error;

    uint32 index = ssa.iterFrame(ssa.numFrames() - 1).index;
    return scanInlineCalls(index, depth);
}

CompileStatus
mjit::Compiler::scanInlineCalls(uint32 index, uint32 depth)
{
    /* Maximum number of calls we will inline at the same site. */
    static const uint32 INLINE_SITE_LIMIT = 5;

    JS_ASSERT(inlining() && globalObj);

    /* Not inlining yet from 'new' scripts. */
    if (isConstructing)
        return Compile_Okay;

    JSScript *script = ssa.getFrame(index).script;
    ScriptAnalysis *analysis = script->analysis(cx);

    /* Don't inline from functions which could have a non-global scope object. */
    if (script->global != globalObj ||
        (script->fun && script->fun->getParent() != globalObj) ||
        (script->fun && script->fun->isHeavyweight()) ||
        script->isActiveEval) {
        return Compile_Okay;
    }

    uint32 nextOffset = 0;
    while (nextOffset < script->length) {
        uint32 offset = nextOffset;
        jsbytecode *pc = script->code + offset;
        nextOffset = offset + GetBytecodeLength(pc);

        Bytecode *code = analysis->maybeCode(pc);
        if (!code)
            continue;

        /* :XXX: Not yet inlining 'new' calls. */
        if (JSOp(*pc) != JSOP_CALL)
            continue;

        /* Not inlining at monitored call sites or those with type barriers. */
        if (code->monitoredTypes || analysis->typeBarriers(pc) != NULL)
            continue;

        uint32 argc = GET_ARGC(pc);
        types::TypeSet *calleeTypes = analysis->poppedTypes(pc, argc + 1);

        if (calleeTypes->getKnownTypeTag(cx) != JSVAL_TYPE_OBJECT)
            continue;

        if (calleeTypes->getObjectCount() >= INLINE_SITE_LIMIT)
            continue;

        /*
         * Compute the maximum height we can grow the stack for inlined frames.
         * We always reserve space for loop temporaries and for an extra stack
         * frame pushed when making a call from the deepest inlined frame.
         */
        uint32 stackLimit = outerScript->nslots + StackSpace::STACK_EXTRA
            - VALUES_PER_STACK_FRAME - FrameState::TEMPORARY_LIMIT;

        /* Compute the depth of any frames inlined at this site. */
        uint32 nextDepth = depth + VALUES_PER_STACK_FRAME + script->nfixed + code->stackDepth;

        /*
         * Scan each of the possible callees for other conditions precluding
         * inlining. We only inline at a call site if all callees are inlineable.
         */
        unsigned count = calleeTypes->getObjectCount();
        bool okay = true;
        for (unsigned i = 0; i < count; i++) {
            types::TypeObject *object = calleeTypes->getObject(i);
            if (!object)
                continue;

            if (!object->singleton || !object->singleton->isFunction()) {
                okay = false;
                break;
            }

            JSFunction *fun = object->singleton->getFunctionPrivate();
            if (!fun->isInterpreted()) {
                okay = false;
                break;
            }
            JSScript *script = fun->script();

            /*
             * The outer and inner scripts must have the same scope. This only
             * allows us to inline calls between non-inner functions. Also
             * check for consistent strictness between the functions.
             */
            if (!globalObj ||
                fun->getParent() != globalObj ||
                outerScript->strictModeCode != script->strictModeCode) {
                okay = false;
                break;
            }

            /* We can't cope with inlining recursive functions yet. */
            uint32 nindex = index;
            while (nindex != CrossScriptSSA::INVALID_FRAME) {
                if (ssa.getFrame(nindex).script == script)
                    okay = false;
                nindex = ssa.getFrame(nindex).parent;
            }
            if (!okay)
                break;

            /* Watch for excessively deep nesting of inlined frames. */
            if (nextDepth + script->nslots >= stackLimit) {
                okay = false;
                break;
            }

            CompileStatus status = checkAnalysis(script);
            if (status != Compile_Okay)
                return status;

            if (!script->analysis(cx)->inlineable(argc)) {
                okay = false;
                break;
            }

            if (types::TypeSet::HasObjectFlags(cx, fun->getType(),
                                               types::OBJECT_FLAG_UNINLINEABLE)) {
                okay = false;
                break;
            }

            /*
             * Don't inline scripts which use 'this' if it is possible they
             * could be called with a 'this' value requiring wrapping. During
             * inlining we do not want to modify frame entries belonging to the
             * caller.
             */
            if (script->analysis(cx)->usesThisValue() &&
                script->thisTypes()->getKnownTypeTag(cx) != JSVAL_TYPE_OBJECT) {
                okay = false;
                break;
            }
        }
        if (!okay)
            continue;

        calleeTypes->addFreeze(cx);

        /*
         * Add the inline frames to the cross script SSA. We will pick these
         * back up when compiling the call site.
         */
        for (unsigned i = 0; i < count; i++) {
            types::TypeObject *object = calleeTypes->getObject(i);
            if (!object)
                continue;

            JSFunction *fun = object->singleton->getFunctionPrivate();
            JSScript *script = fun->script();

            CompileStatus status = addInlineFrame(script, nextDepth, index, pc);
            if (status != Compile_Okay)
                return status;
        }
    }

    return Compile_Okay;
}

CompileStatus
mjit::Compiler::pushActiveFrame(JSScript *script, uint32 argc)
{
    ActiveFrame *newa = cx->new_<ActiveFrame>(cx);
    if (!newa)
        return Compile_Error;

    newa->parent = a;
    if (a)
        newa->parentPC = PC;
    newa->script = script;

    if (outer) {
        newa->inlineIndex = uint32(inlineFrames.length());
        inlineFrames.append(newa);
    } else {
        newa->inlineIndex = CrossScriptSSA::OUTER_FRAME;
        outer = newa;
    }
    JS_ASSERT(ssa.getFrame(newa->inlineIndex).script == script);

    ScriptAnalysis *newAnalysis = script->analysis(cx);

#ifdef JS_METHODJIT_SPEW
    if (cx->typeInferenceEnabled() && IsJaegerSpewChannelActive(JSpew_Regalloc)) {
        unsigned nargs = script->fun ? script->fun->nargs : 0;
        for (unsigned i = 0; i < nargs; i++) {
            uint32 slot = ArgSlot(i);
            if (!newAnalysis->slotEscapes(slot)) {
                JaegerSpew(JSpew_Regalloc, "Argument %u:", i);
                newAnalysis->liveness(slot).print();
            }
        }
        for (unsigned i = 0; i < script->nfixed; i++) {
            uint32 slot = LocalSlot(script, i);
            if (!newAnalysis->slotEscapes(slot)) {
                JaegerSpew(JSpew_Regalloc, "Local %u:", i);
                newAnalysis->liveness(slot).print();
            }
        }
    }
#endif

    if (!frame.pushActiveFrame(script, argc)) {
        js_ReportOutOfMemory(cx);
        return Compile_Error;
    }

    newa->jumpMap = (Label *)cx->malloc_(sizeof(Label) * script->length);
    if (!newa->jumpMap) {
        js_ReportOutOfMemory(cx);
        return Compile_Error;
    }
#ifdef DEBUG
    for (uint32 i = 0; i < script->length; i++)
        newa->jumpMap[i] = Label();
#endif

<<<<<<< HEAD
    if (cx->typeInferenceEnabled()) {
        CompileStatus status = prepareInferenceTypes(script, newa);
        if (status != Compile_Okay)
            return status;
    }

    this->script = script;
    this->analysis = newAnalysis;
    this->PC = script->code;
    this->a = newa;

    variadicRejoin = false;

    return Compile_Okay;
}

void
mjit::Compiler::popActiveFrame()
{
    JS_ASSERT(a->parent);
    this->PC = a->parentPC;
    this->a = a->parent;
    this->script = a->script;
    this->analysis = this->script->analysis(cx);

    frame.popActiveFrame();
}

#define CHECK_STATUS(expr)                                           \
    JS_BEGIN_MACRO                                                   \
        CompileStatus status_ = (expr);                              \
        if (status_ != Compile_Okay) {                               \
            if (oomInVector || masm.oom() || stubcc.masm.oom())      \
                js_ReportOutOfMemory(cx);                            \
            return status_;                                          \
        }                                                            \
    JS_END_MACRO

CompileStatus
mjit::Compiler::performCompilation(JITScript **jitp)
{
    JaegerSpew(JSpew_Scripts, "compiling script (file \"%s\") (line \"%d\") (length \"%d\")\n",
               outerScript->filename, outerScript->lineno, outerScript->length);

    if (inlining()) {
        JaegerSpew(JSpew_Inlining, "inlining calls in script (file \"%s\") (line \"%d\")\n",
                   outerScript->filename, outerScript->lineno);
    }

=======
#if defined(JS_METHODJIT_SPEW) && defined(DEBUG)
    if (IsJaegerSpewChannelActive(JSpew_PCProf)) {
        pcProfile = (int *)cx->malloc_(sizeof(int) * script->length);
        if (!pcProfile)
            return Compile_Error;
        memset(pcProfile, 0, script->length * sizeof(int));
    }
#endif
    
>>>>>>> 277ecef0
#ifdef JS_METHODJIT_SPEW
    Profiler prof;
    prof.start();
#endif

#ifdef JS_METHODJIT
    outerScript->debugMode = debugMode();
#endif

    JS_ASSERT(cx->compartment->activeInference);

    {
        types::AutoEnterCompilation enter(cx, outerScript);

        CHECK_STATUS(checkAnalysis(outerScript));
        if (inlining())
            CHECK_STATUS(scanInlineCalls(CrossScriptSSA::OUTER_FRAME, 0));
        CHECK_STATUS(pushActiveFrame(outerScript, 0));
        CHECK_STATUS(generatePrologue());
        CHECK_STATUS(generateMethod());
        CHECK_STATUS(generateEpilogue());
        CHECK_STATUS(finishThisUp(jitp));
    }

#if defined(JS_METHODJIT_SPEW) && defined(DEBUG)
    /* Transfer ownership to JITScript */
    (*jitp)->pcProfile = pcProfile;
    pcProfile = NULL;
#endif

#ifdef JS_METHODJIT_SPEW
    prof.stop();
    JaegerSpew(JSpew_Prof, "compilation took %d us\n", prof.time_us());
#endif

    JaegerSpew(JSpew_Scripts, "successfully compiled (code \"%p\") (size \"%ld\")\n",
               (*jitp)->code.m_code.executableAddress(), (*jitp)->code.m_size);

    if (!*jitp)
        return Compile_Abort;

    return Compile_Okay;
}

#undef CHECK_STATUS

mjit::Compiler::ActiveFrame::ActiveFrame(JSContext *cx)
    : parent(NULL), parentPC(NULL), script(NULL), jumpMap(NULL),
      inlineIndex(uint32(-1)), needReturnValue(false), syncReturnValue(false),
      returnValueDouble(false), returnSet(false), returnEntry(NULL),
      returnJumps(NULL), exitState(NULL)
{}

mjit::Compiler::ActiveFrame::~ActiveFrame()
{
    js::Foreground::free_(jumpMap);
}

mjit::Compiler::~Compiler()
{
<<<<<<< HEAD
    if (outer)
        cx->delete_(outer);
    for (unsigned i = 0; i < inlineFrames.length(); i++)
        cx->delete_(inlineFrames[i]);
}

CompileStatus
mjit::Compiler::prepareInferenceTypes(JSScript *script, ActiveFrame *a)
{
    /*
     * During our walk of the script, we need to preserve the invariant that at
     * join points the in memory type tag is always in sync with the known type
     * tag of the variable's SSA value at that join point. In particular, SSA
     * values inferred as (int|double) must in fact be doubles, stored either
     * in floating point registers or in memory. There is an exception for
     * locals whose value is currently dead, whose type might not be synced.
     *
     * To ensure this, we need to know the SSA values for each variable at each
     * join point, which the SSA analysis does not store explicitly. These can
     * be recovered, though. During the forward walk, the SSA value of a var
     * (and its associated type set) change only when we see an explicit assign
     * to the var or get to a join point with a phi node for that var. So we
     * can duplicate the effects of that walk here by watching for writes to
     * vars (updateVarTypes) and new phi nodes at join points.
     *
     * When we get to a branch and need to know a variable's value at the
     * branch target, we know it will either be a phi node at the target or
     * the variable's current value, as no phi node is created at the target
     * only if a variable has the same value on all incoming edges.
     */

    a->varTypes = (VarType *)
        cx->calloc_(TotalSlots(script) * sizeof(VarType));
    if (!a->varTypes)
        return Compile_Error;

    for (uint32 slot = ArgSlot(0); slot < TotalSlots(script); slot++) {
        VarType &vt = a->varTypes[slot];
        vt.types = script->slotTypes(slot);
        vt.type = vt.types->getKnownTypeTag(cx);
    }

    return Compile_Okay;
=======
#ifdef DEBUG
    if (pcProfile)
        cx->free_(pcProfile);
#endif
    cx->free_(jumpMap);
    cx->free_(savedTraps);
>>>>>>> 277ecef0
}

CompileStatus JS_NEVER_INLINE
mjit::TryCompile(JSContext *cx, StackFrame *fp)
{
    JS_ASSERT(cx->fp() == fp);

#if JS_HAS_SHARP_VARS
    if (fp->script()->hasSharps)
        return Compile_Abort;
#endif

    // Uncached eval scripts are not analyzed or compiled.
    if (fp->script()->isUncachedEval)
        return Compile_Abort;

    // Ensure that constructors have at least one slot.
    if (fp->isConstructing() && !fp->script()->nslots)
        fp->script()->nslots++;

    CompileStatus status;
    {
        types::AutoEnterTypeInference enter(cx, true);

        Compiler cc(cx, fp->script(), fp->isConstructing());
        status = cc.compile();
    }

    if (status == Compile_Okay) {
        /*
         * Compiling a script can occasionally trigger its own recompilation.
         * Treat this the same way as a static overflow and wait for another
         * attempt to compile the script.
         */
        JITScriptStatus status = fp->script()->getJITStatus(fp->isConstructing());
        JS_ASSERT(status != JITScript_Invalid);
        return (status == JITScript_Valid) ? Compile_Okay : Compile_Retry;
    }

    JS_ASSERT_IF(status == Compile_Error, cx->isExceptionPending());

    return status;
}

CompileStatus
mjit::Compiler::generatePrologue()
{
    invokeLabel = masm.label();

    /*
     * If there is no function, then this can only be called via JaegerShot(),
     * which expects an existing frame to be initialized like the interpreter.
     */
    if (script->fun) {
        Jump j = masm.jump();

        /*
         * Entry point #2: The caller has partially constructed a frame, and
         * either argc >= nargs or the arity check has corrected the frame.
         */
        invokeLabel = masm.label();

        Label fastPath = masm.label();

        /* Store this early on so slow paths can access it. */
        masm.storePtr(ImmPtr(script->fun), Address(JSFrameReg, StackFrame::offsetOfExec()));

        {
            /*
             * Entry point #3: The caller has partially constructed a frame,
             * but argc might be != nargs, so an arity check might be called.
             *
             * This loops back to entry point #2.
             */
            arityLabel = stubcc.masm.label();

            Jump argMatch = stubcc.masm.branch32(Assembler::Equal, JSParamReg_Argc,
                                                 Imm32(script->fun->nargs));

            if (JSParamReg_Argc != Registers::ArgReg1)
                stubcc.masm.move(JSParamReg_Argc, Registers::ArgReg1);

            /* Slow path - call the arity check function. Returns new fp. */
            stubcc.masm.storePtr(ImmPtr(script->fun),
                                 Address(JSFrameReg, StackFrame::offsetOfExec()));
            OOL_STUBCALL(stubs::FixupArity, REJOIN_NONE);
            stubcc.masm.move(Registers::ReturnReg, JSFrameReg);
            argMatch.linkTo(stubcc.masm.label(), &stubcc.masm);

            argsCheckLabel = stubcc.masm.label();

            /* Type check the arguments as well. */
            if (cx->typeInferenceEnabled()) {
#ifdef JS_MONOIC
                this->argsCheckJump = stubcc.masm.jump();
                this->argsCheckStub = stubcc.masm.label();
                this->argsCheckJump.linkTo(this->argsCheckStub, &stubcc.masm);
#endif
                stubcc.masm.storePtr(ImmPtr(script->fun), Address(JSFrameReg, StackFrame::offsetOfExec()));
                OOL_STUBCALL(stubs::CheckArgumentTypes, REJOIN_CHECK_ARGUMENTS);
#ifdef JS_MONOIC
                this->argsCheckFallthrough = stubcc.masm.label();
#endif
            }

            stubcc.crossJump(stubcc.masm.jump(), fastPath);
        }

        /*
         * Guard that there is enough stack space. Note we reserve space for
         * any inline frames we end up generating, or a callee's stack frame
         * we write to before the callee checks the stack.
         */
        JS_STATIC_ASSERT(StackSpace::STACK_EXTRA >= VALUES_PER_STACK_FRAME);
        uint32 nvals = script->nslots + VALUES_PER_STACK_FRAME + StackSpace::STACK_EXTRA;
        masm.addPtr(Imm32(nvals * sizeof(Value)), JSFrameReg, Registers::ReturnReg);
        Jump stackCheck = masm.branchPtr(Assembler::AboveOrEqual, Registers::ReturnReg,
                                         FrameAddress(offsetof(VMFrame, stackLimit)));

        /* If the stack check fails... */
        {
            stubcc.linkExitDirect(stackCheck, stubcc.masm.label());
            OOL_STUBCALL(stubs::HitStackQuota, REJOIN_NONE);
            stubcc.crossJump(stubcc.masm.jump(), masm.label());
        }

        /*
         * Set locals to undefined, as in initCallFrameLatePrologue.
         * Skip locals which aren't closed and are known to be defined before used,
         * :FIXME: bug 604541: write undefined if we might be using the tracer, so it works.
         */
        for (uint32 i = 0; i < script->nfixed; i++) {
            if (analysis->localHasUseBeforeDef(i) || addTraceHints) {
                Address local(JSFrameReg, sizeof(StackFrame) + i * sizeof(Value));
                masm.storeValue(UndefinedValue(), local);
            }
        }

        /* Create the call object. */
        if (script->fun->isHeavyweight()) {
            prepareStubCall(Uses(0));
            INLINE_STUBCALL(stubs::CreateFunCallObject, REJOIN_NONE);
        }

        j.linkTo(masm.label(), &masm);

        if (analysis->usesScopeChain() && !script->fun->isHeavyweight()) {
            /*
             * Load the scope chain into the frame if necessary.  The scope chain
             * is always set for global and eval frames, and will have been set by
             * CreateFunCallObject for heavyweight function frames.
             */
            RegisterID t0 = Registers::ReturnReg;
            Jump hasScope = masm.branchTest32(Assembler::NonZero,
                                              FrameFlagsAddress(), Imm32(StackFrame::HAS_SCOPECHAIN));
            masm.loadPayload(Address(JSFrameReg, StackFrame::offsetOfCallee(script->fun)), t0);
            masm.loadPtr(Address(t0, offsetof(JSObject, parent)), t0);
            masm.storePtr(t0, Address(JSFrameReg, StackFrame::offsetOfScopeChain()));
            hasScope.linkTo(masm.label(), &masm);
        }
    }

    if (isConstructing)
        constructThis();

    if (debugMode() || Probes::callTrackingActive(cx))
        INLINE_STUBCALL(stubs::ScriptDebugPrologue, REJOIN_RESUME);

    if (cx->typeInferenceEnabled())
        ensureDoubleArguments();

    recompileCheckHelper();

    /* Update the initial types of arguments and locals with a use-before-def. */
    restoreAnalysisTypes();

    return Compile_Okay;
}

void
mjit::Compiler::ensureDoubleArguments()
{
    /* Convert integer arguments which were inferred as (int|double) to doubles. */
    for (uint32 i = 0; script->fun && i < script->fun->nargs; i++) {
        uint32 slot = ArgSlot(i);
        if (a->varTypes[slot].type == JSVAL_TYPE_DOUBLE && analysis->trackSlot(slot))
            frame.ensureDouble(frame.getArg(i));
    }
}

CompileStatus
mjit::Compiler::generateEpilogue()
{
    return Compile_Okay;
}

CompileStatus
mjit::Compiler::finishThisUp(JITScript **jitp)
{
    RETURN_IF_OOM(Compile_Error);

    /*
     * Watch for reallocation of the global slots while we were in the middle
     * of compiling due to, e.g. standard class initialization.
     */
    if (globalSlots && globalObj->getRawSlots() != globalSlots)
        return Compile_Retry;

    for (size_t i = 0; i < branchPatches.length(); i++) {
        Label label = labelOf(branchPatches[i].pc, branchPatches[i].inlineIndex);
        branchPatches[i].jump.linkTo(label, &masm);
    }

#ifdef JS_CPU_ARM
    masm.forceFlushConstantPool();
    stubcc.masm.forceFlushConstantPool();
#endif
    JaegerSpew(JSpew_Insns, "## Fast code (masm) size = %u, Slow code (stubcc) size = %u.\n", masm.size(), stubcc.size());

    size_t codeSize = masm.size() +
                      stubcc.size() +
                      (masm.numDoubles() * sizeof(double)) +
                      (stubcc.masm.numDoubles() * sizeof(double)) +
                      jumpTableOffsets.length() * sizeof(void *);

    JSC::ExecutablePool *execPool;
    uint8 *result =
        (uint8 *)script->compartment->jaegerCompartment->execAlloc()->alloc(codeSize, &execPool);
    if (!result) {
        js_ReportOutOfMemory(cx);
        return Compile_Error;
    }
    JS_ASSERT(execPool);
    JSC::ExecutableAllocator::makeWritable(result, codeSize);
    masm.executableCopy(result);
    stubcc.masm.executableCopy(result + masm.size());
    
    JSC::LinkBuffer fullCode(result, codeSize);
    JSC::LinkBuffer stubCode(result + masm.size(), stubcc.size());

    size_t nNmapLive = loopEntries.length();
    for (size_t i = 0; i < script->length; i++) {
        Bytecode *opinfo = analysis->maybeCode(i);
        if (opinfo && opinfo->safePoint) {
            /* loopEntries cover any safe points which are at loop heads. */
            if (!cx->typeInferenceEnabled() || !opinfo->loopHead)
                nNmapLive++;
        }
    }

    /* Please keep in sync with JITScript::scriptDataSize! */
    size_t dataSize = sizeof(JITScript) +
                      sizeof(NativeMapEntry) * nNmapLive +
                      sizeof(InlineFrame) * inlineFrames.length() +
                      sizeof(CallSite) * callSites.length() +
#if defined JS_MONOIC
                      sizeof(ic::GetGlobalNameIC) * getGlobalNames.length() +
                      sizeof(ic::SetGlobalNameIC) * setGlobalNames.length() +
                      sizeof(ic::CallICInfo) * callICs.length() +
                      sizeof(ic::EqualityICInfo) * equalityICs.length() +
                      sizeof(ic::TraceICInfo) * traceICs.length() +
#endif
#if defined JS_POLYIC
                       sizeof(ic::PICInfo) * pics.length() +
                       sizeof(ic::GetElementIC) * getElemICs.length() +
                       sizeof(ic::SetElementIC) * setElemICs.length() +
#endif
                        0;

    uint8 *cursor = (uint8 *)cx->calloc_(dataSize);
    if (!cursor) {
        execPool->release();
        js_ReportOutOfMemory(cx);
        return Compile_Error;
    }

    JITScript *jit = new(cursor) JITScript;
    cursor += sizeof(JITScript);

    JS_ASSERT(outerScript == script);

    jit->script = script;
    jit->code = JSC::MacroAssemblerCodeRef(result, execPool, masm.size() + stubcc.size());
    jit->invokeEntry = result;
    jit->singleStepMode = script->singleStepMode;
    if (script->fun) {
        jit->arityCheckEntry = stubCode.locationOf(arityLabel).executableAddress();
        jit->argsCheckEntry = stubCode.locationOf(argsCheckLabel).executableAddress();
        jit->fastEntry = fullCode.locationOf(invokeLabel).executableAddress();
    }

    /* 
     * WARNING: mics(), callICs() et al depend on the ordering of these
     * variable-length sections.  See JITScript's declaration for details.
     */

    /* ICs can only refer to bytecodes in the outermost script, not inlined calls. */
    Label *jumpMap = a->jumpMap;

    /* Build the pc -> ncode mapping. */
    NativeMapEntry *jitNmap = (NativeMapEntry *)cursor;
    jit->nNmapPairs = nNmapLive;
    cursor += sizeof(NativeMapEntry) * jit->nNmapPairs;
    size_t ix = 0;
    if (jit->nNmapPairs > 0) {
        for (size_t i = 0; i < script->length; i++) {
            Bytecode *opinfo = analysis->maybeCode(i);
            if (opinfo && opinfo->safePoint) {
                Label L = jumpMap[i];
                JS_ASSERT(L.isValid());
                jitNmap[ix].bcOff = i;
                jitNmap[ix].ncode = (uint8 *)(result + masm.distanceOf(L));
                ix++;
            }
        }
        for (size_t i = 0; i < loopEntries.length(); i++) {
            /* Insert the entry at the right position. */
            const LoopEntry &entry = loopEntries[i];
            size_t j;
            for (j = 0; j < ix; j++) {
                if (jitNmap[j].bcOff > entry.pcOffset) {
                    memmove(jitNmap + j + 1, jitNmap + j, (ix - j) * sizeof(NativeMapEntry));
                    break;
                }
            }
            jitNmap[j].bcOff = entry.pcOffset;
            jitNmap[j].ncode = (uint8 *) stubCode.locationOf(entry.label).executableAddress();
            ix++;
        }
    }
    JS_ASSERT(ix == jit->nNmapPairs);

    /* Build the table of inlined frames. */
    InlineFrame *jitInlineFrames = (InlineFrame *)cursor;
    jit->nInlineFrames = inlineFrames.length();
    cursor += sizeof(InlineFrame) * jit->nInlineFrames;
    for (size_t i = 0; i < jit->nInlineFrames; i++) {
        InlineFrame &to = jitInlineFrames[i];
        ActiveFrame *from = inlineFrames[i];
        if (from->parent != outer)
            to.parent = &jitInlineFrames[from->parent->inlineIndex];
        else
            to.parent = NULL;
        to.parentpc = from->parentPC;
        to.fun = from->script->fun;
        to.depth = ssa.getFrame(from->inlineIndex).depth;
    }

    /* Build the table of call sites. */
    CallSite *jitCallSites = (CallSite *)cursor;
    jit->nCallSites = callSites.length();
    cursor += sizeof(CallSite) * jit->nCallSites;
    for (size_t i = 0; i < jit->nCallSites; i++) {
        CallSite &to = jitCallSites[i];
        InternalCallSite &from = callSites[i];

        /* Patch stores of f.regs.inlined for stubs called from within inline frames. */
        if (cx->typeInferenceEnabled() &&
            from.rejoin != REJOIN_TRAP &&
            from.rejoin != REJOIN_SCRIPTED &&
            from.inlineIndex != uint32(-1)) {
            if (from.ool)
                stubCode.patch(from.inlinePatch, &to);
            else
                fullCode.patch(from.inlinePatch, &to);
        }

        JSScript *script =
            (from.inlineIndex == uint32(-1)) ? outerScript : inlineFrames[from.inlineIndex]->script;
        uint32 codeOffset = from.ool
                            ? masm.size() + from.returnOffset
                            : from.returnOffset;
        to.initialize(codeOffset, from.inlineIndex, from.inlinepc - script->code, from.rejoin);

        /*
         * Patch stores of the base call's return address for InvariantFailure
         * calls. InvariantFailure will patch its own return address to this
         * pointer before triggering recompilation.
         */
        if (from.loopPatch.hasPatch)
            stubCode.patch(from.loopPatch.codePatch, result + codeOffset);
    }

#if defined JS_MONOIC
    JS_INIT_CLIST(&jit->callers);

    if (script->fun && cx->typeInferenceEnabled()) {
        jit->argsCheckStub = stubCode.locationOf(argsCheckStub);
        jit->argsCheckFallthrough = stubCode.locationOf(argsCheckFallthrough);
        jit->argsCheckJump = stubCode.locationOf(argsCheckJump);
        jit->argsCheckPool = NULL;
    }

    ic::GetGlobalNameIC *getGlobalNames_ = (ic::GetGlobalNameIC *)cursor;
    jit->nGetGlobalNames = getGlobalNames.length();
    cursor += sizeof(ic::GetGlobalNameIC) * jit->nGetGlobalNames;
    for (size_t i = 0; i < jit->nGetGlobalNames; i++) {
        ic::GetGlobalNameIC &to = getGlobalNames_[i];
        GetGlobalNameICInfo &from = getGlobalNames[i];
        from.copyTo(to, fullCode, stubCode);

        int offset = fullCode.locationOf(from.load) - to.fastPathStart;
        to.loadStoreOffset = offset;
        JS_ASSERT(to.loadStoreOffset == offset);

        stubCode.patch(from.addrLabel, &to);
    }

    ic::SetGlobalNameIC *setGlobalNames_ = (ic::SetGlobalNameIC *)cursor;
    jit->nSetGlobalNames = setGlobalNames.length();
    cursor += sizeof(ic::SetGlobalNameIC) * jit->nSetGlobalNames;
    for (size_t i = 0; i < jit->nSetGlobalNames; i++) {
        ic::SetGlobalNameIC &to = setGlobalNames_[i];
        SetGlobalNameICInfo &from = setGlobalNames[i];
        from.copyTo(to, fullCode, stubCode);
        to.slowPathStart = stubCode.locationOf(from.slowPathStart);

        int offset = fullCode.locationOf(from.store).labelAtOffset(0) -
                     to.fastPathStart;
        to.loadStoreOffset = offset;
        JS_ASSERT(to.loadStoreOffset == offset);

        to.hasExtraStub = 0;
        to.objConst = from.objConst;
        to.shapeReg = from.shapeReg;
        to.objReg = from.objReg;
        to.vr = from.vr;

        offset = fullCode.locationOf(from.shapeGuardJump) -
                 to.fastPathStart;
        to.inlineShapeJump = offset;
        JS_ASSERT(to.inlineShapeJump == offset);

        offset = fullCode.locationOf(from.fastPathRejoin) -
                 to.fastPathStart;
        to.fastRejoinOffset = offset;
        JS_ASSERT(to.fastRejoinOffset == offset);

        stubCode.patch(from.addrLabel, &to);
    }

    ic::CallICInfo *jitCallICs = (ic::CallICInfo *)cursor;
    jit->nCallICs = callICs.length();
    cursor += sizeof(ic::CallICInfo) * jit->nCallICs;
    for (size_t i = 0; i < jit->nCallICs; i++) {
        jitCallICs[i].reset();
        jitCallICs[i].funGuard = fullCode.locationOf(callICs[i].funGuard);
        jitCallICs[i].funJump = fullCode.locationOf(callICs[i].funJump);
        jitCallICs[i].slowPathStart = stubCode.locationOf(callICs[i].slowPathStart);
        jitCallICs[i].typeMonitored = callICs[i].typeMonitored;

        /* Compute the hot call offset. */
        uint32 offset = fullCode.locationOf(callICs[i].hotJump) -
                        fullCode.locationOf(callICs[i].funGuard);
        jitCallICs[i].hotJumpOffset = offset;
        JS_ASSERT(jitCallICs[i].hotJumpOffset == offset);

        /* Compute the join point offset. */
        offset = fullCode.locationOf(callICs[i].joinPoint) -
                 fullCode.locationOf(callICs[i].funGuard);
        jitCallICs[i].joinPointOffset = offset;
        JS_ASSERT(jitCallICs[i].joinPointOffset == offset);
                                        
        /* Compute the OOL call offset. */
        offset = stubCode.locationOf(callICs[i].oolCall) -
                 stubCode.locationOf(callICs[i].slowPathStart);
        jitCallICs[i].oolCallOffset = offset;
        JS_ASSERT(jitCallICs[i].oolCallOffset == offset);

        /* Compute the OOL jump offset. */
        offset = stubCode.locationOf(callICs[i].oolJump) -
                 stubCode.locationOf(callICs[i].slowPathStart);
        jitCallICs[i].oolJumpOffset = offset;
        JS_ASSERT(jitCallICs[i].oolJumpOffset == offset);

        /* Compute the start of the OOL IC call. */
        offset = stubCode.locationOf(callICs[i].icCall) -
                 stubCode.locationOf(callICs[i].slowPathStart);
        jitCallICs[i].icCallOffset = offset;
        JS_ASSERT(jitCallICs[i].icCallOffset == offset);

        /* Compute the slow join point offset. */
        offset = stubCode.locationOf(callICs[i].slowJoinPoint) -
                 stubCode.locationOf(callICs[i].slowPathStart);
        jitCallICs[i].slowJoinOffset = offset;
        JS_ASSERT(jitCallICs[i].slowJoinOffset == offset);

        /* Compute the join point offset for continuing on the hot path. */
        offset = stubCode.locationOf(callICs[i].hotPathLabel) -
                 stubCode.locationOf(callICs[i].funGuard);
        jitCallICs[i].hotPathOffset = offset;
        JS_ASSERT(jitCallICs[i].hotPathOffset == offset);

        jitCallICs[i].call = &jitCallSites[callICs[i].callIndex];
        jitCallICs[i].frameSize = callICs[i].frameSize;
        jitCallICs[i].funObjReg = callICs[i].funObjReg;
        jitCallICs[i].funPtrReg = callICs[i].funPtrReg;
        stubCode.patch(callICs[i].addrLabel1, &jitCallICs[i]);
        stubCode.patch(callICs[i].addrLabel2, &jitCallICs[i]);
    }

    ic::EqualityICInfo *jitEqualityICs = (ic::EqualityICInfo *)cursor;
    jit->nEqualityICs = equalityICs.length();
    cursor += sizeof(ic::EqualityICInfo) * jit->nEqualityICs;
    for (size_t i = 0; i < jit->nEqualityICs; i++) {
        if (equalityICs[i].trampoline) {
            jitEqualityICs[i].target = stubCode.locationOf(equalityICs[i].trampolineStart);
        } else {
            uint32 offs = uint32(equalityICs[i].jumpTarget - script->code);
            JS_ASSERT(jumpMap[offs].isValid());
            jitEqualityICs[i].target = fullCode.locationOf(jumpMap[offs]);
        }
        jitEqualityICs[i].stubEntry = stubCode.locationOf(equalityICs[i].stubEntry);
        jitEqualityICs[i].stubCall = stubCode.locationOf(equalityICs[i].stubCall);
        jitEqualityICs[i].stub = equalityICs[i].stub;
        jitEqualityICs[i].lvr = equalityICs[i].lvr;
        jitEqualityICs[i].rvr = equalityICs[i].rvr;
        jitEqualityICs[i].tempReg = equalityICs[i].tempReg;
        jitEqualityICs[i].cond = equalityICs[i].cond;
        if (equalityICs[i].jumpToStub.isSet())
            jitEqualityICs[i].jumpToStub = fullCode.locationOf(equalityICs[i].jumpToStub.get());
        jitEqualityICs[i].fallThrough = fullCode.locationOf(equalityICs[i].fallThrough);
        
        stubCode.patch(equalityICs[i].addrLabel, &jitEqualityICs[i]);
    }

    ic::TraceICInfo *jitTraceICs = (ic::TraceICInfo *)cursor;
    jit->nTraceICs = traceICs.length();
    cursor += sizeof(ic::TraceICInfo) * jit->nTraceICs;
    for (size_t i = 0; i < jit->nTraceICs; i++) {
        jitTraceICs[i].initialized = traceICs[i].initialized;
        if (!traceICs[i].initialized)
            continue;

        if (traceICs[i].fastTrampoline) {
            jitTraceICs[i].fastTarget = stubCode.locationOf(traceICs[i].trampolineStart);
        } else {
            uint32 offs = uint32(traceICs[i].jumpTarget - script->code);
            JS_ASSERT(jumpMap[offs].isValid());
            jitTraceICs[i].fastTarget = fullCode.locationOf(jumpMap[offs]);
        }
        jitTraceICs[i].slowTarget = stubCode.locationOf(traceICs[i].trampolineStart);

        jitTraceICs[i].traceHint = fullCode.locationOf(traceICs[i].traceHint);
        jitTraceICs[i].stubEntry = stubCode.locationOf(traceICs[i].stubEntry);
        jitTraceICs[i].traceData = NULL;
#ifdef DEBUG
        jitTraceICs[i].jumpTargetPC = traceICs[i].jumpTarget;
#endif

        jitTraceICs[i].hasSlowTraceHint = traceICs[i].slowTraceHint.isSet();
        if (traceICs[i].slowTraceHint.isSet())
            jitTraceICs[i].slowTraceHint = stubCode.locationOf(traceICs[i].slowTraceHint.get());
#ifdef JS_TRACER
        uint32 hotloop = GetHotloop(cx);
        jitTraceICs[i].loopCounterStart = hotloop;
        jitTraceICs[i].loopCounter = hotloop;
#endif
        
        stubCode.patch(traceICs[i].addrLabel, &jitTraceICs[i]);
    }
#endif /* JS_MONOIC */

    for (size_t i = 0; i < callPatches.length(); i++) {
        CallPatchInfo &patch = callPatches[i];

        CodeLocationLabel joinPoint = patch.joinSlow
            ? stubCode.locationOf(patch.joinPoint)
            : fullCode.locationOf(patch.joinPoint);

        if (patch.hasFastNcode)
            fullCode.patch(patch.fastNcodePatch, joinPoint);
        if (patch.hasSlowNcode)
            stubCode.patch(patch.slowNcodePatch, joinPoint);
    }

#ifdef JS_POLYIC
    ic::GetElementIC *jitGetElems = (ic::GetElementIC *)cursor;
    jit->nGetElems = getElemICs.length();
    cursor += sizeof(ic::GetElementIC) * jit->nGetElems;
    for (size_t i = 0; i < jit->nGetElems; i++) {
        ic::GetElementIC &to = jitGetElems[i];
        GetElementICInfo &from = getElemICs[i];

        new (&to) ic::GetElementIC();
        from.copyTo(to, fullCode, stubCode);

        to.typeReg = from.typeReg;
        to.objReg = from.objReg;
        to.idRemat = from.id;

        if (from.typeGuard.isSet()) {
            int inlineTypeGuard = fullCode.locationOf(from.typeGuard.get()) -
                                  fullCode.locationOf(from.fastPathStart);
            to.inlineTypeGuard = inlineTypeGuard;
            JS_ASSERT(to.inlineTypeGuard == inlineTypeGuard);
        }
        int inlineClaspGuard = fullCode.locationOf(from.claspGuard) -
                               fullCode.locationOf(from.fastPathStart);
        to.inlineClaspGuard = inlineClaspGuard;
        JS_ASSERT(to.inlineClaspGuard == inlineClaspGuard);

        stubCode.patch(from.paramAddr, &to);
    }

    ic::SetElementIC *jitSetElems = (ic::SetElementIC *)cursor;
    jit->nSetElems = setElemICs.length();
    cursor += sizeof(ic::SetElementIC) * jit->nSetElems;
    for (size_t i = 0; i < jit->nSetElems; i++) {
        ic::SetElementIC &to = jitSetElems[i];
        SetElementICInfo &from = setElemICs[i];

        new (&to) ic::SetElementIC();
        from.copyTo(to, fullCode, stubCode);

        to.strictMode = script->strictModeCode;
        to.vr = from.vr;
        to.objReg = from.objReg;
        to.objRemat = from.objRemat.toInt32();
        JS_ASSERT(to.objRemat == from.objRemat.toInt32());

        to.hasConstantKey = from.key.isConstant();
        if (from.key.isConstant())
            to.keyValue = from.key.index();
        else
            to.keyReg = from.key.reg();

        int inlineClaspGuard = fullCode.locationOf(from.claspGuard) -
                               fullCode.locationOf(from.fastPathStart);
        to.inlineClaspGuard = inlineClaspGuard;
        JS_ASSERT(to.inlineClaspGuard == inlineClaspGuard);

        int inlineHoleGuard = fullCode.locationOf(from.holeGuard) -
                               fullCode.locationOf(from.fastPathStart);
        to.inlineHoleGuard = inlineHoleGuard;
        JS_ASSERT(to.inlineHoleGuard == inlineHoleGuard);

        CheckIsStubCall(to.slowPathCall.labelAtOffset(0));

        to.volatileMask = from.volatileMask;
        JS_ASSERT(to.volatileMask == from.volatileMask);

        stubCode.patch(from.paramAddr, &to);
    }

    ic::PICInfo *jitPics = (ic::PICInfo *)cursor;
    jit->nPICs = pics.length();
    cursor += sizeof(ic::PICInfo) * jit->nPICs;
    for (size_t i = 0; i < jit->nPICs; i++) {
        new (&jitPics[i]) ic::PICInfo();
        pics[i].copyTo(jitPics[i], fullCode, stubCode);
        pics[i].copySimpleMembersTo(jitPics[i]);

        jitPics[i].shapeGuard = masm.distanceOf(pics[i].shapeGuard) -
                                masm.distanceOf(pics[i].fastPathStart);
        JS_ASSERT(jitPics[i].shapeGuard == masm.distanceOf(pics[i].shapeGuard) -
                                           masm.distanceOf(pics[i].fastPathStart));
        jitPics[i].shapeRegHasBaseShape = true;
        jitPics[i].pc = pics[i].pc;

        if (pics[i].kind == ic::PICInfo::SET ||
            pics[i].kind == ic::PICInfo::SETMETHOD) {
            jitPics[i].u.vr = pics[i].vr;
        } else if (pics[i].kind != ic::PICInfo::NAME) {
            if (pics[i].hasTypeCheck) {
                int32 distance = stubcc.masm.distanceOf(pics[i].typeCheck) -
                                 stubcc.masm.distanceOf(pics[i].slowPathStart);
                JS_ASSERT(distance <= 0);
                jitPics[i].u.get.typeCheckOffset = distance;
            }
        }
        stubCode.patch(pics[i].paramAddr, &jitPics[i]);
    }
#endif

    JS_ASSERT(size_t(cursor - (uint8*)jit) == dataSize);

    /* Link fast and slow paths together. */
    stubcc.fixCrossJumps(result, masm.size(), masm.size() + stubcc.size());

    size_t doubleOffset = masm.size() + stubcc.size();
    double *inlineDoubles = (double *) (result + doubleOffset);
    double *oolDoubles = (double*) (result + doubleOffset +
                                    masm.numDoubles() * sizeof(double));

    /* Generate jump tables. */
    void **jumpVec = (void **)(oolDoubles + stubcc.masm.numDoubles());

    for (size_t i = 0; i < jumpTableOffsets.length(); i++) {
        uint32 offset = jumpTableOffsets[i];
        JS_ASSERT(jumpMap[offset].isValid());
        jumpVec[i] = (void *)(result + masm.distanceOf(jumpMap[offset]));
    }

    /* Patch jump table references. */
    for (size_t i = 0; i < jumpTables.length(); i++) {
        JumpTable &jumpTable = jumpTables[i];
        fullCode.patch(jumpTable.label, &jumpVec[jumpTable.offsetIndex]);
    }

    /* Patch all outgoing calls. */
    masm.finalize(fullCode, inlineDoubles);
    stubcc.masm.finalize(stubCode, oolDoubles);

    JSC::ExecutableAllocator::makeExecutable(result, masm.size() + stubcc.size());
    JSC::ExecutableAllocator::cacheFlush(result, masm.size() + stubcc.size());

    *jitp = jit;

    /* We tolerate a race in the stats. */
    cx->runtime->mjitDataSize += dataSize;

    return Compile_Okay;
}

class SrcNoteLineScanner {
    ptrdiff_t offset;
    jssrcnote *sn;

public:
    SrcNoteLineScanner(jssrcnote *sn) : offset(SN_DELTA(sn)), sn(sn) {}

    bool firstOpInLine(ptrdiff_t relpc) {
        while ((offset < relpc) && !SN_IS_TERMINATOR(sn)) {
            sn = SN_NEXT(sn);
            offset += SN_DELTA(sn);
        }

        while ((offset == relpc) && !SN_IS_TERMINATOR(sn)) {
            JSSrcNoteType type = (JSSrcNoteType) SN_TYPE(sn);
            if (type == SRC_SETLINE || type == SRC_NEWLINE)
                return true;

            sn = SN_NEXT(sn);
            offset += SN_DELTA(sn);
        }

        return false;
    }
};

#ifdef DEBUG
#define SPEW_OPCODE()                                                         \
    JS_BEGIN_MACRO                                                            \
        if (IsJaegerSpewChannelActive(JSpew_JSOps)) {                         \
            JaegerSpew(JSpew_JSOps, "    %2d ", frame.stackDepth());          \
            void *mark = JS_ARENA_MARK(&cx->tempPool);                        \
            Sprinter sprinter;                                                \
            INIT_SPRINTER(cx, &sprinter, &cx->tempPool, 0);                   \
            js_Disassemble1(cx, script, PC, PC - script->code,                \
                            JS_TRUE, &sprinter);                              \
            fprintf(stdout, "%s", sprinter.base);                             \
            JS_ARENA_RELEASE(&cx->tempPool, mark);                            \
        }                                                                     \
    JS_END_MACRO;
#else
#define SPEW_OPCODE()
#endif /* DEBUG */

#define BEGIN_CASE(name)        case name:
#define END_CASE(name)                      \
    JS_BEGIN_MACRO                          \
        PC += name##_LENGTH;                \
    JS_END_MACRO;                           \
    break;

static inline void
FixDouble(Value &val)
{
    if (val.isInt32())
        val.setDouble((double)val.toInt32());
}

CompileStatus
mjit::Compiler::generateMethod()
{
    mjit::AutoScriptRetrapper trapper(cx, script);
    SrcNoteLineScanner scanner(script->notes());

    /* For join points, whether there was fallthrough from the previous opcode. */
    bool fallthrough = true;

    for (;;) {
        JSOp op = JSOp(*PC);
        int trap = stubs::JSTRAP_NONE;
        if (op == JSOP_TRAP) {

#if defined(JS_METHODJIT_SPEW) && defined(DEBUG)
        if (IsJaegerSpewChannelActive(JSpew_PCProf)) {
            RegisterID r1 = frame.allocReg();
            RegisterID r2 = frame.allocReg();

            if (IsJaegerSpewChannelActive(JSpew_PCProf)) {
                masm.move(ImmPtr(pcProfile), r1);
                Address pcCounter(r1, sizeof(int) * (PC - script->code));
                masm.load32(pcCounter, r2);
                masm.add32(Imm32(1), r2);
                masm.store32(r2, pcCounter);
            }

            frame.freeReg(r1);
            frame.freeReg(r2);
        }
#endif
            if (!trapper.untrap(PC))
                return Compile_Error;
            op = JSOp(*PC);
            trap |= stubs::JSTRAP_TRAP;
        }
        if (script->singleStepMode && scanner.firstOpInLine(PC - script->code))
            trap |= stubs::JSTRAP_SINGLESTEP;
        variadicRejoin = false;

        Bytecode *opinfo = analysis->maybeCode(PC);

        if (!opinfo) {
            if (op == JSOP_STOP)
                break;
            if (js_CodeSpec[op].length != -1)
                PC += js_CodeSpec[op].length;
            else
                PC += js_GetVariableBytecodeLength(PC);
            continue;
        }

        if (loop && !a->parent)
            loop->setOuterPC(PC);

        frame.setPC(PC);
        frame.setInTryBlock(opinfo->inTryBlock);

        if (fallthrough) {
            /*
             * If there is fallthrough from the previous opcode and we changed
             * any entries into doubles for a branch at that previous op,
             * revert those entries into integers. Maintain an invariant that
             * for any variables inferred to be integers, the compiler
             * maintains them as integers, both for faster code inside
             * basic blocks and for fewer conversions needed when branching.
             */
            for (unsigned i = 0; i < fixedDoubleEntries.length(); i++) {
                FrameEntry *fe = frame.getSlotEntry(fixedDoubleEntries[i]);
                frame.ensureInteger(fe);
            }
        }
        fixedDoubleEntries.clear();

#ifdef DEBUG
        if (fallthrough && cx->typeInferenceEnabled()) {
            for (uint32 slot = ArgSlot(0); slot < TotalSlots(script); slot++) {
                if (a->varTypes[slot].type == JSVAL_TYPE_INT32) {
                    FrameEntry *fe = frame.getSlotEntry(slot);
                    JS_ASSERT(!fe->isType(JSVAL_TYPE_DOUBLE));
                }
            }
        }
#endif

        if (opinfo->jumpTarget || trap) {
            if (fallthrough) {
                fixDoubleTypes(PC);
                fixedDoubleEntries.clear();

                /*
                 * Watch for fallthrough to the head of a 'do while' loop.
                 * We don't know what register state we will be using at the head
                 * of the loop so sync, branch, and fix it up after the loop
                 * has been processed.
                 */
                if (cx->typeInferenceEnabled() && analysis->getCode(PC).loopHead) {
                    frame.syncAndForgetEverything();
                    Jump j = masm.jump();
                    if (!startLoop(PC, j, PC))
                        return Compile_Error;
                } else {
                    if (!frame.syncForBranch(PC, Uses(0)))
                        return Compile_Error;
                    JS_ASSERT(frame.consistentRegisters(PC));
                }
            }

            if (!frame.discardForJoin(analysis->getAllocation(PC), opinfo->stackDepth))
                return Compile_Error;
            restoreAnalysisTypes();
            fallthrough = true;

            if (!cx->typeInferenceEnabled()) {
                /* All join points have synced state if we aren't doing cross-branch regalloc. */
                opinfo->safePoint = true;
            }
        }
        frame.assertValidRegisterState();
        a->jumpMap[uint32(PC - script->code)] = masm.label();

        SPEW_OPCODE();
        JS_ASSERT(frame.stackDepth() == opinfo->stackDepth);

        if (trap) {
            prepareStubCall(Uses(0));
            masm.move(Imm32(trap), Registers::ArgReg1);
            Call cl = emitStubCall(JS_FUNC_TO_DATA_PTR(void *, stubs::Trap), NULL);
            InternalCallSite site(masm.callReturnOffset(cl), a->inlineIndex, PC,
                                  REJOIN_TRAP, false);
            addCallSite(site);
        }

    /**********************
     * BEGIN COMPILER OPS *
     **********************/ 

        jsbytecode *oldPC = PC;

        switch (op) {
          BEGIN_CASE(JSOP_NOP)
          END_CASE(JSOP_NOP)

          BEGIN_CASE(JSOP_PUSH)
            frame.push(UndefinedValue());
          END_CASE(JSOP_PUSH)

          BEGIN_CASE(JSOP_POPV)
          BEGIN_CASE(JSOP_SETRVAL)
          {
            RegisterID reg = frame.allocReg();
            masm.load32(FrameFlagsAddress(), reg);
            masm.or32(Imm32(StackFrame::HAS_RVAL), reg);
            masm.store32(reg, FrameFlagsAddress());
            frame.freeReg(reg);

            /* Scripts which write to the frame's return slot aren't inlined. */
            JS_ASSERT(a == outer);

            FrameEntry *fe = frame.peek(-1);
            frame.storeTo(fe, Address(JSFrameReg, StackFrame::offsetOfReturnValue()), true);
            frame.pop();
          }
          END_CASE(JSOP_POPV)

          BEGIN_CASE(JSOP_RETURN)
            emitReturn(frame.peek(-1));
            fallthrough = false;
          END_CASE(JSOP_RETURN)

          BEGIN_CASE(JSOP_GOTO)
          BEGIN_CASE(JSOP_DEFAULT)
          {
            unsigned targetOffset = FollowBranch(script, PC - script->code);
            jsbytecode *target = script->code + targetOffset;

            fixDoubleTypes(target);

            /*
             * Watch for gotos which are entering a 'for' or 'while' loop.
             * These jump to the loop condition test and are immediately
             * followed by the head of the loop.
             */
            jsbytecode *next = PC + JSOP_GOTO_LENGTH;
            if (cx->typeInferenceEnabled() && analysis->maybeCode(next) &&
                analysis->getCode(next).loopHead) {
                frame.syncAndForgetEverything();
                Jump j = masm.jump();
                if (!startLoop(next, j, target))
                    return Compile_Error;
            } else {
                if (!frame.syncForBranch(target, Uses(0)))
                    return Compile_Error;
                Jump j = masm.jump();
                if (!jumpAndTrace(j, target))
                    return Compile_Error;
            }
            fallthrough = false;
          }
          END_CASE(JSOP_GOTO)

          BEGIN_CASE(JSOP_IFEQ)
          BEGIN_CASE(JSOP_IFNE)
            if (!jsop_ifneq(op, PC + GET_JUMP_OFFSET(PC)))
                return Compile_Error;
          END_CASE(JSOP_IFNE)

          BEGIN_CASE(JSOP_ARGUMENTS)
            /*
             * For calls of the form 'f.apply(x, arguments)' we can avoid
             * creating an args object by having ic::SplatApplyArgs pull
             * directly from the stack. To do this, we speculate here that
             * 'apply' actually refers to js_fun_apply. If this is not true,
             * the slow path in JSOP_FUNAPPLY will create the args object.
             */
            if (canUseApplyTricks())
                applyTricks = LazyArgsObj;
            else
                jsop_arguments();
            pushSyncedEntry(0);
          END_CASE(JSOP_ARGUMENTS)

          BEGIN_CASE(JSOP_FORARG)
          {
            uint32 arg = GET_SLOTNO(PC);
            iterNext();
            frame.storeArg(arg, true);
            frame.pop();
            updateVarType();
          }
          END_CASE(JSOP_FORARG)

          BEGIN_CASE(JSOP_FORLOCAL)
          {
            uint32 slot = GET_SLOTNO(PC);
            iterNext();
            frame.storeLocal(slot, true);
            frame.pop();
            updateVarType();
          }
          END_CASE(JSOP_FORLOCAL)

          BEGIN_CASE(JSOP_DUP)
            frame.dup();
          END_CASE(JSOP_DUP)

          BEGIN_CASE(JSOP_DUP2)
            frame.dup2();
          END_CASE(JSOP_DUP2)

          BEGIN_CASE(JSOP_BITOR)
          BEGIN_CASE(JSOP_BITXOR)
          BEGIN_CASE(JSOP_BITAND)
            jsop_bitop(op);
          END_CASE(JSOP_BITAND)

          BEGIN_CASE(JSOP_LT)
          BEGIN_CASE(JSOP_LE)
          BEGIN_CASE(JSOP_GT)
          BEGIN_CASE(JSOP_GE)
          BEGIN_CASE(JSOP_EQ)
          BEGIN_CASE(JSOP_NE)
          {
            /* Detect fusions. */
            jsbytecode *next = &PC[JSOP_GE_LENGTH];
            JSOp fused = JSOp(*next);
            if ((fused != JSOP_IFEQ && fused != JSOP_IFNE) || analysis->jumpTarget(next))
                fused = JSOP_NOP;

            /* Get jump target, if any. */
            jsbytecode *target = NULL;
            if (fused != JSOP_NOP) {
                target = next + GET_JUMP_OFFSET(next);
                fixDoubleTypes(target);
            }

            BoolStub stub = NULL;
            switch (op) {
              case JSOP_LT:
                stub = stubs::LessThan;
                break;
              case JSOP_LE:
                stub = stubs::LessEqual;
                break;
              case JSOP_GT:
                stub = stubs::GreaterThan;
                break;
              case JSOP_GE:
                stub = stubs::GreaterEqual;
                break;
              case JSOP_EQ:
                stub = stubs::Equal;
                break;
              case JSOP_NE:
                stub = stubs::NotEqual;
                break;
              default:
                JS_NOT_REACHED("WAT");
                break;
            }

            /*
             * We need to ensure in the target case that we always rejoin
             * before the rval test. In the non-target case we will rejoin
             * correctly after the op finishes.
             */

            FrameEntry *rhs = frame.peek(-1);
            FrameEntry *lhs = frame.peek(-2);

            /* Check for easy cases that the parser does not constant fold. */
            if (lhs->isConstant() && rhs->isConstant()) {
                /* Primitives can be trivially constant folded. */
                const Value &lv = lhs->getValue();
                const Value &rv = rhs->getValue();

                if (lv.isPrimitive() && rv.isPrimitive()) {
                    bool result = compareTwoValues(cx, op, lv, rv);

                    frame.pop();
                    frame.pop();

                    if (!target) {
                        frame.push(Value(BooleanValue(result)));
                    } else {
                        if (fused == JSOP_IFEQ)
                            result = !result;

                        if (result) {
                            if (!frame.syncForBranch(target, Uses(0)))
                                return Compile_Error;
                            Jump j = masm.jump();
                            if (!jumpAndTrace(j, target))
                                return Compile_Error;
                        } else {
                            /*
                             * Branch is never taken, but clean up any loop
                             * if this is a backedge.
                             */
                            if (target < PC && !finishLoop(target))
                                return Compile_Error;
                        }
                    }
                } else {
                    if (!emitStubCmpOp(stub, target, fused))
                        return Compile_Error;
                }
            } else {
                /* Anything else should go through the fast path generator. */
                if (!jsop_relational(op, stub, target, fused))
                    return Compile_Error;
            }

            /* Advance PC manually. */
            JS_STATIC_ASSERT(JSOP_LT_LENGTH == JSOP_GE_LENGTH);
            JS_STATIC_ASSERT(JSOP_LE_LENGTH == JSOP_GE_LENGTH);
            JS_STATIC_ASSERT(JSOP_GT_LENGTH == JSOP_GE_LENGTH);
            JS_STATIC_ASSERT(JSOP_EQ_LENGTH == JSOP_GE_LENGTH);
            JS_STATIC_ASSERT(JSOP_NE_LENGTH == JSOP_GE_LENGTH);

            PC += JSOP_GE_LENGTH;
            if (fused != JSOP_NOP) {
                SPEW_OPCODE();
                PC += JSOP_IFNE_LENGTH;
            }
            break;
          }
          END_CASE(JSOP_GE)

          BEGIN_CASE(JSOP_LSH)
            jsop_bitop(op);
          END_CASE(JSOP_LSH)

          BEGIN_CASE(JSOP_RSH)
            jsop_bitop(op);
          END_CASE(JSOP_RSH)

          BEGIN_CASE(JSOP_URSH)
            jsop_bitop(op);
          END_CASE(JSOP_URSH)

          BEGIN_CASE(JSOP_ADD)
            if (!jsop_binary(op, stubs::Add, knownPushedType(0), pushedTypeSet(0)))
                return Compile_Retry;
          END_CASE(JSOP_ADD)

          BEGIN_CASE(JSOP_SUB)
            if (!jsop_binary(op, stubs::Sub, knownPushedType(0), pushedTypeSet(0)))
                return Compile_Retry;
          END_CASE(JSOP_SUB)

          BEGIN_CASE(JSOP_MUL)
            if (!jsop_binary(op, stubs::Mul, knownPushedType(0), pushedTypeSet(0)))
                return Compile_Retry;
          END_CASE(JSOP_MUL)

          BEGIN_CASE(JSOP_DIV)
            if (!jsop_binary(op, stubs::Div, knownPushedType(0), pushedTypeSet(0)))
                return Compile_Retry;
          END_CASE(JSOP_DIV)

          BEGIN_CASE(JSOP_MOD)
            if (!jsop_mod())
                return Compile_Retry;
          END_CASE(JSOP_MOD)

          BEGIN_CASE(JSOP_NOT)
            jsop_not();
          END_CASE(JSOP_NOT)

          BEGIN_CASE(JSOP_BITNOT)
          {
            FrameEntry *top = frame.peek(-1);
            if (top->isConstant() && top->getValue().isPrimitive()) {
                int32_t i;
                ValueToECMAInt32(cx, top->getValue(), &i);
                i = ~i;
                frame.pop();
                frame.push(Int32Value(i));
            } else {
                jsop_bitnot();
            }
          }
          END_CASE(JSOP_BITNOT)

          BEGIN_CASE(JSOP_NEG)
          {
            FrameEntry *top = frame.peek(-1);
            if (top->isConstant() && top->getValue().isPrimitive()) {
                double d;
                ValueToNumber(cx, top->getValue(), &d);
                d = -d;
                Value v = NumberValue(d);

                /* Watch for overflow in constant propagation. */
                types::TypeSet *pushed = pushedTypeSet(0);
                if (!v.isInt32() && pushed && !pushed->hasType(types::TYPE_DOUBLE)) {
                    script->typeMonitorOverflow(cx, PC);
                    return Compile_Retry;
                }

                frame.pop();
                frame.push(v);
            } else {
                jsop_neg();
            }
          }
          END_CASE(JSOP_NEG)

          BEGIN_CASE(JSOP_POS)
            jsop_pos();
          END_CASE(JSOP_POS)

          BEGIN_CASE(JSOP_DELNAME)
          {
            uint32 index = fullAtomIndex(PC);
            JSAtom *atom = script->getAtom(index);

            prepareStubCall(Uses(0));
            masm.move(ImmPtr(atom), Registers::ArgReg1);
            INLINE_STUBCALL(stubs::DelName, REJOIN_FALLTHROUGH);
            pushSyncedEntry(0);
          }
          END_CASE(JSOP_DELNAME)

          BEGIN_CASE(JSOP_DELPROP)
          {
            uint32 index = fullAtomIndex(PC);
            JSAtom *atom = script->getAtom(index);

            prepareStubCall(Uses(1));
            masm.move(ImmPtr(atom), Registers::ArgReg1);
            INLINE_STUBCALL(STRICT_VARIANT(stubs::DelProp), REJOIN_FALLTHROUGH);
            frame.pop();
            pushSyncedEntry(0);
          }
          END_CASE(JSOP_DELPROP) 

          BEGIN_CASE(JSOP_DELELEM)
          {
            prepareStubCall(Uses(2));
            INLINE_STUBCALL(STRICT_VARIANT(stubs::DelElem), REJOIN_FALLTHROUGH);
            frame.popn(2);
            pushSyncedEntry(0);
          }
          END_CASE(JSOP_DELELEM)

          BEGIN_CASE(JSOP_TYPEOF)
          BEGIN_CASE(JSOP_TYPEOFEXPR)
            jsop_typeof();
          END_CASE(JSOP_TYPEOF)

          BEGIN_CASE(JSOP_VOID)
            frame.pop();
            frame.push(UndefinedValue());
          END_CASE(JSOP_VOID)

          BEGIN_CASE(JSOP_INCNAME)
          {
            CompileStatus status = jsop_nameinc(op, STRICT_VARIANT(stubs::IncName), fullAtomIndex(PC));
            if (status != Compile_Okay)
                return status;
          }
          END_CASE(JSOP_INCNAME)

          BEGIN_CASE(JSOP_INCGNAME)
            if (!jsop_gnameinc(op, STRICT_VARIANT(stubs::IncGlobalName), fullAtomIndex(PC)))
                return Compile_Retry;
          END_CASE(JSOP_INCGNAME)

          BEGIN_CASE(JSOP_INCPROP)
          {
            CompileStatus status = jsop_propinc(op, STRICT_VARIANT(stubs::IncProp), fullAtomIndex(PC));
            if (status != Compile_Okay)
                return status;
          }
          END_CASE(JSOP_INCPROP)

          BEGIN_CASE(JSOP_INCELEM)
            jsop_eleminc(op, STRICT_VARIANT(stubs::IncElem));
          END_CASE(JSOP_INCELEM)

          BEGIN_CASE(JSOP_DECNAME)
          {
            CompileStatus status = jsop_nameinc(op, STRICT_VARIANT(stubs::DecName), fullAtomIndex(PC));
            if (status != Compile_Okay)
                return status;
          }
          END_CASE(JSOP_DECNAME)

          BEGIN_CASE(JSOP_DECGNAME)
            if (!jsop_gnameinc(op, STRICT_VARIANT(stubs::DecGlobalName), fullAtomIndex(PC)))
                return Compile_Retry;
          END_CASE(JSOP_DECGNAME)

          BEGIN_CASE(JSOP_DECPROP)
          {
            CompileStatus status = jsop_propinc(op, STRICT_VARIANT(stubs::DecProp), fullAtomIndex(PC));
            if (status != Compile_Okay)
                return status;
          }
          END_CASE(JSOP_DECPROP)

          BEGIN_CASE(JSOP_DECELEM)
            jsop_eleminc(op, STRICT_VARIANT(stubs::DecElem));
          END_CASE(JSOP_DECELEM)

          BEGIN_CASE(JSOP_NAMEINC)
          {
            CompileStatus status = jsop_nameinc(op, STRICT_VARIANT(stubs::NameInc), fullAtomIndex(PC));
            if (status != Compile_Okay)
                return status;
          }
          END_CASE(JSOP_NAMEINC)

          BEGIN_CASE(JSOP_GNAMEINC)
            if (!jsop_gnameinc(op, STRICT_VARIANT(stubs::GlobalNameInc), fullAtomIndex(PC)))
                return Compile_Retry;
          END_CASE(JSOP_GNAMEINC)

          BEGIN_CASE(JSOP_PROPINC)
          {
            CompileStatus status = jsop_propinc(op, STRICT_VARIANT(stubs::PropInc), fullAtomIndex(PC));
            if (status != Compile_Okay)
                return status;
          }
          END_CASE(JSOP_PROPINC)

          BEGIN_CASE(JSOP_ELEMINC)
            jsop_eleminc(op, STRICT_VARIANT(stubs::ElemInc));
          END_CASE(JSOP_ELEMINC)

          BEGIN_CASE(JSOP_NAMEDEC)
          {
            CompileStatus status = jsop_nameinc(op, STRICT_VARIANT(stubs::NameDec), fullAtomIndex(PC));
            if (status != Compile_Okay)
                return status;
          }
          END_CASE(JSOP_NAMEDEC)

          BEGIN_CASE(JSOP_GNAMEDEC)
            if (!jsop_gnameinc(op, STRICT_VARIANT(stubs::GlobalNameDec), fullAtomIndex(PC)))
                return Compile_Retry;
          END_CASE(JSOP_GNAMEDEC)

          BEGIN_CASE(JSOP_PROPDEC)
          {
            CompileStatus status = jsop_propinc(op, STRICT_VARIANT(stubs::PropDec), fullAtomIndex(PC));
            if (status != Compile_Okay)
                return status;
          }
          END_CASE(JSOP_PROPDEC)

          BEGIN_CASE(JSOP_ELEMDEC)
            jsop_eleminc(op, STRICT_VARIANT(stubs::ElemDec));
          END_CASE(JSOP_ELEMDEC)

          BEGIN_CASE(JSOP_GETPROP)
          BEGIN_CASE(JSOP_LENGTH)
            if (!jsop_getprop(script->getAtom(fullAtomIndex(PC)), knownPushedType(0)))
                return Compile_Error;
          END_CASE(JSOP_GETPROP)

          BEGIN_CASE(JSOP_GETELEM)
            if (!jsop_getelem(false))
                return Compile_Error;
          END_CASE(JSOP_GETELEM)

          BEGIN_CASE(JSOP_SETELEM)
          BEGIN_CASE(JSOP_SETHOLE)
          {
            jsbytecode *next = &PC[JSOP_SETELEM_LENGTH];
            bool pop = (JSOp(*next) == JSOP_POP && !analysis->jumpTarget(next));
            if (!jsop_setelem(pop))
                return Compile_Error;
          }
          END_CASE(JSOP_SETELEM);

          BEGIN_CASE(JSOP_CALLNAME)
          {
            uint32 index = fullAtomIndex(PC);
            prepareStubCall(Uses(0));
            masm.move(Imm32(index), Registers::ArgReg1);
            INLINE_STUBCALL(stubs::CallName, REJOIN_FALLTHROUGH);
            pushSyncedEntry(0);
            pushSyncedEntry(1);
            frame.extra(frame.peek(-2)).name = script->getAtom(index);
          }
          END_CASE(JSOP_CALLNAME)

          BEGIN_CASE(JSOP_EVAL)
          {
            JaegerSpew(JSpew_Insns, " --- EVAL --- \n");
            emitEval(GET_ARGC(PC));
            JaegerSpew(JSpew_Insns, " --- END EVAL --- \n");
          }
          END_CASE(JSOP_EVAL)

          BEGIN_CASE(JSOP_CALL)
          BEGIN_CASE(JSOP_NEW)
          BEGIN_CASE(JSOP_FUNAPPLY)
          BEGIN_CASE(JSOP_FUNCALL)
          {
            bool callingNew = (op == JSOP_NEW);

            bool done = false;
            if (op == JSOP_CALL && !monitored(PC)) {
                CompileStatus status = inlineNativeFunction(GET_ARGC(PC), callingNew);
                if (status == Compile_Okay)
                    done = true;
                else if (status != Compile_InlineAbort)
                    return status;
            }
            if (!done && inlining()) {
                CompileStatus status = inlineScriptedFunction(GET_ARGC(PC), callingNew);
                if (status == Compile_Okay)
                    done = true;
                else if (status != Compile_InlineAbort)
                    return status;
            }

            FrameSize frameSize;
            frameSize.initStatic(frame.totalDepth(), GET_ARGC(PC));

            if (!done) {
                JaegerSpew(JSpew_Insns, " --- SCRIPTED CALL --- \n");
                inlineCallHelper(GET_ARGC(PC), callingNew, frameSize);
                JaegerSpew(JSpew_Insns, " --- END SCRIPTED CALL --- \n");
            }
          }
          END_CASE(JSOP_CALL)

          BEGIN_CASE(JSOP_NAME)
          {
            JSAtom *atom = script->getAtom(fullAtomIndex(PC));
            jsop_name(atom, knownPushedType(0));
            frame.extra(frame.peek(-1)).name = atom;
          }
          END_CASE(JSOP_NAME)

          BEGIN_CASE(JSOP_DOUBLE)
          {
            uint32 index = fullAtomIndex(PC);
            double d = script->getConst(index).toDouble();
            frame.push(Value(DoubleValue(d)));
          }
          END_CASE(JSOP_DOUBLE)

          BEGIN_CASE(JSOP_STRING)
            frame.push(StringValue(script->getAtom(fullAtomIndex(PC))));
          END_CASE(JSOP_STRING)

          BEGIN_CASE(JSOP_ZERO)
            frame.push(Valueify(JSVAL_ZERO));
          END_CASE(JSOP_ZERO)

          BEGIN_CASE(JSOP_ONE)
            frame.push(Valueify(JSVAL_ONE));
          END_CASE(JSOP_ONE)

          BEGIN_CASE(JSOP_NULL)
            frame.push(NullValue());
          END_CASE(JSOP_NULL)

          BEGIN_CASE(JSOP_THIS)
            jsop_this();
          END_CASE(JSOP_THIS)

          BEGIN_CASE(JSOP_FALSE)
            frame.push(Value(BooleanValue(false)));
          END_CASE(JSOP_FALSE)

          BEGIN_CASE(JSOP_TRUE)
            frame.push(Value(BooleanValue(true)));
          END_CASE(JSOP_TRUE)

          BEGIN_CASE(JSOP_OR)
          BEGIN_CASE(JSOP_AND)
          {
            jsbytecode *target = PC + GET_JUMP_OFFSET(PC);
            fixDoubleTypes(target);
            if (!jsop_andor(op, target))
                return Compile_Error;
          }
          END_CASE(JSOP_AND)

          BEGIN_CASE(JSOP_TABLESWITCH)
            /*
             * Note: there is no need to syncForBranch for the various targets of
             * switch statement. The liveness analysis has already marked these as
             * allocated with no registers in use. There is also no need to fix
             * double types, as we don't track types of slots in scripts with
             * switch statements (could be fixed).
             */
#if defined JS_CPU_ARM /* Need to implement jump(BaseIndex) for ARM */
            frame.syncAndKillEverything();
            masm.move(ImmPtr(PC), Registers::ArgReg1);

            /* prepareStubCall() is not needed due to syncAndForgetEverything() */
            INLINE_STUBCALL(stubs::TableSwitch, REJOIN_NONE);
            frame.pop();

            masm.jump(Registers::ReturnReg);
#else
            if (!jsop_tableswitch(PC))
                return Compile_Error;
#endif
            PC += js_GetVariableBytecodeLength(PC);
            break;
          END_CASE(JSOP_TABLESWITCH)

          BEGIN_CASE(JSOP_LOOKUPSWITCH)
            frame.syncAndForgetEverything();
            masm.move(ImmPtr(PC), Registers::ArgReg1);

            /* prepareStubCall() is not needed due to syncAndForgetEverything() */
            INLINE_STUBCALL(stubs::LookupSwitch, REJOIN_NONE);
            frame.pop();

            masm.jump(Registers::ReturnReg);
            PC += js_GetVariableBytecodeLength(PC);
            break;
          END_CASE(JSOP_LOOKUPSWITCH)

          BEGIN_CASE(JSOP_CASE)
            // X Y

            frame.dupAt(-2);
            // X Y X

            jsop_stricteq(JSOP_STRICTEQ);
            // X cond

            if (!jsop_ifneq(JSOP_IFNE, PC + GET_JUMP_OFFSET(PC)))
                return Compile_Error;
          END_CASE(JSOP_CASE)

          BEGIN_CASE(JSOP_STRICTEQ)
            jsop_stricteq(op);
          END_CASE(JSOP_STRICTEQ)

          BEGIN_CASE(JSOP_STRICTNE)
            jsop_stricteq(op);
          END_CASE(JSOP_STRICTNE)

          BEGIN_CASE(JSOP_ITER)
            if (!iter(PC[1]))
                return Compile_Error;
          END_CASE(JSOP_ITER)

          BEGIN_CASE(JSOP_MOREITER)
          {
            /* At the byte level, this is always fused with IFNE or IFNEX. */
            jsbytecode *target = &PC[JSOP_MOREITER_LENGTH];
            JSOp next = JSOp(*target);
            JS_ASSERT(next == JSOP_IFNE || next == JSOP_IFNEX);

            target += (next == JSOP_IFNE)
                      ? GET_JUMP_OFFSET(target)
                      : GET_JUMPX_OFFSET(target);

            fixDoubleTypes(target);
            if (!iterMore(target))
                return Compile_Error;
            PC += JSOP_MOREITER_LENGTH;
            PC += js_CodeSpec[next].length;
            break;
          }
          END_CASE(JSOP_MOREITER)

          BEGIN_CASE(JSOP_ENDITER)
            iterEnd();
          END_CASE(JSOP_ENDITER)

          BEGIN_CASE(JSOP_POP)
            frame.pop();
          END_CASE(JSOP_POP)

          BEGIN_CASE(JSOP_GETARG)
          {
            uint32 arg = GET_SLOTNO(PC);
            frame.pushArg(arg);
          }
          END_CASE(JSOP_GETARG)

          BEGIN_CASE(JSOP_CALLARG)
          {
            uint32 arg = GET_SLOTNO(PC);
            if (JSObject *singleton = pushedSingleton(0))
                frame.push(ObjectValue(*singleton));
            else
                frame.pushArg(arg);
            frame.push(UndefinedValue());
          }
          END_CASE(JSOP_GETARG)

          BEGIN_CASE(JSOP_BINDGNAME)
            jsop_bindgname();
          END_CASE(JSOP_BINDGNAME)

          BEGIN_CASE(JSOP_SETARG)
          {
            jsbytecode *next = &PC[JSOP_SETLOCAL_LENGTH];
            bool pop = JSOp(*next) == JSOP_POP && !analysis->jumpTarget(next);
            frame.storeArg(GET_SLOTNO(PC), pop);
            updateVarType();

            if (pop) {
                frame.pop();
                PC += JSOP_SETARG_LENGTH + JSOP_POP_LENGTH;
                break;
            }
          }
          END_CASE(JSOP_SETARG)

          BEGIN_CASE(JSOP_GETLOCAL)
          {
            uint32 slot = GET_SLOTNO(PC);
            frame.pushLocal(slot);
          }
          END_CASE(JSOP_GETLOCAL)

          BEGIN_CASE(JSOP_SETLOCAL)
          {
            jsbytecode *next = &PC[JSOP_SETLOCAL_LENGTH];
            bool pop = JSOp(*next) == JSOP_POP && !analysis->jumpTarget(next);
            frame.storeLocal(GET_SLOTNO(PC), pop);
            updateVarType();

            if (pop) {
                frame.pop();
                PC += JSOP_SETLOCAL_LENGTH + JSOP_POP_LENGTH;
                break;
            }
          }
          END_CASE(JSOP_SETLOCAL)

          BEGIN_CASE(JSOP_SETLOCALPOP)
          {
            uint32 slot = GET_SLOTNO(PC);
            frame.storeLocal(slot, true);
            frame.pop();
            updateVarType();
          }
          END_CASE(JSOP_SETLOCALPOP)

          BEGIN_CASE(JSOP_UINT16)
            frame.push(Value(Int32Value((int32_t) GET_UINT16(PC))));
          END_CASE(JSOP_UINT16)

          BEGIN_CASE(JSOP_NEWINIT)
            if (!jsop_newinit())
                return Compile_Error;
          END_CASE(JSOP_NEWINIT)

          BEGIN_CASE(JSOP_NEWARRAY)
            if (!jsop_newinit())
                return Compile_Error;
          END_CASE(JSOP_NEWARRAY)

          BEGIN_CASE(JSOP_NEWOBJECT)
            if (!jsop_newinit())
                return Compile_Error;
          END_CASE(JSOP_NEWOBJECT)

          BEGIN_CASE(JSOP_ENDINIT)
          END_CASE(JSOP_ENDINIT)

          BEGIN_CASE(JSOP_INITMETHOD)
            jsop_initmethod();
            frame.pop();
          END_CASE(JSOP_INITMETHOD)

          BEGIN_CASE(JSOP_INITPROP)
            jsop_initprop();
            frame.pop();
          END_CASE(JSOP_INITPROP)

          BEGIN_CASE(JSOP_INITELEM)
            jsop_initelem();
            frame.popn(2);
          END_CASE(JSOP_INITELEM)

          BEGIN_CASE(JSOP_INCARG)
          BEGIN_CASE(JSOP_DECARG)
          BEGIN_CASE(JSOP_ARGINC)
          BEGIN_CASE(JSOP_ARGDEC)
            if (!jsop_arginc(op, GET_SLOTNO(PC)))
                return Compile_Retry;
          END_CASE(JSOP_ARGDEC)

          BEGIN_CASE(JSOP_INCLOCAL)
          BEGIN_CASE(JSOP_DECLOCAL)
          BEGIN_CASE(JSOP_LOCALINC)
          BEGIN_CASE(JSOP_LOCALDEC)
            if (!jsop_localinc(op, GET_SLOTNO(PC)))
                return Compile_Retry;
          END_CASE(JSOP_LOCALDEC)

          BEGIN_CASE(JSOP_FORNAME)
            jsop_forname(script->getAtom(fullAtomIndex(PC)));
          END_CASE(JSOP_FORNAME)

          BEGIN_CASE(JSOP_FORGNAME)
            jsop_forgname(script->getAtom(fullAtomIndex(PC)));
          END_CASE(JSOP_FORGNAME)

          BEGIN_CASE(JSOP_FORPROP)
            jsop_forprop(script->getAtom(fullAtomIndex(PC)));
          END_CASE(JSOP_FORPROP)

          BEGIN_CASE(JSOP_FORELEM)
            // This opcode is for the decompiler; it is succeeded by an
            // ENUMELEM, which performs the actual array store.
            iterNext();
          END_CASE(JSOP_FORELEM)

          BEGIN_CASE(JSOP_BINDNAME)
            jsop_bindname(script->getAtom(fullAtomIndex(PC)), true);
          END_CASE(JSOP_BINDNAME)

          BEGIN_CASE(JSOP_SETPROP)
          {
            jsbytecode *next = &PC[JSOP_SETLOCAL_LENGTH];
            bool pop = JSOp(*next) == JSOP_POP && !analysis->jumpTarget(next);
            if (!jsop_setprop(script->getAtom(fullAtomIndex(PC)), true, pop))
                return Compile_Error;
          }
          END_CASE(JSOP_SETPROP)

          BEGIN_CASE(JSOP_SETNAME)
          BEGIN_CASE(JSOP_SETMETHOD)
          {
            jsbytecode *next = &PC[JSOP_SETLOCAL_LENGTH];
            bool pop = JSOp(*next) == JSOP_POP && !analysis->jumpTarget(next);
            if (!jsop_setprop(script->getAtom(fullAtomIndex(PC)), true, pop))
                return Compile_Error;
          }
          END_CASE(JSOP_SETNAME)

          BEGIN_CASE(JSOP_THROW)
            prepareStubCall(Uses(1));
            INLINE_STUBCALL(stubs::Throw, REJOIN_NONE);
            frame.pop();
          END_CASE(JSOP_THROW)

          BEGIN_CASE(JSOP_IN)
          {
            prepareStubCall(Uses(2));
            INLINE_STUBCALL(stubs::In, REJOIN_PUSH_BOOLEAN);
            frame.popn(2);
            frame.takeReg(Registers::ReturnReg);
            frame.pushTypedPayload(JSVAL_TYPE_BOOLEAN, Registers::ReturnReg);
          }
          END_CASE(JSOP_IN)

          BEGIN_CASE(JSOP_INSTANCEOF)
            if (!jsop_instanceof())
                return Compile_Error;
          END_CASE(JSOP_INSTANCEOF)

          BEGIN_CASE(JSOP_EXCEPTION)
          {
            prepareStubCall(Uses(0));
            INLINE_STUBCALL(stubs::Exception, REJOIN_FALLTHROUGH);
            frame.pushSynced(JSVAL_TYPE_UNKNOWN);
          }
          END_CASE(JSOP_EXCEPTION)

          BEGIN_CASE(JSOP_LINENO)
          END_CASE(JSOP_LINENO)

          BEGIN_CASE(JSOP_ENUMELEM)
            // Normally, SETELEM transforms the stack
            //  from: OBJ ID VALUE
            //  to:   VALUE
            //
            // Here, the stack transition is
            //  from: VALUE OBJ ID
            //  to:
            // So we make the stack look like a SETELEM, and re-use it.

            // Before: VALUE OBJ ID
            // After:  VALUE OBJ ID VALUE
            frame.dupAt(-3);

            // Before: VALUE OBJ ID VALUE
            // After:  VALUE VALUE
            if (!jsop_setelem(true))
                return Compile_Error;

            // Before: VALUE VALUE
            // After:
            frame.popn(2);
          END_CASE(JSOP_ENUMELEM)

          BEGIN_CASE(JSOP_BLOCKCHAIN)
          END_CASE(JSOP_BLOCKCHAIN)

          BEGIN_CASE(JSOP_NULLBLOCKCHAIN)
          END_CASE(JSOP_NULLBLOCKCHAIN)

          BEGIN_CASE(JSOP_CONDSWITCH)
            /* No-op for the decompiler. */
          END_CASE(JSOP_CONDSWITCH)

          BEGIN_CASE(JSOP_DEFFUN)
          {
            uint32 index = fullAtomIndex(PC);
            JSFunction *innerFun = script->getFunction(index);

            if (script->fun && script->bindings.hasBinding(cx, innerFun->atom))
                frame.syncAndForgetEverything();

            prepareStubCall(Uses(0));
            masm.move(ImmPtr(innerFun), Registers::ArgReg1);
            INLINE_STUBCALL(STRICT_VARIANT(stubs::DefFun), REJOIN_FALLTHROUGH);
          }
          END_CASE(JSOP_DEFFUN)

          BEGIN_CASE(JSOP_DEFVAR)
          BEGIN_CASE(JSOP_DEFCONST)
          {
            uint32 index = fullAtomIndex(PC);
            JSAtom *atom = script->getAtom(index);

            prepareStubCall(Uses(0));
            masm.move(ImmPtr(atom), Registers::ArgReg1);
            INLINE_STUBCALL(stubs::DefVarOrConst, REJOIN_FALLTHROUGH);
          }
          END_CASE(JSOP_DEFVAR)

          BEGIN_CASE(JSOP_SETCONST)
          {
            uint32 index = fullAtomIndex(PC);
            JSAtom *atom = script->getAtom(index);

            if (script->fun && script->bindings.hasBinding(cx, atom))
                frame.syncAndForgetEverything();

            prepareStubCall(Uses(1));
            masm.move(ImmPtr(atom), Registers::ArgReg1);
            INLINE_STUBCALL(stubs::SetConst, REJOIN_FALLTHROUGH);
          }
          END_CASE(JSOP_SETCONST)

          BEGIN_CASE(JSOP_DEFLOCALFUN_FC)
          {
            uint32 slot = GET_SLOTNO(PC);
            JSFunction *fun = script->getFunction(fullAtomIndex(&PC[SLOTNO_LEN]));
            prepareStubCall(Uses(frame.frameSlots()));
            masm.move(ImmPtr(fun), Registers::ArgReg1);
            INLINE_STUBCALL(stubs::DefLocalFun_FC, REJOIN_DEFLOCALFUN);
            frame.takeReg(Registers::ReturnReg);
            frame.pushTypedPayload(JSVAL_TYPE_OBJECT, Registers::ReturnReg);
            frame.storeLocal(slot, true);
            frame.pop();
            updateVarType();
          }
          END_CASE(JSOP_DEFLOCALFUN_FC)

          BEGIN_CASE(JSOP_LAMBDA)
          {
            JSFunction *fun = script->getFunction(fullAtomIndex(PC));

            JSObjStubFun stub = stubs::Lambda;
            uint32 uses = 0;

            jsbytecode *pc2 = AdvanceOverBlockchainOp(PC + JSOP_LAMBDA_LENGTH);
            JSOp next = JSOp(*pc2);
            
            if (next == JSOP_INITMETHOD) {
                stub = stubs::LambdaForInit;
            } else if (next == JSOP_SETMETHOD) {
                stub = stubs::LambdaForSet;
                uses = 1;
            } else if (fun->joinable()) {
                if (next == JSOP_CALL) {
                    stub = stubs::LambdaJoinableForCall;
                    uses = frame.frameSlots();
                } else if (next == JSOP_NULL) {
                    stub = stubs::LambdaJoinableForNull;
                }
            }

            prepareStubCall(Uses(uses));
            masm.move(ImmPtr(fun), Registers::ArgReg1);

            if (stub == stubs::Lambda) {
                INLINE_STUBCALL(stub, REJOIN_PUSH_OBJECT);
            } else {
                jsbytecode *savedPC = PC;
                PC = pc2;
                INLINE_STUBCALL(stub, REJOIN_PUSH_OBJECT);
                PC = savedPC;
            }

            frame.takeReg(Registers::ReturnReg);
            frame.pushTypedPayload(JSVAL_TYPE_OBJECT, Registers::ReturnReg);
          }
          END_CASE(JSOP_LAMBDA)

          BEGIN_CASE(JSOP_TRY)
            frame.syncAndForgetEverything();
          END_CASE(JSOP_TRY)

          BEGIN_CASE(JSOP_GETFCSLOT)
          BEGIN_CASE(JSOP_CALLFCSLOT)
          {
            uintN index = GET_UINT16(PC);

            // Load the callee's payload into a register.
            frame.pushCallee();
            RegisterID reg = frame.copyDataIntoReg(frame.peek(-1));
            frame.pop();

            // obj->getFlatClosureUpvars()
            Address upvarAddress(reg, JSObject::getFlatClosureUpvarsOffset());
            masm.loadPrivate(upvarAddress, reg);
            // push ((Value *) reg)[index]
            frame.freeReg(reg);
            frame.push(Address(reg, index * sizeof(Value)), knownPushedType(0));
            if (op == JSOP_CALLFCSLOT)
                frame.push(UndefinedValue());
          }
          END_CASE(JSOP_CALLFCSLOT)

          BEGIN_CASE(JSOP_ARGSUB)
          {
            prepareStubCall(Uses(0));
            masm.move(Imm32(GET_ARGNO(PC)), Registers::ArgReg1);
            INLINE_STUBCALL(stubs::ArgSub, REJOIN_FALLTHROUGH);
            pushSyncedEntry(0);
          }
          END_CASE(JSOP_ARGSUB)

          BEGIN_CASE(JSOP_ARGCNT)
          {
            prepareStubCall(Uses(0));
            INLINE_STUBCALL(stubs::ArgCnt, REJOIN_FALLTHROUGH);
            pushSyncedEntry(0);
          }
          END_CASE(JSOP_ARGCNT)

          BEGIN_CASE(JSOP_DEFLOCALFUN)
          {
            uint32 slot = GET_SLOTNO(PC);
            JSFunction *fun = script->getFunction(fullAtomIndex(&PC[SLOTNO_LEN]));
            prepareStubCall(Uses(0));
            masm.move(ImmPtr(fun), Registers::ArgReg1);
            INLINE_STUBCALL(stubs::DefLocalFun, REJOIN_DEFLOCALFUN);
            frame.takeReg(Registers::ReturnReg);
            frame.pushTypedPayload(JSVAL_TYPE_OBJECT, Registers::ReturnReg);
            frame.storeLocal(slot, true);
            frame.pop();
            updateVarType();
          }
          END_CASE(JSOP_DEFLOCALFUN)

          BEGIN_CASE(JSOP_RETRVAL)
            emitReturn(NULL);
          END_CASE(JSOP_RETRVAL)

          BEGIN_CASE(JSOP_GETGNAME)
          BEGIN_CASE(JSOP_CALLGNAME)
          {
            uint32 index = fullAtomIndex(PC);
            jsop_getgname(index);
            frame.extra(frame.peek(-1)).name = script->getAtom(index);
            if (op == JSOP_CALLGNAME)
                jsop_callgname_epilogue();
          }
          END_CASE(JSOP_GETGNAME)

          BEGIN_CASE(JSOP_SETGNAME)
          {
            jsbytecode *next = &PC[JSOP_SETLOCAL_LENGTH];
            bool pop = JSOp(*next) == JSOP_POP && !analysis->jumpTarget(next);
            jsop_setgname(script->getAtom(fullAtomIndex(PC)), true, pop);
          }
          END_CASE(JSOP_SETGNAME)

          BEGIN_CASE(JSOP_REGEXP)
          {
            JSObject *regex = script->getRegExp(fullAtomIndex(PC));
            prepareStubCall(Uses(0));
            masm.move(ImmPtr(regex), Registers::ArgReg1);
            INLINE_STUBCALL(stubs::RegExp, REJOIN_NONE);
            frame.takeReg(Registers::ReturnReg);
            frame.pushTypedPayload(JSVAL_TYPE_OBJECT, Registers::ReturnReg);
          }
          END_CASE(JSOP_REGEXP)

          BEGIN_CASE(JSOP_OBJECT)
          {
            JSObject *object = script->getObject(fullAtomIndex(PC));
            RegisterID reg = frame.allocReg();
            masm.move(ImmPtr(object), reg);
            frame.pushTypedPayload(JSVAL_TYPE_OBJECT, reg);
          }
          END_CASE(JSOP_OBJECT)

          BEGIN_CASE(JSOP_CALLPROP)
            if (!jsop_callprop(script->getAtom(fullAtomIndex(PC))))
                return Compile_Error;
          END_CASE(JSOP_CALLPROP)

          BEGIN_CASE(JSOP_UINT24)
            frame.push(Value(Int32Value((int32_t) GET_UINT24(PC))));
          END_CASE(JSOP_UINT24)

          BEGIN_CASE(JSOP_CALLELEM)
            jsop_getelem(true);
          END_CASE(JSOP_CALLELEM)

          BEGIN_CASE(JSOP_STOP)
            emitReturn(NULL);
            goto done;
          END_CASE(JSOP_STOP)

          BEGIN_CASE(JSOP_GETXPROP)
            if (!jsop_xname(script->getAtom(fullAtomIndex(PC))))
                return Compile_Error;
          END_CASE(JSOP_GETXPROP)

          BEGIN_CASE(JSOP_ENTERBLOCK)
            enterBlock(script->getObject(fullAtomIndex(PC)));
          END_CASE(JSOP_ENTERBLOCK);

          BEGIN_CASE(JSOP_LEAVEBLOCK)
            leaveBlock();
          END_CASE(JSOP_LEAVEBLOCK)

          BEGIN_CASE(JSOP_CALLLOCAL)
          {
            uint32 slot = GET_SLOTNO(PC);
            if (JSObject *singleton = pushedSingleton(0))
                frame.push(ObjectValue(*singleton));
            else
                frame.pushLocal(slot);
            frame.push(UndefinedValue());
          }
          END_CASE(JSOP_CALLLOCAL)

          BEGIN_CASE(JSOP_INT8)
            frame.push(Value(Int32Value(GET_INT8(PC))));
          END_CASE(JSOP_INT8)

          BEGIN_CASE(JSOP_INT32)
            frame.push(Value(Int32Value(GET_INT32(PC))));
          END_CASE(JSOP_INT32)

          BEGIN_CASE(JSOP_HOLE)
            frame.push(MagicValue(JS_ARRAY_HOLE));
          END_CASE(JSOP_HOLE)

          BEGIN_CASE(JSOP_LAMBDA_FC)
          {
            JSFunction *fun = script->getFunction(fullAtomIndex(PC));
            prepareStubCall(Uses(frame.frameSlots()));
            masm.move(ImmPtr(fun), Registers::ArgReg1);
            INLINE_STUBCALL(stubs::FlatLambda, REJOIN_PUSH_OBJECT);
            frame.takeReg(Registers::ReturnReg);
            frame.pushTypedPayload(JSVAL_TYPE_OBJECT, Registers::ReturnReg);
          }
          END_CASE(JSOP_LAMBDA_FC)

          BEGIN_CASE(JSOP_TRACE)
          BEGIN_CASE(JSOP_NOTRACE)
          {
            if (analysis->jumpTarget(PC)) {
                interruptCheckHelper();
                recompileCheckHelper();
            }
          }
          END_CASE(JSOP_TRACE)

          BEGIN_CASE(JSOP_DEBUGGER)
          {
            prepareStubCall(Uses(0));
            masm.move(ImmPtr(PC), Registers::ArgReg1);
            INLINE_STUBCALL(stubs::Debugger, REJOIN_FALLTHROUGH);
          }
          END_CASE(JSOP_DEBUGGER)

          BEGIN_CASE(JSOP_UNBRAND)
            jsop_unbrand();
          END_CASE(JSOP_UNBRAND)

          BEGIN_CASE(JSOP_UNBRANDTHIS)
            jsop_this();
            jsop_unbrand();
            frame.pop();
          END_CASE(JSOP_UNBRANDTHIS)

          BEGIN_CASE(JSOP_GETGLOBAL)
          BEGIN_CASE(JSOP_CALLGLOBAL)
            jsop_getglobal(GET_SLOTNO(PC));
            if (op == JSOP_CALLGLOBAL)
                frame.push(UndefinedValue());
          END_CASE(JSOP_GETGLOBAL)

          default:
           /* Sorry, this opcode isn't implemented yet. */
#ifdef JS_METHODJIT_SPEW
            JaegerSpew(JSpew_Abort, "opcode %s not handled yet (%s line %d)\n", OpcodeNames[op],
                       script->filename, js_PCToLineNumber(cx, script, PC));
#endif
            return Compile_Abort;
        }

    /**********************
     *  END COMPILER OPS  *
     **********************/ 

        if (cx->typeInferenceEnabled() && PC == oldPC + GetBytecodeLength(oldPC)) {
            /*
             * Inform the frame of the type sets for values just pushed. Skip
             * this if we did any opcode fusions, we don't keep track of the
             * associated type sets in such cases.
             */
            unsigned nuses = GetUseCount(script, oldPC - script->code);
            unsigned ndefs = GetDefCount(script, oldPC - script->code);
            for (unsigned i = 0; i < ndefs; i++) {
                FrameEntry *fe = frame.getStack(opinfo->stackDepth - nuses + i);
                if (fe) {
                    /* fe may be NULL for conditionally pushed entries, e.g. JSOP_AND */
                    frame.extra(fe).types = analysis->pushedTypes(oldPC - script->code, i);
                }
            }
        }

        frame.assertValidRegisterState();
    }

  done:
    return Compile_Okay;
}

#undef END_CASE
#undef BEGIN_CASE

JSC::MacroAssembler::Label
mjit::Compiler::labelOf(jsbytecode *pc, uint32 inlineIndex)
{
    ActiveFrame *a = (inlineIndex == uint32(-1)) ? outer : inlineFrames[inlineIndex];
    JS_ASSERT(uint32(pc - a->script->code) < a->script->length);

    uint32 offs = uint32(pc - a->script->code);
    JS_ASSERT(a->jumpMap[offs].isValid());
    return a->jumpMap[offs];
}

uint32
mjit::Compiler::fullAtomIndex(jsbytecode *pc)
{
    return GET_SLOTNO(pc);

    /* If we ever enable INDEXBASE garbage, use this below. */
#if 0
    return GET_SLOTNO(pc) + (atoms - script->atomMap.vector);
#endif
}

bool
mjit::Compiler::knownJump(jsbytecode *pc)
{
    return pc < PC;
}

bool
mjit::Compiler::jumpInScript(Jump j, jsbytecode *pc)
{
    JS_ASSERT(pc >= script->code && uint32(pc - script->code) < script->length);

    if (pc < PC) {
        j.linkTo(a->jumpMap[uint32(pc - script->code)], &masm);
        return true;
    }
    return branchPatches.append(BranchPatch(j, pc, a->inlineIndex));
}

void
mjit::Compiler::jsop_getglobal(uint32 index)
{
    JS_ASSERT(globalObj);
    uint32 slot = script->getGlobalSlot(index);

    JSObject *singleton = pushedSingleton(0);
    if (singleton && !globalObj->getSlot(slot).isUndefined()) {
        frame.push(ObjectValue(*singleton));
        return;
    }

    if (cx->typeInferenceEnabled() && globalObj->isGlobal() &&
        !globalObj->getType()->unknownProperties()) {
        Value *value = &globalObj->getSlotRef(slot);
        if (!value->isUndefined()) {
            watchGlobalReallocation();
            RegisterID reg = frame.allocReg();
            masm.move(ImmPtr(value), reg);
            frame.push(Address(reg), knownPushedType(0), true);
            return;
        }
    }

    RegisterID reg = frame.allocReg();
    Address address = masm.objSlotRef(globalObj, reg, slot);
    frame.push(address, knownPushedType(0));
    frame.freeReg(reg);

    /*
     * If the global is currently undefined, it might still be undefined at the point
     * of this access, which type inference will not account for. Insert a check.
     */
    if (cx->typeInferenceEnabled() &&
        globalObj->getSlot(slot).isUndefined() &&
        (JSOp(*PC) == JSOP_CALLGLOBAL || PC[JSOP_GETGLOBAL_LENGTH] != JSOP_POP)) {
        Jump jump = masm.testUndefined(Assembler::Equal, address);
        stubcc.linkExit(jump, Uses(0));
        stubcc.leave();
        OOL_STUBCALL(stubs::UndefinedHelper, REJOIN_GETTER);
        stubcc.rejoin(Changes(1));
    }
}

void
mjit::Compiler::emitFinalReturn(Assembler &masm)
{
    masm.loadPtr(Address(JSFrameReg, StackFrame::offsetOfNcode()), Registers::ReturnReg);
    masm.jump(Registers::ReturnReg);
}

// Emits code to load a return value of the frame into the scripted-ABI
// type & data register pair. If the return value is in fp->rval, then |fe|
// is NULL. Otherwise, |fe| contains the return value.
//
// If reading from fp->rval, |undefined| is loaded optimistically, before
// checking if fp->rval is set in the frame flags and loading that instead.
//
// Otherwise, if |masm| is the inline path, it is loaded as efficiently as
// the FrameState can manage. If |masm| is the OOL path, the value is simply
// loaded from its slot in the frame, since the caller has guaranteed it's
// been synced.
//
void
mjit::Compiler::loadReturnValue(Assembler *masm, FrameEntry *fe)
{
    RegisterID typeReg = JSReturnReg_Type;
    RegisterID dataReg = JSReturnReg_Data;

    if (fe) {
        // If using the OOL assembler, the caller signifies that the |fe| is
        // synced, but not to rely on its register state.
        if (masm != &this->masm) {
            if (fe->isConstant()) {
                stubcc.masm.loadValueAsComponents(fe->getValue(), typeReg, dataReg);
            } else {
                Address rval(frame.addressOf(fe));
                if (fe->isTypeKnown() && !fe->isType(JSVAL_TYPE_DOUBLE)) {
                    stubcc.masm.loadPayload(rval, dataReg);
                    stubcc.masm.move(ImmType(fe->getKnownType()), typeReg);
                } else {
                    stubcc.masm.loadValueAsComponents(rval, typeReg, dataReg);
                }
            }
        } else {
            frame.loadForReturn(fe, typeReg, dataReg, Registers::ReturnReg);
        }
    } else {
         // Load a return value from POPV or SETRVAL into the return registers,
         // otherwise return undefined.
        masm->loadValueAsComponents(UndefinedValue(), typeReg, dataReg);
        if (analysis->usesReturnValue()) {
            Jump rvalClear = masm->branchTest32(Assembler::Zero,
                                               FrameFlagsAddress(),
                                               Imm32(StackFrame::HAS_RVAL));
            Address rvalAddress(JSFrameReg, StackFrame::offsetOfReturnValue());
            masm->loadValueAsComponents(rvalAddress, typeReg, dataReg);
            rvalClear.linkTo(masm->label(), masm);
        }
    }
}

// This ensures that constructor return values are an object. If a non-object
// is returned, either explicitly or implicitly, the newly created object is
// loaded out of the frame. Otherwise, the explicitly returned object is kept.
//
void
mjit::Compiler::fixPrimitiveReturn(Assembler *masm, FrameEntry *fe)
{
    JS_ASSERT(isConstructing);

    bool ool = (masm != &this->masm);
    Address thisv(JSFrameReg, StackFrame::offsetOfThis(script->fun));

    // We can just load |thisv| if either of the following is true:
    //  (1) There is no explicit return value, AND fp->rval is not used.
    //  (2) There is an explicit return value, and it's known to be primitive.
    if ((!fe && !analysis->usesReturnValue()) ||
        (fe && fe->isTypeKnown() && fe->getKnownType() != JSVAL_TYPE_OBJECT))
    {
        if (ool)
            masm->loadValueAsComponents(thisv, JSReturnReg_Type, JSReturnReg_Data);
        else
            frame.loadThisForReturn(JSReturnReg_Type, JSReturnReg_Data, Registers::ReturnReg);
        return;
    }

    // If the type is known to be an object, just load the return value as normal.
    if (fe && fe->isTypeKnown() && fe->getKnownType() == JSVAL_TYPE_OBJECT) {
        loadReturnValue(masm, fe);
        return;
    }

    // There's a return value, and its type is unknown. Test the type and load
    // |thisv| if necessary.
    loadReturnValue(masm, fe);
    Jump j = masm->testObject(Assembler::Equal, JSReturnReg_Type);
    masm->loadValueAsComponents(thisv, JSReturnReg_Type, JSReturnReg_Data);
    j.linkTo(masm->label(), masm);
}

// Loads the return value into the scripted ABI register pair, such that JS
// semantics in constructors are preserved.
//
void
mjit::Compiler::emitReturnValue(Assembler *masm, FrameEntry *fe)
{
    if (isConstructing)
        fixPrimitiveReturn(masm, fe);
    else
        loadReturnValue(masm, fe);
}

void
mjit::Compiler::emitInlineReturnValue(FrameEntry *fe)
{
    JS_ASSERT(!isConstructing && a->needReturnValue);

    if (a->syncReturnValue) {
        /* Needed return value with unknown type, the caller's entry is synced. */
        Address address = frame.addressForInlineReturn();
        if (fe)
            frame.storeTo(fe, address);
        else
            masm.storeValue(UndefinedValue(), address);
        return;
    }

    /*
     * For inlined functions that simply return an entry present in the outer
     * script (e.g. a loop invariant term), mark the copy and propagate it
     * after popping the frame.
     */
    if (!a->exitState && fe && fe->isCopy() && frame.isOuterSlot(fe->backing())) {
        a->returnEntry = fe->backing();
        return;
    }

    if (a->returnValueDouble) {
        JS_ASSERT(fe);
        frame.ensureDouble(fe);
        Registers mask(a->returnSet
                       ? Registers::maskReg(a->returnRegister)
                       : Registers::AvailFPRegs);
        FPRegisterID fpreg;
        if (!fe->isConstant()) {
            fpreg = frame.tempRegInMaskForData(fe, mask.freeMask).fpreg();
            frame.syncAndForgetFe(fe, true);
            frame.takeReg(fpreg);
        } else {
            fpreg = frame.allocReg(mask.freeMask).fpreg();
            masm.slowLoadConstantDouble(fe->getValue().toDouble(), fpreg);
        }
        JS_ASSERT_IF(a->returnSet, fpreg == a->returnRegister.fpreg());
        a->returnRegister = fpreg;
    } else {
        Registers mask(a->returnSet
                       ? Registers::maskReg(a->returnRegister)
                       : Registers::AvailRegs);
        RegisterID reg;
        if (fe && !fe->isConstant()) {
            reg = frame.tempRegInMaskForData(fe, mask.freeMask).reg();
            frame.syncAndForgetFe(fe, true);
            frame.takeReg(reg);
        } else {
            reg = frame.allocReg(mask.freeMask).reg();
            Value val = fe ? fe->getValue() : UndefinedValue();
            masm.loadValuePayload(val, reg);
        }
        JS_ASSERT_IF(a->returnSet, reg == a->returnRegister.reg());
        a->returnRegister = reg;
    }

    a->returnSet = true;
    if (a->exitState)
        a->exitState->setUnassigned(a->returnRegister);
}

void
mjit::Compiler::emitReturn(FrameEntry *fe)
{
    JS_ASSERT_IF(!script->fun, JSOp(*PC) == JSOP_STOP);

    /* Only the top of the stack can be returned. */
    JS_ASSERT_IF(fe, fe == frame.peek(-1));

    if (debugMode() || Probes::callTrackingActive(cx)) {
        prepareStubCall(Uses(0));
        INLINE_STUBCALL(stubs::ScriptDebugEpilogue, REJOIN_RESUME);
    }

    if (a != outer) {
        /*
         * Returning from an inlined script. The checks we do for inlineability
         * and recompilation triggered by args object construction ensure that
         * there can't be an arguments or call object.
         */

        if (a->needReturnValue)
            emitInlineReturnValue(fe);

        if (a->exitState) {
            /*
             * Restore the register state to reflect that at the original call,
             * modulo entries which will be popped once the call finishes and any
             * entry which will be clobbered by the return value register.
             */
            frame.syncForAllocation(a->exitState, true, Uses(0));
        }

        /*
         * Simple tests to see if we are at the end of the script and will
         * fallthrough after the script body finishes, thus won't need to jump.
         */
        bool endOfScript =
            (JSOp(*PC) == JSOP_STOP) ||
            (JSOp(*PC) == JSOP_RETURN &&
             (JSOp(*(PC + JSOP_RETURN_LENGTH)) == JSOP_STOP &&
              !analysis->maybeCode(PC + JSOP_RETURN_LENGTH)));
        if (!endOfScript)
            a->returnJumps->append(masm.jump());

        if (a->returnSet)
            frame.freeReg(a->returnRegister);
        return;
    }

    /*
     * Outside the mjit, activation objects are put by StackSpace::pop*
     * members. For JSOP_RETURN, the interpreter only calls popInlineFrame if
     * fp != entryFrame since the VM protocol is that Invoke/Execute are
     * responsible for pushing/popping the initial frame. The mjit does not
     * perform this branch (by instead using a trampoline at the return address
     * to handle exiting mjit code) and thus always puts activation objects,
     * even on the entry frame. To avoid double-putting, EnterMethodJIT clears
     * out the entry frame's activation objects.
     */
    if (script->fun && script->fun->isHeavyweight()) {
        /* There will always be a call object. */
        prepareStubCall(Uses(fe ? 1 : 0));
        INLINE_STUBCALL(stubs::PutActivationObjects, REJOIN_NONE);
    } else {
        /* if (hasCallObj() || hasArgsObj()) */
        Jump putObjs = masm.branchTest32(Assembler::NonZero,
                                         Address(JSFrameReg, StackFrame::offsetOfFlags()),
                                         Imm32(StackFrame::HAS_CALL_OBJ | StackFrame::HAS_ARGS_OBJ));
        stubcc.linkExit(putObjs, Uses(frame.frameSlots()));

        stubcc.leave();
        OOL_STUBCALL(stubs::PutActivationObjects, REJOIN_NONE);

        emitReturnValue(&stubcc.masm, fe);
        emitFinalReturn(stubcc.masm);
    }

    emitReturnValue(&masm, fe);
    emitFinalReturn(masm);

    /*
     * After we've placed the call object, all tracked state can be
     * thrown away. This will happen anyway because the next live opcode (if
     * any) must have an incoming edge. It's an optimization to throw it away
     * early - the tracker won't be spilled on further exits or join points.
     */
    frame.discardFrame();
}

void
mjit::Compiler::prepareStubCall(Uses uses)
{
    JaegerSpew(JSpew_Insns, " ---- STUB CALL, SYNCING FRAME ---- \n");
    frame.syncAndKill(Registers(Registers::TempAnyRegs), uses);
    JaegerSpew(JSpew_Insns, " ---- FRAME SYNCING DONE ---- \n");
}

JSC::MacroAssembler::Call
mjit::Compiler::emitStubCall(void *ptr, DataLabelPtr *pinline)
{
    JaegerSpew(JSpew_Insns, " ---- CALLING STUB ---- \n");
    Call cl = masm.fallibleVMCall(cx->typeInferenceEnabled(),
                                  ptr, outerPC(), pinline, frame.totalDepth());
    JaegerSpew(JSpew_Insns, " ---- END STUB CALL ---- \n");
    return cl;
}

void
mjit::Compiler::interruptCheckHelper()
{
    /*
     * Bake in and test the address of the interrupt counter for the runtime.
     * This is faster than doing two additional loads for the context's
     * thread data, but will cause this thread to run slower if there are
     * pending interrupts on some other thread.  For non-JS_THREADSAFE builds
     * we can skip this, as there is only one flag to poll.
     */
#ifdef JS_THREADSAFE
    void *interrupt = (void*) &cx->runtime->interruptCounter;
#else
    void *interrupt = (void*) &JS_THREAD_DATA(cx)->interruptFlags;
#endif

#if defined(JS_CPU_X86) || defined(JS_CPU_ARM)
    Jump jump = masm.branch32(Assembler::NotEqual, AbsoluteAddress(interrupt), Imm32(0));
#else
    /* Handle processors that can't load from absolute addresses. */
    RegisterID reg = frame.allocReg();
    masm.move(ImmPtr(interrupt), reg);
    Jump jump = masm.branchTest32(Assembler::NonZero, Address(reg, 0));
    frame.freeReg(reg);
#endif

    stubcc.linkExitDirect(jump, stubcc.masm.label());

    frame.sync(stubcc.masm, Uses(0));
    stubcc.masm.move(ImmPtr(PC), Registers::ArgReg1);
    OOL_STUBCALL(stubs::Interrupt, REJOIN_RESUME);
    stubcc.rejoin(Changes(0));
}

void
mjit::Compiler::recompileCheckHelper()
{
    if (inlining() || debugMode() || !globalObj ||
        !analysis->hasFunctionCalls() || !cx->typeInferenceEnabled()) {
        return;
    }

    size_t *addr = script->addressOfUseCount();
    masm.add32(Imm32(1), AbsoluteAddress(addr));
#if defined(JS_CPU_X86) || defined(JS_CPU_ARM)
    Jump jump = masm.branch32(Assembler::GreaterThanOrEqual, AbsoluteAddress(addr),
                              Imm32(USES_BEFORE_INLINING));
#else
    /* Handle processors that can't load from absolute addresses. */
    RegisterID reg = frame.allocReg();
    masm.move(ImmPtr(addr), reg);
    Jump jump = masm.branch32(Assembler::GreaterThanOrEqual, Address(reg, 0),
                              Imm32(USES_BEFORE_INLINING));
    frame.freeReg(reg);
#endif
    stubcc.linkExit(jump, Uses(0));
    stubcc.leave();

    OOL_STUBCALL(stubs::RecompileForInline, REJOIN_RESUME);
    stubcc.rejoin(Changes(0));
}

void
mjit::Compiler::addReturnSite(bool ool)
{
    Assembler &masm = ool ? stubcc.masm : this->masm;
    InternalCallSite site(masm.distanceOf(masm.label()), a->inlineIndex, PC,
                          REJOIN_SCRIPTED, ool);
    addCallSite(site);
    masm.loadPtr(Address(JSFrameReg, StackFrame::offsetOfPrev()), JSFrameReg);
}

void
mjit::Compiler::emitUncachedCall(uint32 argc, bool callingNew)
{
    CallPatchInfo callPatch;

    RegisterID r0 = Registers::ReturnReg;
    VoidPtrStubUInt32 stub = callingNew ? stubs::UncachedNew : stubs::UncachedCall;

    frame.syncAndKill(Uses(argc + 2));
    prepareStubCall(Uses(argc + 2));
    masm.move(Imm32(argc), Registers::ArgReg1);
    INLINE_STUBCALL(stub, REJOIN_CALL_PROLOGUE);

    Jump notCompiled = masm.branchTestPtr(Assembler::Zero, r0, r0);

    masm.loadPtr(FrameAddress(offsetof(VMFrame, regs.sp)), JSFrameReg);
    callPatch.hasFastNcode = true;
    callPatch.fastNcodePatch =
        masm.storePtrWithPatch(ImmPtr(NULL),
                               Address(JSFrameReg, StackFrame::offsetOfNcode()));

    masm.jump(r0);
    callPatch.joinPoint = masm.label();
    addReturnSite(false /* ool */);

    frame.popn(argc + 2);

    frame.takeReg(JSReturnReg_Type);
    frame.takeReg(JSReturnReg_Data);
    frame.pushRegs(JSReturnReg_Type, JSReturnReg_Data, knownPushedType(0));

    stubcc.linkExitDirect(notCompiled, stubcc.masm.label());
    stubcc.rejoin(Changes(1));
    callPatches.append(callPatch);
}

static bool
IsLowerableFunCallOrApply(jsbytecode *pc)
{
#ifdef JS_MONOIC
    return (*pc == JSOP_FUNCALL && GET_ARGC(pc) >= 1) ||
           (*pc == JSOP_FUNAPPLY && GET_ARGC(pc) == 2);
#else
    return false;
#endif
}

void
mjit::Compiler::checkCallApplySpeculation(uint32 callImmArgc, uint32 speculatedArgc,
                                          FrameEntry *origCallee, FrameEntry *origThis,
                                          MaybeRegisterID origCalleeType, RegisterID origCalleeData,
                                          MaybeRegisterID origThisType, RegisterID origThisData,
                                          Jump *uncachedCallSlowRejoin, CallPatchInfo *uncachedCallPatch)
{
    JS_ASSERT(IsLowerableFunCallOrApply(PC));

    /*
     * if (origCallee.isObject() &&
     *     origCallee.toObject().isFunction &&
     *     origCallee.toObject().getFunctionPrivate() == js_fun_{call,apply})
     */
    MaybeJump isObj;
    if (origCalleeType.isSet())
        isObj = masm.testObject(Assembler::NotEqual, origCalleeType.reg());
    Jump isFun = masm.testFunction(Assembler::NotEqual, origCalleeData);
    masm.loadObjPrivate(origCalleeData, origCalleeData);
    Native native = *PC == JSOP_FUNCALL ? js_fun_call : js_fun_apply;
    Jump isNative = masm.branchPtr(Assembler::NotEqual,
                                   Address(origCalleeData, JSFunction::offsetOfNativeOrScript()),
                                   ImmPtr(JS_FUNC_TO_DATA_PTR(void *, native)));

    /*
     * If speculation fails, we can't use the ic, since it is compiled on the
     * assumption that speculation succeeds. Instead, just do an uncached call.
     */
    {
        if (isObj.isSet())
            stubcc.linkExitDirect(isObj.getJump(), stubcc.masm.label());
        stubcc.linkExitDirect(isFun, stubcc.masm.label());
        stubcc.linkExitDirect(isNative, stubcc.masm.label());

        int32 frameDepthAdjust;
        if (applyTricks == LazyArgsObj) {
            OOL_STUBCALL(stubs::Arguments, REJOIN_NONE);
            frameDepthAdjust = +1;
        } else {
            frameDepthAdjust = 0;
        }

        stubcc.masm.move(Imm32(callImmArgc), Registers::ArgReg1);
        JaegerSpew(JSpew_Insns, " ---- BEGIN SLOW CALL CODE ---- \n");
        OOL_STUBCALL_LOCAL_SLOTS(JS_FUNC_TO_DATA_PTR(void *, stubs::SlowCall),
                                 REJOIN_FALLTHROUGH, frame.totalDepth() + frameDepthAdjust);
        JaegerSpew(JSpew_Insns, " ---- END SLOW CALL CODE ---- \n");

        /*
         * inlineCallHelper will link uncachedCallSlowRejoin to the join point
         * at the end of the ic. At that join point, the return value of the
         * call is assumed to be in registers, so load them before jumping.
         */
        JaegerSpew(JSpew_Insns, " ---- BEGIN SLOW RESTORE CODE ---- \n");
        Address rval = frame.addressOf(origCallee);  /* vp[0] == rval */
        if (knownPushedType(0) == JSVAL_TYPE_DOUBLE)
            stubcc.masm.ensureInMemoryDouble(rval);
        stubcc.masm.loadValueAsComponents(rval, JSReturnReg_Type, JSReturnReg_Data);
        *uncachedCallSlowRejoin = stubcc.masm.jump();
        JaegerSpew(JSpew_Insns, " ---- END SLOW RESTORE CODE ---- \n");
    }

    /*
     * For simplicity, we don't statically specialize calls to
     * ic::SplatApplyArgs based on applyTricks. Rather, this state is
     * communicated dynamically through the VMFrame.
     */
    if (*PC == JSOP_FUNAPPLY) {
        masm.store32(Imm32(applyTricks == LazyArgsObj),
                     FrameAddress(offsetof(VMFrame, u.call.lazyArgsObj)));
    }
}

/* This predicate must be called before the current op mutates the FrameState. */
bool
mjit::Compiler::canUseApplyTricks()
{
    JS_ASSERT(*PC == JSOP_ARGUMENTS);
    jsbytecode *nextpc = PC + JSOP_ARGUMENTS_LENGTH;
    return *nextpc == JSOP_FUNAPPLY &&
           IsLowerableFunCallOrApply(nextpc) &&
           !analysis->jumpTarget(nextpc) &&
           !debugMode() && !a->parent;
}

/* See MonoIC.cpp, CallCompiler for more information on call ICs. */
bool
mjit::Compiler::inlineCallHelper(uint32 callImmArgc, bool callingNew, FrameSize &callFrameSize)
{
    /* Check for interrupts on function call */
    interruptCheckHelper();

    int32 speculatedArgc;
    if (applyTricks == LazyArgsObj) {
        frame.pop();
        speculatedArgc = 1;
    } else {
        speculatedArgc = callImmArgc;
    }

    FrameEntry *origCallee = frame.peek(-(speculatedArgc + 2));
    FrameEntry *origThis = frame.peek(-(speculatedArgc + 1));

    /*
     * 'this' does not need to be synced for constructing. :FIXME: is it
     * possible that one of the arguments is directly copying the 'this'
     * entry (something like 'new x.f(x)')?
     */
    if (callingNew)
        frame.discardFe(origThis);

    if (!cx->typeInferenceEnabled()) {
        CompileStatus status = callArrayBuiltin(callImmArgc, callingNew);
        if (status != Compile_InlineAbort)
            return status;
    }

    /*
     * From the presence of JSOP_FUN{CALL,APPLY}, we speculate that we are
     * going to call js_fun_{call,apply}. Normally, this call would go through
     * js::Invoke to ultimately call 'this'. We can do much better by having
     * the callIC cache and call 'this' directly. However, if it turns out that
     * we are not actually calling js_fun_call, the callIC must act as normal.
     *
     * Note: do *NOT* use type information or inline state in any way when
     * deciding whether to lower a CALL or APPLY. The stub calls here store
     * their return values in a different slot, so when recompiling we need
     * to go down the exact same path.
     */
    bool lowerFunCallOrApply = IsLowerableFunCallOrApply(PC);

    bool newType = callingNew && cx->typeInferenceEnabled() && types::UseNewType(cx, script, PC);

#ifdef JS_MONOIC
    if (debugMode() || newType) {
#endif
        if (applyTricks == LazyArgsObj) {
            /* frame.pop() above reset us to pre-JSOP_ARGUMENTS state */
            jsop_arguments();
            frame.pushSynced(JSVAL_TYPE_UNKNOWN);
        }
        emitUncachedCall(callImmArgc, callingNew);
        applyTricks = NoApplyTricks;
        return true;
#ifdef JS_MONOIC
    }

    frame.forgetMismatchedObject(origCallee);
    if (lowerFunCallOrApply)
        frame.forgetMismatchedObject(origThis);

    /* Initialized by both branches below. */
    CallGenInfo     callIC;
    CallPatchInfo   callPatch;
    MaybeRegisterID icCalleeType; /* type to test for function-ness */
    RegisterID      icCalleeData; /* data to call */
    Address         icRvalAddr;   /* return slot on slow-path rejoin */

    /*
     * IC space must be reserved (using RESERVE_IC_SPACE or RESERVE_OOL_SPACE) between the
     * following labels (as used in finishThisUp):
     *  - funGuard -> hotJump
     *  - funGuard -> joinPoint
     *  - funGuard -> hotPathLabel
     *  - slowPathStart -> oolCall
     *  - slowPathStart -> oolJump
     *  - slowPathStart -> icCall
     *  - slowPathStart -> slowJoinPoint
     * Because the call ICs are fairly long (compared to PICs), we don't reserve the space in each
     * path until the first usage of funGuard (for the in-line path) or slowPathStart (for the
     * out-of-line path).
     */

    /* Initialized only on lowerFunCallOrApply branch. */
    Jump            uncachedCallSlowRejoin;
    CallPatchInfo   uncachedCallPatch;

    {
        MaybeRegisterID origCalleeType, maybeOrigCalleeData;
        RegisterID origCalleeData;

        /* Get the callee in registers. */
        frame.ensureFullRegs(origCallee, &origCalleeType, &maybeOrigCalleeData);
        origCalleeData = maybeOrigCalleeData.reg();
        PinRegAcrossSyncAndKill p1(frame, origCalleeData), p2(frame, origCalleeType);

        if (lowerFunCallOrApply) {
            MaybeRegisterID origThisType, maybeOrigThisData;
            RegisterID origThisData;
            {
                /* Get thisv in registers. */
                frame.ensureFullRegs(origThis, &origThisType, &maybeOrigThisData);
                origThisData = maybeOrigThisData.reg();
                PinRegAcrossSyncAndKill p3(frame, origThisData), p4(frame, origThisType);

                /* Leaves pinned regs untouched. */
                frame.syncAndKill(Uses(speculatedArgc + 2));
            }

            checkCallApplySpeculation(callImmArgc, speculatedArgc,
                                      origCallee, origThis,
                                      origCalleeType, origCalleeData,
                                      origThisType, origThisData,
                                      &uncachedCallSlowRejoin, &uncachedCallPatch);

            icCalleeType = origThisType;
            icCalleeData = origThisData;
            icRvalAddr = frame.addressOf(origThis);

            /*
             * For f.call(), since we compile the ic under the (checked)
             * assumption that call == js_fun_call, we still have a static
             * frame size. For f.apply(), the frame size depends on the dynamic
             * length of the array passed to apply.
             */
            if (*PC == JSOP_FUNCALL)
                callIC.frameSize.initStatic(frame.totalDepth(), speculatedArgc - 1);
            else
                callIC.frameSize.initDynamic();
        } else {
            /* Leaves pinned regs untouched. */
            frame.syncAndKill(Uses(speculatedArgc + 2));

            icCalleeType = origCalleeType;
            icCalleeData = origCalleeData;
            icRvalAddr = frame.addressOf(origCallee);
            callIC.frameSize.initStatic(frame.totalDepth(), speculatedArgc);
        }
    }

    callFrameSize = callIC.frameSize;

    callIC.typeMonitored = monitored(PC);

    /* Test the type if necessary. Failing this always takes a really slow path. */
    MaybeJump notObjectJump;
    if (icCalleeType.isSet())
        notObjectJump = masm.testObject(Assembler::NotEqual, icCalleeType.reg());

    /*
     * For an optimized apply, keep icCalleeData and funPtrReg in a
     * callee-saved registers for the subsequent ic::SplatApplyArgs call.
     */
    Registers tempRegs(Registers::AvailRegs);
    if (callIC.frameSize.isDynamic() && !Registers::isSaved(icCalleeData)) {
        RegisterID x = tempRegs.takeAnyReg(Registers::SavedRegs).reg();
        masm.move(icCalleeData, x);
        icCalleeData = x;
    } else {
        tempRegs.takeReg(icCalleeData);
    }
    RegisterID funPtrReg = tempRegs.takeAnyReg(Registers::SavedRegs).reg();

    /* Reserve space just before initialization of funGuard. */
    RESERVE_IC_SPACE(masm);

    /*
     * Guard on the callee identity. This misses on the first run. If the
     * callee is scripted, compiled/compilable, and argc == nargs, then this
     * guard is patched, and the compiled code address is baked in.
     */
    Jump j = masm.branchPtrWithPatch(Assembler::NotEqual, icCalleeData, callIC.funGuard);
    callIC.funJump = j;

    /* Reserve space just before initialization of slowPathStart. */
    RESERVE_OOL_SPACE(stubcc.masm);

    Jump rejoin1, rejoin2;
    {
        RESERVE_OOL_SPACE(stubcc.masm);
        stubcc.linkExitDirect(j, stubcc.masm.label());
        callIC.slowPathStart = stubcc.masm.label();

        /*
         * Test if the callee is even a function. If this doesn't match, we
         * take a _really_ slow path later.
         */
        Jump notFunction = stubcc.masm.testFunction(Assembler::NotEqual, icCalleeData);

        /* Test if the function is scripted. */
        RegisterID tmp = tempRegs.takeAnyReg().reg();
        stubcc.masm.loadObjPrivate(icCalleeData, funPtrReg);
        stubcc.masm.load16(Address(funPtrReg, offsetof(JSFunction, flags)), tmp);
        stubcc.masm.and32(Imm32(JSFUN_KINDMASK), tmp);
        Jump isNative = stubcc.masm.branch32(Assembler::Below, tmp, Imm32(JSFUN_INTERPRETED));
        tempRegs.putReg(tmp);

        /*
         * N.B. After this call, the frame will have a dynamic frame size.
         * Check after the function is known not to be a native so that the
         * catch-all/native path has a static depth.
         */
        if (callIC.frameSize.isDynamic())
            OOL_STUBCALL(ic::SplatApplyArgs, REJOIN_CALL_SPLAT);

        /*
         * No-op jump that gets patched by ic::New/Call to the stub generated
         * by generateFullCallStub.
         */
        Jump toPatch = stubcc.masm.jump();
        toPatch.linkTo(stubcc.masm.label(), &stubcc.masm);
        callIC.oolJump = toPatch;
        callIC.icCall = stubcc.masm.label();

        RejoinState rejoinState = callIC.frameSize.rejoinState(PC, false);

        /*
         * At this point the function is definitely scripted, so we try to
         * compile it and patch either funGuard/funJump or oolJump. This code
         * is only executed once.
         */
        callIC.addrLabel1 = stubcc.masm.moveWithPatch(ImmPtr(NULL), Registers::ArgReg1);
        void *icFunPtr = JS_FUNC_TO_DATA_PTR(void *, callingNew ? ic::New : ic::Call);
        if (callIC.frameSize.isStatic()) {
            callIC.oolCall = OOL_STUBCALL_LOCAL_SLOTS(icFunPtr, rejoinState, frame.totalDepth());
        } else {
            callIC.oolCall = OOL_STUBCALL_LOCAL_SLOTS(icFunPtr, rejoinState, -1);
        }

        callIC.funObjReg = icCalleeData;
        callIC.funPtrReg = funPtrReg;

        /*
         * The IC call either returns NULL, meaning call completed, or a
         * function pointer to jump to.
         */
        rejoin1 = stubcc.masm.branchTestPtr(Assembler::Zero, Registers::ReturnReg,
                                            Registers::ReturnReg);
        if (callIC.frameSize.isStatic())
            stubcc.masm.move(Imm32(callIC.frameSize.staticArgc()), JSParamReg_Argc);
        else
            stubcc.masm.load32(FrameAddress(offsetof(VMFrame, u.call.dynamicArgc)), JSParamReg_Argc);
        stubcc.masm.loadPtr(FrameAddress(offsetof(VMFrame, regs.sp)), JSFrameReg);
        callPatch.hasSlowNcode = true;
        callPatch.slowNcodePatch =
            stubcc.masm.storePtrWithPatch(ImmPtr(NULL),
                                          Address(JSFrameReg, StackFrame::offsetOfNcode()));
        stubcc.masm.jump(Registers::ReturnReg);



        /*
         * This ool path is the catch-all for everything but scripted function
         * callees. For native functions, ic::NativeNew/NativeCall will repatch
         * funGaurd/funJump with a fast call stub. All other cases
         * (non-function callable objects and invalid callees) take the slow
         * path through js::Invoke.
         */
        if (notObjectJump.isSet())
            stubcc.linkExitDirect(notObjectJump.get(), stubcc.masm.label());
        notFunction.linkTo(stubcc.masm.label(), &stubcc.masm);
        isNative.linkTo(stubcc.masm.label(), &stubcc.masm);

        callIC.addrLabel2 = stubcc.masm.moveWithPatch(ImmPtr(NULL), Registers::ArgReg1);
        OOL_STUBCALL(callingNew ? ic::NativeNew : ic::NativeCall, rejoinState);

        rejoin2 = stubcc.masm.jump();
    }

    /*
     * If the call site goes to a closure over the same function, it will
     * generate an out-of-line stub that joins back here.
     */
    callIC.hotPathLabel = masm.label();

    uint32 flags = 0;
    if (callingNew)
        flags |= StackFrame::CONSTRUCTING;

    InlineFrameAssembler inlFrame(masm, callIC, flags);
    callPatch.hasFastNcode = true;
    callPatch.fastNcodePatch = inlFrame.assemble(NULL);

    callIC.hotJump = masm.jump();
    callIC.joinPoint = callPatch.joinPoint = masm.label();
    callIC.callIndex = callSites.length();
    addReturnSite(false /* ool */);
    if (lowerFunCallOrApply)
        uncachedCallPatch.joinPoint = callIC.joinPoint;

    /*
     * We've placed hotJump, joinPoint and hotPathLabel, and no other labels are located by offset
     * in the in-line path so we can check the IC space now.
     */
    CHECK_IC_SPACE();

    JSValueType type = knownPushedType(0);

    frame.popn(speculatedArgc + 2);
    frame.takeReg(JSReturnReg_Type);
    frame.takeReg(JSReturnReg_Data);
    frame.pushRegs(JSReturnReg_Type, JSReturnReg_Data, type);

    /*
     * Now that the frame state is set, generate the rejoin path. Note that, if
     * lowerFunCallOrApply, we cannot just call 'stubcc.rejoin' since the return
     * value has been placed at vp[1] which is not the stack address associated
     * with frame.peek(-1).
     */
    callIC.slowJoinPoint = stubcc.masm.label();
    rejoin1.linkTo(callIC.slowJoinPoint, &stubcc.masm);
    rejoin2.linkTo(callIC.slowJoinPoint, &stubcc.masm);
    JaegerSpew(JSpew_Insns, " ---- BEGIN SLOW RESTORE CODE ---- \n");
    frame.reloadEntry(stubcc.masm, icRvalAddr, frame.peek(-1));
    stubcc.crossJump(stubcc.masm.jump(), masm.label());
    JaegerSpew(JSpew_Insns, " ---- END SLOW RESTORE CODE ---- \n");

    CHECK_OOL_SPACE();

    if (lowerFunCallOrApply)
        stubcc.crossJump(uncachedCallSlowRejoin, masm.label());

    callICs.append(callIC);
    callPatches.append(callPatch);
    if (lowerFunCallOrApply)
        callPatches.append(uncachedCallPatch);

    applyTricks = NoApplyTricks;
    return true;
#endif
}

CompileStatus
mjit::Compiler::callArrayBuiltin(uint32 argc, bool callingNew)
{
    if (!globalObj)
        return Compile_InlineAbort;

    if (applyTricks == LazyArgsObj)
        return Compile_InlineAbort;

    FrameEntry *origCallee = frame.peek(-((int)argc + 2));
    if (origCallee->isNotType(JSVAL_TYPE_OBJECT))
        return Compile_InlineAbort;

    if (frame.extra(origCallee).name != cx->runtime->atomState.classAtoms[JSProto_Array])
        return Compile_InlineAbort;

    JSObject *arrayObj;
    if (!js_GetClassObject(cx, globalObj, JSProto_Array, &arrayObj))
        return Compile_Error;

    JSObject *arrayProto;
    if (!js_GetClassPrototype(cx, globalObj, JSProto_Array, &arrayProto))
        return Compile_Error;

    if (argc > 1)
        return Compile_InlineAbort;
    FrameEntry *origArg = (argc == 1) ? frame.peek(-1) : NULL;
    if (origArg) {
        if (origArg->isNotType(JSVAL_TYPE_INT32))
            return Compile_InlineAbort;
        if (origArg->isConstant() && origArg->getValue().toInt32() < 0)
            return Compile_InlineAbort;
    }

    if (!origCallee->isTypeKnown()) {
        Jump notObject = frame.testObject(Assembler::NotEqual, origCallee);
        stubcc.linkExit(notObject, Uses(argc + 2));
    }

    RegisterID reg = frame.tempRegForData(origCallee);
    Jump notArray = masm.branchPtr(Assembler::NotEqual, reg, ImmPtr(arrayObj));
    stubcc.linkExit(notArray, Uses(argc + 2));

    int32 knownSize = 0;
    MaybeRegisterID sizeReg;
    if (origArg) {
        if (origArg->isConstant()) {
            knownSize = origArg->getValue().toInt32();
        } else {
            if (!origArg->isTypeKnown()) {
                Jump notInt = frame.testInt32(Assembler::NotEqual, origArg);
                stubcc.linkExit(notInt, Uses(argc + 2));
            }
            sizeReg = frame.tempRegForData(origArg);
            Jump belowZero = masm.branch32(Assembler::LessThan, sizeReg.reg(), Imm32(0));
            stubcc.linkExit(belowZero, Uses(argc + 2));
        }
    } else {
        knownSize = 0;
    }

    stubcc.leave();
    stubcc.masm.move(Imm32(argc), Registers::ArgReg1);
    OOL_STUBCALL(callingNew ? stubs::SlowNew : stubs::SlowCall, REJOIN_FALLTHROUGH);

    {
        PinRegAcrossSyncAndKill p1(frame, sizeReg);
        frame.popn(argc + 2);
        frame.syncAndKill(Uses(0));
    }

    prepareStubCall(Uses(0));
    masm.storePtr(ImmPtr(arrayProto), FrameAddress(offsetof(VMFrame, scratch)));
    if (sizeReg.isSet())
        masm.move(sizeReg.reg(), Registers::ArgReg1);
    else
        masm.move(Imm32(knownSize), Registers::ArgReg1);
    INLINE_STUBCALL(stubs::NewDenseUnallocatedArray, REJOIN_PUSH_OBJECT);

    frame.takeReg(Registers::ReturnReg);
    frame.pushTypedPayload(JSVAL_TYPE_OBJECT, Registers::ReturnReg);
    frame.forgetType(frame.peek(-1));

    stubcc.rejoin(Changes(1));

    return Compile_Okay;
}

/* Maximum number of calls we will inline at the same site. */
static const uint32 INLINE_SITE_LIMIT = 5;

CompileStatus
mjit::Compiler::inlineScriptedFunction(uint32 argc, bool callingNew)
{
    JS_ASSERT(inlining());

    /* We already know which frames we are inlining at each PC, so scan the list of inline frames. */
    bool calleeMultipleReturns = false;
    Vector<JSScript *> inlineCallees(CompilerAllocPolicy(cx, *this));
    for (unsigned i = 0; i < ssa.numFrames(); i++) {
        if (ssa.iterFrame(i).parent == a->inlineIndex && ssa.iterFrame(i).parentpc == PC) {
            JSScript *script = ssa.iterFrame(i).script;
            inlineCallees.append(script);
            if (script->analysis(cx)->numReturnSites() > 1)
                calleeMultipleReturns = true;
        }
    }

    if (inlineCallees.empty())
        return Compile_InlineAbort;

    JS_ASSERT(!monitored(PC));

    /*
     * Remove all dead entries from the frame's tracker. We will not recognize
     * them as dead after pushing the new frame.
     */
    frame.pruneDeadEntries();

    RegisterAllocation *exitState = NULL;
    if (inlineCallees.length() > 1 || calleeMultipleReturns) {
        /*
         * Multiple paths through the callees, get a register allocation for
         * the various incoming edges.
         */
        exitState = frame.computeAllocation(PC + JSOP_CALL_LENGTH);
    }

    /*
     * If this is a polymorphic callsite, get a register for the callee too.
     * After this, do not touch the register state in the current frame until
     * stubs for all callees have been generated.
     */
    FrameEntry *origCallee = frame.peek(-((int)argc + 2));
    FrameEntry *entrySnapshot = NULL;
    MaybeRegisterID calleeReg;
    if (inlineCallees.length() > 1) {
        frame.forgetMismatchedObject(origCallee);
        calleeReg = frame.tempRegForData(origCallee);

        entrySnapshot = frame.snapshotState();
        if (!entrySnapshot)
            return Compile_Error;
    }
    MaybeJump calleePrevious;

    JSValueType returnType = knownPushedType(0);

    bool needReturnValue = JSOP_POP != (JSOp)*(PC + JSOP_CALL_LENGTH);
    bool syncReturnValue = needReturnValue && returnType == JSVAL_TYPE_UNKNOWN;

    /* Track register state after the call. */
    bool returnSet = false;
    AnyRegisterID returnRegister;
    const FrameEntry *returnEntry = NULL;

    Vector<Jump, 4, CompilerAllocPolicy> returnJumps(CompilerAllocPolicy(cx, *this));

    for (unsigned i = 0; i < inlineCallees.length(); i++) {
        if (entrySnapshot)
            frame.restoreFromSnapshot(entrySnapshot);

        JSScript *script = inlineCallees[i];
        CompileStatus status;

        status = pushActiveFrame(script, argc);
        if (status != Compile_Okay)
            return status;

        a->exitState = exitState;

        JaegerSpew(JSpew_Inlining, "inlining call to script (file \"%s\") (line \"%d\")\n",
                   script->filename, script->lineno);

        if (calleePrevious.isSet()) {
            calleePrevious.get().linkTo(masm.label(), &masm);
            calleePrevious = MaybeJump();
        }

        if (i + 1 != inlineCallees.length()) {
            /* Guard on the callee, except when this object must be the callee. */
            JS_ASSERT(calleeReg.isSet());
            calleePrevious = masm.branchPtr(Assembler::NotEqual, calleeReg.reg(), ImmPtr(script->fun));
        }

        a->returnJumps = &returnJumps;
        a->needReturnValue = needReturnValue;
        a->syncReturnValue = syncReturnValue;
        a->returnValueDouble = returnType == JSVAL_TYPE_DOUBLE;
        if (returnSet) {
            a->returnSet = true;
            a->returnRegister = returnRegister;
        }

        /*
         * Update the argument frame entries in place if the callee has had an
         * argument inferred as double but we are passing an int.
         */
        ensureDoubleArguments();

        status = generateMethod();
        if (status != Compile_Okay) {
            popActiveFrame();
            if (status == Compile_Abort) {
                /* The callee is uncompileable, mark it as uninlineable and retry. */
                cx->markTypeObjectFlags(script->fun->getType(), types::OBJECT_FLAG_UNINLINEABLE);
                return Compile_Retry;
            }
            return status;
        }

        if (needReturnValue && !returnSet) {
            if (a->returnSet) {
                returnSet = true;
                returnRegister = a->returnRegister;
            } else {
                returnEntry = a->returnEntry;
            }
        }

        popActiveFrame();

        if (i + 1 != inlineCallees.length())
            returnJumps.append(masm.jump());
    }

    for (unsigned i = 0; i < returnJumps.length(); i++)
        returnJumps[i].linkTo(masm.label(), &masm);

    frame.popn(argc + 2);

    if (entrySnapshot)
        cx->array_delete(entrySnapshot);

    if (exitState)
        frame.discardForJoin(exitState, analysis->getCode(PC).stackDepth - (argc + 2));

    if (returnSet) {
        frame.takeReg(returnRegister);
        if (returnRegister.isReg())
            frame.pushTypedPayload(returnType, returnRegister.reg());
        else
            frame.pushDouble(returnRegister.fpreg());
    } else if (returnEntry) {
        frame.pushCopyOf((FrameEntry *) returnEntry);
    } else {
        frame.pushSynced(JSVAL_TYPE_UNKNOWN);
    }

    JaegerSpew(JSpew_Inlining, "finished inlining call to script (file \"%s\") (line \"%d\")\n",
               script->filename, script->lineno);

    return Compile_Okay;
}

/*
 * This function must be called immediately after any instruction which could
 * cause a new StackFrame to be pushed and could lead to a new debug trap
 * being set. This includes any API callbacks and any scripted or native call.
 */
void
mjit::Compiler::addCallSite(const InternalCallSite &site)
{
    callSites.append(site);
}

void
mjit::Compiler::inlineStubCall(void *stub, RejoinState rejoin)
{
    DataLabelPtr inlinePatch;
    Call cl = emitStubCall(stub, &inlinePatch);
    InternalCallSite site(masm.callReturnOffset(cl), a->inlineIndex, PC,
                          rejoin, false);
    site.inlinePatch = inlinePatch;
    if (loop && loop->generatingInvariants()) {
        Jump j = masm.jump();
        Label l = masm.label();
        loop->addInvariantCall(j, l, false, false, callSites.length());
    }
    addCallSite(site);
}

bool
mjit::Compiler::compareTwoValues(JSContext *cx, JSOp op, const Value &lhs, const Value &rhs)
{
    JS_ASSERT(lhs.isPrimitive());
    JS_ASSERT(rhs.isPrimitive());

    if (lhs.isString() && rhs.isString()) {
        int32 cmp;
        CompareStrings(cx, lhs.toString(), rhs.toString(), &cmp);
        switch (op) {
          case JSOP_LT:
            return cmp < 0;
          case JSOP_LE:
            return cmp <= 0;
          case JSOP_GT:
            return cmp > 0;
          case JSOP_GE:
            return cmp >= 0;
          case JSOP_EQ:
            return cmp == 0;
          case JSOP_NE:
            return cmp != 0;
          default:
            JS_NOT_REACHED("NYI");
        }
    } else {
        double ld, rd;
        
        /* These should be infallible w/ primitives. */
        ValueToNumber(cx, lhs, &ld);
        ValueToNumber(cx, rhs, &rd);
        switch(op) {
          case JSOP_LT:
            return ld < rd;
          case JSOP_LE:
            return ld <= rd;
          case JSOP_GT:
            return ld > rd;
          case JSOP_GE:
            return ld >= rd;
          case JSOP_EQ: /* fall through */
          case JSOP_NE:
            /* Special case null/undefined/void comparisons. */
            if (lhs.isNullOrUndefined()) {
                if (rhs.isNullOrUndefined())
                    return op == JSOP_EQ;
                return op == JSOP_NE;
            }
            if (rhs.isNullOrUndefined())
                return op == JSOP_NE;

            /* Normal return. */
            return (op == JSOP_EQ) ? (ld == rd) : (ld != rd);
          default:
            JS_NOT_REACHED("NYI");
        }
    }

    JS_NOT_REACHED("NYI");
    return false;
}

bool
mjit::Compiler::emitStubCmpOp(BoolStub stub, jsbytecode *target, JSOp fused)
{
    if (target)
        frame.syncAndKillEverything();
    else
        frame.syncAndKill(Uses(2));

    prepareStubCall(Uses(2));
    INLINE_STUBCALL(stub, target ? REJOIN_BRANCH : REJOIN_PUSH_BOOLEAN);
    frame.pop();
    frame.pop();

    if (!target) {
        frame.takeReg(Registers::ReturnReg);
        frame.pushTypedPayload(JSVAL_TYPE_BOOLEAN, Registers::ReturnReg);
        return true;
    }

    JS_ASSERT(fused == JSOP_IFEQ || fused == JSOP_IFNE);
    Jump j = masm.branchTest32(GetStubCompareCondition(fused), Registers::ReturnReg,
                               Registers::ReturnReg);
    return jumpAndTrace(j, target);
}

void
mjit::Compiler::jsop_setprop_slow(JSAtom *atom, bool usePropCache)
{
    prepareStubCall(Uses(2));
    masm.move(ImmPtr(atom), Registers::ArgReg1);
    if (usePropCache)
        INLINE_STUBCALL(STRICT_VARIANT(stubs::SetName), REJOIN_FALLTHROUGH);
    else
        INLINE_STUBCALL(STRICT_VARIANT(stubs::SetPropNoCache), REJOIN_FALLTHROUGH);
    JS_STATIC_ASSERT(JSOP_SETNAME_LENGTH == JSOP_SETPROP_LENGTH);
    frame.shimmy(1);
}

void
mjit::Compiler::jsop_getprop_slow(JSAtom *atom, bool usePropCache)
{
    /* See ::jsop_getprop */
    RejoinState rejoin = usePropCache ? REJOIN_GETTER : REJOIN_THIS_PROTOTYPE;

    prepareStubCall(Uses(1));
    if (usePropCache) {
        INLINE_STUBCALL(stubs::GetProp, rejoin);
    } else {
        masm.move(ImmPtr(atom), Registers::ArgReg1);
        INLINE_STUBCALL(stubs::GetPropNoCache, rejoin);
    }

    frame.pop();
    frame.pushSynced(JSVAL_TYPE_UNKNOWN);
}

bool
mjit::Compiler::jsop_callprop_slow(JSAtom *atom)
{
    prepareStubCall(Uses(1));
    masm.move(ImmPtr(atom), Registers::ArgReg1);
    INLINE_STUBCALL(stubs::CallProp, REJOIN_FALLTHROUGH);
    frame.pop();
    pushSyncedEntry(0);
    pushSyncedEntry(1);
    return true;
}

#ifdef JS_MONOIC
void
mjit::Compiler::passMICAddress(GlobalNameICInfo &ic)
{
    ic.addrLabel = stubcc.masm.moveWithPatch(ImmPtr(NULL), Registers::ArgReg1);
}
#endif

#if defined JS_POLYIC
void
mjit::Compiler::passICAddress(BaseICInfo *ic)
{
    ic->paramAddr = stubcc.masm.moveWithPatch(ImmPtr(NULL), Registers::ArgReg1);
}

bool
mjit::Compiler::jsop_getprop(JSAtom *atom, JSValueType knownType,
                             bool doTypeCheck, bool usePropCache)
{
    FrameEntry *top = frame.peek(-1);

    /*
     * Use a different rejoin for GETPROP computing the 'this' object, as we
     * can't use the current bytecode within InternalInterpret to tell this is
     * fetching the 'this' value.
     */
    RejoinState rejoin = REJOIN_GETTER;
    if (!usePropCache) {
        JS_ASSERT(top->isType(JSVAL_TYPE_OBJECT) && atom == cx->runtime->atomState.classPrototypeAtom);
        rejoin = REJOIN_THIS_PROTOTYPE;
    }

    /* Handle length accesses on known strings without using a PIC. */
    if (atom == cx->runtime->atomState.lengthAtom &&
        top->isTypeKnown() && top->getKnownType() == JSVAL_TYPE_STRING) {
        if (top->isConstant()) {
            JSString *str = top->getValue().toString();
            Value v;
            v.setNumber(uint32(str->length()));
            frame.pop();
            frame.push(v);
        } else {
            RegisterID str = frame.ownRegForData(top);
            masm.loadPtr(Address(str, JSString::offsetOfLengthAndFlags()), str);
            masm.urshift32(Imm32(JSString::LENGTH_SHIFT), str);
            frame.pop();
            frame.pushTypedPayload(JSVAL_TYPE_INT32, str);
        }
        return true;
    }

    /* If the incoming type will never PIC, take slow path. */
    if (top->isTypeKnown() && top->getKnownType() != JSVAL_TYPE_OBJECT) {
        JS_ASSERT_IF(atom == cx->runtime->atomState.lengthAtom,
                     top->getKnownType() != JSVAL_TYPE_STRING);
        jsop_getprop_slow(atom, usePropCache);
        return true;
    }

    frame.forgetMismatchedObject(top);

    if (JSOp(*PC) == JSOP_LENGTH && cx->typeInferenceEnabled()) {
        /*
         * Check if this is an array we can make a loop invariant entry for.
         * This will fail for objects which are not definitely dense arrays.
         */
        if (loop && loop->generatingInvariants()) {
            CrossSSAValue topv(a->inlineIndex, analysis->poppedValue(PC, 0));
            FrameEntry *fe = loop->invariantLength(topv);
            if (fe) {
                frame.learnType(fe, JSVAL_TYPE_INT32, false);
                frame.pop();
                frame.pushCopyOf(fe);
                return true;
            }
        }

        /*
         * Check if we are accessing the 'length' property of a known dense array.
         * Note that if the types are known to indicate dense arrays, their lengths
         * must fit in an int32.
         */
        types::TypeSet *types = analysis->poppedTypes(PC, 0);
        if (!types->hasObjectFlags(cx, types::OBJECT_FLAG_NON_DENSE_ARRAY)) {
            bool isObject = top->isTypeKnown();
            if (!isObject) {
                Jump notObject = frame.testObject(Assembler::NotEqual, top);
                stubcc.linkExit(notObject, Uses(1));
                stubcc.leave();
                OOL_STUBCALL(stubs::GetProp, rejoin);
            }
            RegisterID reg = frame.tempRegForData(top);
            frame.pop();
            frame.push(Address(reg, offsetof(JSObject, privateData)), JSVAL_TYPE_INT32);
            if (!isObject)
                stubcc.rejoin(Changes(1));
            return true;
        }
    }

    /* Check if this is a property access we can make a loop invariant entry for. */
    if (loop && loop->generatingInvariants()) {
        CrossSSAValue topv(a->inlineIndex, analysis->poppedValue(PC, 0));
        FrameEntry *fe = loop->invariantProperty(topv, ATOM_TO_JSID(atom));
        if (fe) {
            if (knownType != JSVAL_TYPE_UNKNOWN && knownType != JSVAL_TYPE_DOUBLE)
                frame.learnType(fe, knownType, false);
            frame.pop();
            frame.pushCopyOf(fe);
            return true;
        }
    }

    /*
     * Check if we are accessing a known type which always has the property
     * in a particular inline slot. Get the property directly in this case,
     * without using an IC.
     */
    JSOp op = JSOp(*PC);
    types::TypeSet *types = frame.extra(top).types;
    if (op == JSOP_GETPROP && types && !types->unknown() && types->getObjectCount() == 1 &&
        !types->getObject(0)->unknownProperties()) {
        JS_ASSERT(usePropCache);
        types::TypeObject *object = types->getObject(0);
        types::TypeSet *propertyTypes = object->getProperty(cx, ATOM_TO_JSID(atom), false);
        if (!propertyTypes)
            return false;
        if (propertyTypes->isDefiniteProperty() && !propertyTypes->isOwnProperty(cx, true)) {
            types->addFreeze(cx);
            uint32 slot = propertyTypes->definiteSlot();
            bool isObject = top->isTypeKnown();
            if (!isObject) {
                Jump notObject = frame.testObject(Assembler::NotEqual, top);
                stubcc.linkExit(notObject, Uses(1));
                stubcc.leave();
                OOL_STUBCALL(stubs::GetProp, rejoin);
            }
            RegisterID reg = frame.tempRegForData(top);
            frame.pop();
            frame.push(Address(reg, JSObject::getFixedSlotOffset(slot)), knownType);
            if (!isObject)
                stubcc.rejoin(Changes(1));
            return true;
        }
    }

    /*
     * These two must be loaded first. The objReg because the string path
     * wants to read it, and the shapeReg because it could cause a spill that
     * the string path wouldn't sink back.
     */
    RegisterID objReg = Registers::ReturnReg;
    RegisterID shapeReg = Registers::ReturnReg;
    if (atom == cx->runtime->atomState.lengthAtom) {
        objReg = frame.copyDataIntoReg(top);
        shapeReg = frame.allocReg();
    }

    RESERVE_IC_SPACE(masm);

    PICGenInfo pic(ic::PICInfo::GET, JSOp(*PC), usePropCache);

    /* Guard that the type is an object. */
    Label typeCheck;
    if (doTypeCheck && !top->isTypeKnown()) {
        RegisterID reg = frame.tempRegForType(top);
        pic.typeReg = reg;

        /* Start the hot path where it's easy to patch it. */
        pic.fastPathStart = masm.label();
        Jump j = masm.testObject(Assembler::NotEqual, reg);
        typeCheck = masm.label();
        RETURN_IF_OOM(false);

        pic.typeCheck = stubcc.linkExit(j, Uses(1));
        pic.hasTypeCheck = true;
    } else {
        pic.fastPathStart = masm.label();
        pic.hasTypeCheck = false;
        pic.typeReg = Registers::ReturnReg;
    }

    if (atom != cx->runtime->atomState.lengthAtom) {
        objReg = frame.copyDataIntoReg(top);
        shapeReg = frame.allocReg();
    }

    pic.shapeReg = shapeReg;
    pic.atom = atom;

    /* Guard on shape. */
    masm.loadShape(objReg, shapeReg);
    pic.shapeGuard = masm.label();

    DataLabel32 inlineShapeLabel;
    Jump j = masm.branch32WithPatch(Assembler::NotEqual, shapeReg,
                                    Imm32(int32(INVALID_SHAPE)),
                                    inlineShapeLabel);
    Label inlineShapeJump = masm.label();

    RESERVE_OOL_SPACE(stubcc.masm);
    pic.slowPathStart = stubcc.linkExit(j, Uses(1));

    stubcc.leave();
    passICAddress(&pic);
    pic.slowPathCall = OOL_STUBCALL(usePropCache ? ic::GetProp : ic::GetPropNoCache, rejoin);
    CHECK_OOL_SPACE();

    /* Load the base slot address. */
    Label dslotsLoadLabel = masm.loadPtrWithPatchToLEA(Address(objReg, offsetof(JSObject, slots)),
                                                               objReg);

    /* Copy the slot value to the expression stack. */
    Address slot(objReg, 1 << 24);
    frame.pop();

    Label fastValueLoad = masm.loadValueWithAddressOffsetPatch(slot, shapeReg, objReg);
    pic.fastPathRejoin = masm.label();

    RETURN_IF_OOM(false);

    /* Initialize op labels. */
    GetPropLabels &labels = pic.getPropLabels();
    labels.setDslotsLoad(masm, pic.fastPathRejoin, dslotsLoadLabel);
    labels.setInlineShapeData(masm, pic.shapeGuard, inlineShapeLabel);

    labels.setValueLoad(masm, pic.fastPathRejoin, fastValueLoad);
    if (pic.hasTypeCheck)
        labels.setInlineTypeJump(masm, pic.fastPathStart, typeCheck);
#ifdef JS_CPU_X64
    labels.setInlineShapeJump(masm, inlineShapeLabel, inlineShapeJump);
#else
    labels.setInlineShapeJump(masm, pic.shapeGuard, inlineShapeJump);
#endif

    pic.objReg = objReg;
    frame.pushRegs(shapeReg, objReg, knownType);

    stubcc.rejoin(Changes(1));
    pics.append(pic);
    return true;
}

bool
mjit::Compiler::jsop_callprop_generic(JSAtom *atom)
{
    FrameEntry *top = frame.peek(-1);

    /*
     * These two must be loaded first. The objReg because the string path
     * wants to read it, and the shapeReg because it could cause a spill that
     * the string path wouldn't sink back.
     */
    RegisterID objReg = frame.copyDataIntoReg(top);
    RegisterID shapeReg = frame.allocReg();

    PICGenInfo pic(ic::PICInfo::CALL, JSOp(*PC), true);

    pic.pc = PC;

    /* Guard that the type is an object. */
    pic.typeReg = frame.copyTypeIntoReg(top);

    RESERVE_IC_SPACE(masm);

    /* Start the hot path where it's easy to patch it. */
    pic.fastPathStart = masm.label();

    /*
     * Guard that the value is an object. This part needs some extra gunk
     * because the leave() after the shape guard will emit a jump from this
     * path to the final call. We need a label in between that jump, which
     * will be the target of patched jumps in the PIC.
     */
    Jump typeCheckJump = masm.testObject(Assembler::NotEqual, pic.typeReg);
    Label typeCheck = masm.label();
    RETURN_IF_OOM(false);

    pic.typeCheck = stubcc.linkExit(typeCheckJump, Uses(1));
    pic.hasTypeCheck = true;
    pic.objReg = objReg;
    pic.shapeReg = shapeReg;
    pic.atom = atom;

    /*
     * Store the type and object back. Don't bother keeping them in registers,
     * since a sync will be needed for the upcoming call.
     */
    uint32 thisvSlot = frame.totalDepth();
    Address thisv = Address(JSFrameReg, sizeof(StackFrame) + thisvSlot * sizeof(Value));

#if defined JS_NUNBOX32
    masm.storeValueFromComponents(pic.typeReg, pic.objReg, thisv);
#elif defined JS_PUNBOX64
    masm.orPtr(pic.objReg, pic.typeReg);
    masm.storePtr(pic.typeReg, thisv);
#endif

    frame.freeReg(pic.typeReg);

    /* Guard on shape. */
    masm.loadShape(objReg, shapeReg);
    pic.shapeGuard = masm.label();

    DataLabel32 inlineShapeLabel;
    Jump j = masm.branch32WithPatch(Assembler::NotEqual, shapeReg,
                           Imm32(int32(INVALID_SHAPE)),
                           inlineShapeLabel);
    Label inlineShapeJump = masm.label();

    /* Slow path. */
    RESERVE_OOL_SPACE(stubcc.masm);
    pic.slowPathStart = stubcc.linkExit(j, Uses(1));
    stubcc.leave();
    passICAddress(&pic);
    pic.slowPathCall = OOL_STUBCALL(ic::CallProp, REJOIN_FALLTHROUGH);
    CHECK_OOL_SPACE();

    /* Adjust the frame. None of this will generate code. */
    frame.pop();
    frame.pushRegs(shapeReg, objReg, knownPushedType(0));
    pushSyncedEntry(1);

    /* Load the base slot address. */
    Label dslotsLoadLabel = masm.loadPtrWithPatchToLEA(Address(objReg, offsetof(JSObject, slots)),
                                                               objReg);

    /* Copy the slot value to the expression stack. */
    Address slot(objReg, 1 << 24);

    Label fastValueLoad = masm.loadValueWithAddressOffsetPatch(slot, shapeReg, objReg);
    pic.fastPathRejoin = masm.label();

    RETURN_IF_OOM(false);

    /* 
     * Initialize op labels. We use GetPropLabels here because we have the same patching
     * requirements for CallProp.
     */
    GetPropLabels &labels = pic.getPropLabels();
    labels.setDslotsLoadOffset(masm.differenceBetween(pic.fastPathRejoin, dslotsLoadLabel));
    labels.setInlineShapeOffset(masm.differenceBetween(pic.shapeGuard, inlineShapeLabel));
    labels.setValueLoad(masm, pic.fastPathRejoin, fastValueLoad);
    labels.setInlineTypeJump(masm, pic.fastPathStart, typeCheck);
#ifdef JS_CPU_X64
    labels.setInlineShapeJump(masm, inlineShapeLabel, inlineShapeJump);
#else
    labels.setInlineShapeJump(masm, pic.shapeGuard, inlineShapeJump);
#endif

    stubcc.rejoin(Changes(2));
    pics.append(pic);
    return true;
}

bool
mjit::Compiler::jsop_callprop_str(JSAtom *atom)
{
    if (!globalObj) {
        jsop_callprop_slow(atom);
        return true; 
    }

    /*
     * Bake in String.prototype. This is safe because of compileAndGo.
     * We must pass an explicit scope chain only because JSD calls into
     * here via the recompiler with a dummy context, and we need to use
     * the global object for the script we are now compiling.
     */
    JSObject *obj;
    if (!js_GetClassPrototype(cx, globalObj, JSProto_String, &obj))
        return false;

    /* Force into a register because getprop won't expect a constant. */
    RegisterID reg = frame.allocReg();

    masm.move(ImmPtr(obj), reg);
    frame.pushTypedPayload(JSVAL_TYPE_OBJECT, reg);

    /* Get the property. */
    if (!jsop_getprop(atom, knownPushedType(0)))
        return false;

    /* Perform a swap. */
    frame.dup2();
    frame.shift(-3);
    frame.shift(-1);

    /*
     * See bug 584579 - need to forget string type, since wrapping could
     * create an object. forgetType() alone is not valid because it cannot be
     * used on copies or constants.
     */
    RegisterID strReg;
    FrameEntry *strFe = frame.peek(-1);
    if (strFe->isConstant()) {
        strReg = frame.allocReg();
        masm.move(ImmPtr(strFe->getValue().toString()), strReg);
    } else {
        strReg = frame.ownRegForData(strFe);
    }
    frame.pop();
    frame.pushTypedPayload(JSVAL_TYPE_STRING, strReg);
    frame.forgetType(frame.peek(-1));

    return true;
}

bool
mjit::Compiler::jsop_callprop_obj(JSAtom *atom)
{
    FrameEntry *top = frame.peek(-1);

    PICGenInfo pic(ic::PICInfo::CALL, JSOp(*PC), true);

    JS_ASSERT(top->isTypeKnown());
    JS_ASSERT(top->getKnownType() == JSVAL_TYPE_OBJECT);
    
    RESERVE_IC_SPACE(masm);

    pic.pc = PC;
    pic.fastPathStart = masm.label();
    pic.hasTypeCheck = false;
    pic.typeReg = Registers::ReturnReg;

    RegisterID shapeReg = frame.allocReg();
    pic.shapeReg = shapeReg;
    pic.atom = atom;

    RegisterID objReg;
    if (top->isConstant()) {
        objReg = frame.allocReg();
        masm.move(ImmPtr(&top->getValue().toObject()), objReg);
    } else {
        objReg = frame.copyDataIntoReg(top);
    }

    /* Guard on shape. */
    masm.loadShape(objReg, shapeReg);
    pic.shapeGuard = masm.label();

    DataLabel32 inlineShapeLabel;
    Jump j = masm.branch32WithPatch(Assembler::NotEqual, shapeReg,
                           Imm32(int32(INVALID_SHAPE)),
                           inlineShapeLabel);
    Label inlineShapeJump = masm.label();

    /* Slow path. */
    RESERVE_OOL_SPACE(stubcc.masm);
    pic.slowPathStart = stubcc.linkExit(j, Uses(1));
    stubcc.leave();
    passICAddress(&pic);
    pic.slowPathCall = OOL_STUBCALL(ic::CallProp, REJOIN_FALLTHROUGH);
    CHECK_OOL_SPACE();

    /* Load the base slot address. */
    Label dslotsLoadLabel = masm.loadPtrWithPatchToLEA(Address(objReg, offsetof(JSObject, slots)),
                                                               objReg);

    /* Copy the slot value to the expression stack. */
    Address slot(objReg, 1 << 24);

    Label fastValueLoad = masm.loadValueWithAddressOffsetPatch(slot, shapeReg, objReg);

    pic.fastPathRejoin = masm.label();
    pic.objReg = objReg;

    /*
     * 1) Dup the |this| object.
     * 2) Push the property value onto the stack.
     * 3) Move the value below the dup'd |this|, uncopying it. This could
     * generate code, thus the fastPathRejoin label being prior. This is safe
     * as a stack transition, because JSOP_CALLPROP has JOF_TMPSLOT. It is
     * also safe for correctness, because if we know the LHS is an object, it
     * is the resulting vp[1].
     */
    frame.dup();
    frame.pushRegs(shapeReg, objReg, knownPushedType(0));
    frame.shift(-2);

    /* 
     * Assert correctness of hardcoded offsets.
     * No type guard: type is asserted.
     */
    RETURN_IF_OOM(false);

    GetPropLabels &labels = pic.getPropLabels();
    labels.setDslotsLoadOffset(masm.differenceBetween(pic.fastPathRejoin, dslotsLoadLabel));
    labels.setInlineShapeOffset(masm.differenceBetween(pic.shapeGuard, inlineShapeLabel));
    labels.setValueLoad(masm, pic.fastPathRejoin, fastValueLoad);
#ifdef JS_CPU_X64
    labels.setInlineShapeJump(masm, inlineShapeLabel, inlineShapeJump);
#else
    labels.setInlineShapeJump(masm, pic.shapeGuard, inlineShapeJump);
#endif

    stubcc.rejoin(Changes(2));
    pics.append(pic);

    return true;
}

bool
mjit::Compiler::testSingletonProperty(JSObject *obj, jsid id)
{
    /*
     * We would like to completely no-op property/global accesses which can
     * produce only a particular JSObject or undefined, provided we can
     * determine the pushed value must not be undefined (or, if it could be
     * undefined, a recompilation will be triggered).
     *
     * If the access definitely goes through obj, either directly or on the
     * prototype chain, then if obj has a defined property now, and the
     * property has a default or method shape, the only way it can produce
     * undefined in the future is if it is deleted. Deletion causes type
     * properties to be explicitly marked with undefined.
     */

    if (!obj->isNative())
        return false;
    if (obj->getClass()->ops.lookupProperty)
        return false;

    JSObject *holder;
    JSProperty *prop = NULL;
    if (!obj->lookupProperty(cx, id, &holder, &prop))
        return false;
    if (!prop)
        return false;

    Shape *shape = (Shape *) prop;
    if (shape->hasDefaultGetter()) {
        if (!shape->hasSlot())
            return false;
        if (holder->getSlot(shape->slot).isUndefined())
            return false;
    } else if (!shape->isMethod()) {
        return false;
    }

    return true;
}

bool
mjit::Compiler::testSingletonPropertyTypes(FrameEntry *top, jsid id, bool *testObject)
{
    *testObject = false;

    types::TypeSet *types = frame.extra(top).types;
    if (!types || types->unknown())
        return false;

    JSObject *singleton = types->getSingleton(cx);
    if (singleton)
        return testSingletonProperty(singleton, id);

    if (!globalObj)
        return false;

    JSProtoKey key;
    JSValueType type = types->getKnownTypeTag(cx);
    switch (type) {
      case JSVAL_TYPE_STRING:
        key = JSProto_String;
        break;

      case JSVAL_TYPE_INT32:
      case JSVAL_TYPE_DOUBLE:
        key = JSProto_Number;
        break;

      case JSVAL_TYPE_BOOLEAN:
        key = JSProto_Boolean;
        break;

      case JSVAL_TYPE_OBJECT:
      case JSVAL_TYPE_UNKNOWN:
        if (types->getObjectCount() == 1 && !top->isNotType(JSVAL_TYPE_OBJECT)) {
            JS_ASSERT_IF(top->isTypeKnown(), top->isType(JSVAL_TYPE_OBJECT));
            types::TypeObject *object = types->getObject(0);
            if (object->proto) {
                if (!testSingletonProperty(object->proto, id))
                    return false;
                types->addFreeze(cx);

                /* If we don't know this is an object, we will need a test. */
                *testObject = (type != JSVAL_TYPE_OBJECT) && !top->isTypeKnown();
                return true;
            }
        }
        return false;

      default:
        return false;
    }

    JSObject *proto;
    if (!js_GetClassPrototype(cx, globalObj, key, &proto, NULL))
        return NULL;

    return testSingletonProperty(proto, id);
}

bool
mjit::Compiler::jsop_callprop(JSAtom *atom)
{
    FrameEntry *top = frame.peek(-1);

    bool testObject;
    JSObject *singleton = pushedSingleton(0);
    if (singleton && singleton->isFunction() &&
        testSingletonPropertyTypes(top, ATOM_TO_JSID(atom), &testObject)) {
        if (testObject) {
            Jump notObject = frame.testObject(Assembler::NotEqual, top);
            stubcc.linkExit(notObject, Uses(1));
            stubcc.leave();
            stubcc.masm.move(ImmPtr(atom), Registers::ArgReg1);
            OOL_STUBCALL(stubs::CallProp, REJOIN_FALLTHROUGH);
        }

        // THIS

        frame.dup();
        // THIS THIS

        frame.push(ObjectValue(*singleton));
        // THIS THIS FUN

        frame.shift(-2);
        // FUN THIS

        if (testObject)
            stubcc.rejoin(Changes(2));

        return true;
    }

    /* If the incoming type will never PIC, take slow path. */
    if (top->isTypeKnown() && top->getKnownType() != JSVAL_TYPE_OBJECT) {
        if (top->getKnownType() == JSVAL_TYPE_STRING)
            return jsop_callprop_str(atom);
        return jsop_callprop_slow(atom);
    }

    if (top->isTypeKnown())
        return jsop_callprop_obj(atom);
    return jsop_callprop_generic(atom);
}

bool
mjit::Compiler::jsop_setprop(JSAtom *atom, bool usePropCache, bool popGuaranteed)
{
    FrameEntry *lhs = frame.peek(-2);
    FrameEntry *rhs = frame.peek(-1);

    /* If the incoming type will never PIC, take slow path. */
    if (lhs->isTypeKnown() && lhs->getKnownType() != JSVAL_TYPE_OBJECT) {
        jsop_setprop_slow(atom, usePropCache);
        return true;
    }

    /*
     * Set the property directly if we are accessing a known object which
     * always has the property in a particular inline slot.
     */
    types::TypeSet *types = frame.extra(lhs).types;
    if (JSOp(*PC) == JSOP_SETPROP &&
        types && !types->unknown() && types->getObjectCount() == 1 &&
        !types->getObject(0)->unknownProperties()) {
        JS_ASSERT(usePropCache);
        types::TypeObject *object = types->getObject(0);
        types::TypeSet *propertyTypes = object->getProperty(cx, ATOM_TO_JSID(atom), false);
        if (!propertyTypes)
            return false;
        if (propertyTypes->isDefiniteProperty() && !propertyTypes->isOwnProperty(cx, true)) {
            types->addFreeze(cx);
            uint32 slot = propertyTypes->definiteSlot();
            bool isObject = lhs->isTypeKnown();
            if (!isObject) {
                Jump notObject = frame.testObject(Assembler::NotEqual, lhs);
                stubcc.linkExit(notObject, Uses(2));
                stubcc.leave();
                stubcc.masm.move(ImmPtr(atom), Registers::ArgReg1);
                OOL_STUBCALL(STRICT_VARIANT(stubs::SetName), REJOIN_FALLTHROUGH);
            }
            RegisterID reg = frame.tempRegForData(lhs);
            frame.storeTo(rhs, Address(reg, JSObject::getFixedSlotOffset(slot)), popGuaranteed);
            frame.shimmy(1);
            if (!isObject)
                stubcc.rejoin(Changes(1));
            return true;
        }
    }

    JSOp op = JSOp(*PC);

    ic::PICInfo::Kind kind = (op == JSOP_SETMETHOD)
                             ? ic::PICInfo::SETMETHOD
                             : ic::PICInfo::SET;
    PICGenInfo pic(kind, op, usePropCache);
    pic.atom = atom;

    if (monitored(PC)) {
        types::TypeSet *types = frame.extra(rhs).types;
        pic.typeMonitored = true;
        pic.rhsTypes = (types::ClonedTypeSet *) cx->calloc_(sizeof(types::ClonedTypeSet));
        if (!pic.rhsTypes) {
            js_ReportOutOfMemory(cx);
            return false;
        }
        types::TypeSet::Clone(cx, types, pic.rhsTypes);
    } else {
        pic.typeMonitored = false;
        pic.rhsTypes = NULL;
    }

    RESERVE_IC_SPACE(masm);
    RESERVE_OOL_SPACE(stubcc.masm);

    /* Guard that the type is an object. */
    Jump typeCheck;
    if (!lhs->isTypeKnown()) {
        RegisterID reg = frame.tempRegForType(lhs);
        pic.typeReg = reg;

        /* Start the hot path where it's easy to patch it. */
        pic.fastPathStart = masm.label();
        Jump j = masm.testObject(Assembler::NotEqual, reg);

        pic.typeCheck = stubcc.linkExit(j, Uses(2));
        stubcc.leave();

        stubcc.masm.move(ImmPtr(atom), Registers::ArgReg1);
        if (usePropCache)
            OOL_STUBCALL(STRICT_VARIANT(stubs::SetName), REJOIN_FALLTHROUGH);
        else
            OOL_STUBCALL(STRICT_VARIANT(stubs::SetPropNoCache), REJOIN_FALLTHROUGH);
        typeCheck = stubcc.masm.jump();
        pic.hasTypeCheck = true;
    } else {
        pic.fastPathStart = masm.label();
        pic.hasTypeCheck = false;
        pic.typeReg = Registers::ReturnReg;
    }

    frame.forgetMismatchedObject(lhs);

    /* Get the object into a mutable register. */
    RegisterID objReg = frame.copyDataIntoReg(lhs);
    pic.objReg = objReg;

    /* Get info about the RHS and pin it. */
    ValueRemat vr;
    frame.pinEntry(rhs, vr);
    pic.vr = vr;

    RegisterID shapeReg = frame.allocReg();
    pic.shapeReg = shapeReg;

    frame.unpinEntry(vr);

    /* Guard on shape. */
    masm.loadShape(objReg, shapeReg);
    pic.shapeGuard = masm.label();
    DataLabel32 inlineShapeData;
    Jump j = masm.branch32WithPatch(Assembler::NotEqual, shapeReg,
                                    Imm32(int32(INVALID_SHAPE)),
                                    inlineShapeData);
    Label afterInlineShapeJump = masm.label();

    /* Slow path. */
    {
        pic.slowPathStart = stubcc.linkExit(j, Uses(2));

        stubcc.leave();
        passICAddress(&pic);
        pic.slowPathCall = OOL_STUBCALL(ic::SetProp, REJOIN_FALLTHROUGH);
        CHECK_OOL_SPACE();
    }

    /* Load dslots. */
    Label dslotsLoadLabel = masm.loadPtrWithPatchToLEA(Address(objReg, offsetof(JSObject, slots)),
                                                       objReg);

    /* Store RHS into object slot. */
    Address slot(objReg, 1 << 24);
    DataLabel32 inlineValueStore = masm.storeValueWithAddressOffsetPatch(vr, slot);
    pic.fastPathRejoin = masm.label();

    frame.freeReg(objReg);
    frame.freeReg(shapeReg);

    /* "Pop under", taking out object (LHS) and leaving RHS. */
    frame.shimmy(1);

    /* Finish slow path. */
    {
        if (pic.hasTypeCheck)
            typeCheck.linkTo(stubcc.masm.label(), &stubcc.masm);
        stubcc.rejoin(Changes(1));
    }

    RETURN_IF_OOM(false);

    SetPropLabels &labels = pic.setPropLabels();
    labels.setInlineShapeData(masm, pic.shapeGuard, inlineShapeData);
    labels.setDslotsLoad(masm, pic.fastPathRejoin, dslotsLoadLabel, vr);
    labels.setInlineValueStore(masm, pic.fastPathRejoin, inlineValueStore, vr);
    labels.setInlineShapeJump(masm, pic.shapeGuard, afterInlineShapeJump);

    pics.append(pic);
    return true;
}

void
mjit::Compiler::jsop_name(JSAtom *atom, JSValueType type)
{
    PICGenInfo pic(ic::PICInfo::NAME, JSOp(*PC), true);

    RESERVE_IC_SPACE(masm);

    pic.shapeReg = frame.allocReg();
    pic.objReg = frame.allocReg();
    pic.typeReg = Registers::ReturnReg;
    pic.atom = atom;
    pic.hasTypeCheck = false;
    pic.fastPathStart = masm.label();

    /* There is no inline implementation, so we always jump to the slow path or to a stub. */
    pic.shapeGuard = masm.label();
    Jump inlineJump = masm.jump();
    {
        RESERVE_OOL_SPACE(stubcc.masm);
        pic.slowPathStart = stubcc.linkExit(inlineJump, Uses(0));
        stubcc.leave();
        passICAddress(&pic);
        pic.slowPathCall = OOL_STUBCALL(ic::Name, REJOIN_GETTER);
        CHECK_OOL_SPACE();
    }
    pic.fastPathRejoin = masm.label();

    /* Initialize op labels. */
    ScopeNameLabels &labels = pic.scopeNameLabels();
    labels.setInlineJump(masm, pic.fastPathStart, inlineJump);

    MaybeJump undefinedGuard;
    if (cx->typeInferenceEnabled()) {
        /* Always test for undefined. */
        undefinedGuard = masm.testUndefined(Assembler::Equal, pic.shapeReg);
    }

    /*
     * We can't optimize away the PIC for the NAME access itself, but if we've
     * only seen a single value pushed by this access, mark it as such and
     * recompile if a different value becomes possible.
     */
    JSObject *singleton = pushedSingleton(0);
    if (singleton) {
        frame.push(ObjectValue(*singleton));
        frame.freeReg(pic.shapeReg);
        frame.freeReg(pic.objReg);
    } else {
        frame.pushRegs(pic.shapeReg, pic.objReg, type);
    }

    stubcc.rejoin(Changes(1));

    if (cx->typeInferenceEnabled()) {
        stubcc.linkExit(undefinedGuard.get(), Uses(0));
        stubcc.leave();
        OOL_STUBCALL(stubs::UndefinedHelper, REJOIN_GETTER);
        stubcc.rejoin(Changes(1));
    }

    pics.append(pic);
}

bool
mjit::Compiler::jsop_xname(JSAtom *atom)
{
    PICGenInfo pic(ic::PICInfo::XNAME, JSOp(*PC), true);

    FrameEntry *fe = frame.peek(-1);
    if (fe->isNotType(JSVAL_TYPE_OBJECT)) {
        return jsop_getprop(atom, knownPushedType(0));
    }

    if (!fe->isTypeKnown()) {
        Jump notObject = frame.testObject(Assembler::NotEqual, fe);
        stubcc.linkExit(notObject, Uses(1));
    }

    frame.forgetMismatchedObject(fe);

    RESERVE_IC_SPACE(masm);

    pic.shapeReg = frame.allocReg();
    pic.objReg = frame.copyDataIntoReg(fe);
    pic.typeReg = Registers::ReturnReg;
    pic.atom = atom;
    pic.hasTypeCheck = false;
    pic.fastPathStart = masm.label();

    /* There is no inline implementation, so we always jump to the slow path or to a stub. */
    pic.shapeGuard = masm.label();
    Jump inlineJump = masm.jump();
    {
        RESERVE_OOL_SPACE(stubcc.masm);
        pic.slowPathStart = stubcc.linkExit(inlineJump, Uses(1));
        stubcc.leave();
        passICAddress(&pic);
        pic.slowPathCall = OOL_STUBCALL(ic::XName, REJOIN_GETTER);
        CHECK_OOL_SPACE();
    }

    pic.fastPathRejoin = masm.label();

    RETURN_IF_OOM(false);

    /* Initialize op labels. */
    ScopeNameLabels &labels = pic.scopeNameLabels();
    labels.setInlineJumpOffset(masm.differenceBetween(pic.fastPathStart, inlineJump));

    frame.pop();
    frame.pushRegs(pic.shapeReg, pic.objReg, knownPushedType(0));

    MaybeJump undefinedGuard;
    if (cx->typeInferenceEnabled()) {
        /* Always test for undefined. */
        undefinedGuard = masm.testUndefined(Assembler::Equal, pic.shapeReg);
    }

    stubcc.rejoin(Changes(1));

    if (cx->typeInferenceEnabled()) {
        stubcc.linkExit(undefinedGuard.get(), Uses(0));
        stubcc.leave();
        OOL_STUBCALL(stubs::UndefinedHelper, REJOIN_GETTER);
        stubcc.rejoin(Changes(1));
    }

    pics.append(pic);
    return true;
}

void
mjit::Compiler::jsop_bindname(JSAtom *atom, bool usePropCache)
{
    PICGenInfo pic(ic::PICInfo::BIND, JSOp(*PC), usePropCache);

    // This code does not check the frame flags to see if scopeChain has been
    // set. Rather, it relies on the up-front analysis statically determining
    // whether BINDNAME can be used, which reifies the scope chain at the
    // prologue.
    JS_ASSERT(analysis->usesScopeChain());

    pic.shapeReg = frame.allocReg();
    pic.objReg = frame.allocReg();
    pic.typeReg = Registers::ReturnReg;
    pic.atom = atom;
    pic.hasTypeCheck = false;

    RESERVE_IC_SPACE(masm);
    pic.fastPathStart = masm.label();

    Address parent(pic.objReg, offsetof(JSObject, parent));
    masm.loadPtr(Address(JSFrameReg, StackFrame::offsetOfScopeChain()), pic.objReg);

    pic.shapeGuard = masm.label();
    Jump inlineJump = masm.branchPtr(Assembler::NotEqual, parent, ImmPtr(0));
    {
        RESERVE_OOL_SPACE(stubcc.masm);
        pic.slowPathStart = stubcc.linkExit(inlineJump, Uses(0));
        stubcc.leave();
        passICAddress(&pic);
        pic.slowPathCall = OOL_STUBCALL(ic::BindName, REJOIN_BINDNAME);
        CHECK_OOL_SPACE();
    }

    pic.fastPathRejoin = masm.label();

    /* Initialize op labels. */
    BindNameLabels &labels = pic.bindNameLabels();
    labels.setInlineJump(masm, pic.shapeGuard, inlineJump);

    frame.pushTypedPayload(JSVAL_TYPE_OBJECT, pic.objReg);
    frame.freeReg(pic.shapeReg);

    stubcc.rejoin(Changes(1));

    pics.append(pic);
}

#else /* !JS_POLYIC */

void
mjit::Compiler::jsop_name(JSAtom *atom, JSValueType type, types::TypeSet *typeSet)
{
    prepareStubCall(Uses(0));
    INLINE_STUBCALL(stubs::Name, REJOIN_FALLTHROUGH);
    frame.pushSynced(type, typeSet);
}

bool
mjit::Compiler::jsop_xname(JSAtom *atom)
{
    return jsop_getprop(atom, knownPushedType(0), pushedTypeSet(0));
}

bool
mjit::Compiler::jsop_getprop(JSAtom *atom, JSValueType knownType, types::TypeSet *typeSet,
                             bool typecheck, bool usePropCache)
{
    jsop_getprop_slow(atom, usePropCache);
    return true;
}

bool
mjit::Compiler::jsop_callprop(JSAtom *atom)
{
    return jsop_callprop_slow(atom);
}

bool
mjit::Compiler::jsop_setprop(JSAtom *atom, bool usePropCache)
{
    jsop_setprop_slow(atom, usePropCache);
    return true;
}

void
mjit::Compiler::jsop_bindname(JSAtom *atom, bool usePropCache)
{
    RegisterID reg = frame.allocReg();
    Address scopeChain(JSFrameReg, StackFrame::offsetOfScopeChain());
    masm.loadPtr(scopeChain, reg);

    Address address(reg, offsetof(JSObject, parent));

    Jump j = masm.branchPtr(Assembler::NotEqual, address, ImmPtr(0));

    stubcc.linkExit(j, Uses(0));
    stubcc.leave();
    if (usePropCache) {
        OOL_STUBCALL(stubs::BindName, REJOIN_BINDNAME);
    } else {
        stubcc.masm.move(ImmPtr(atom), Registers::ArgReg1);
        OOL_STUBCALL(stubs::BindNameNoCache, REJOIN_BINDNAME);
    }

    frame.pushTypedPayload(JSVAL_TYPE_OBJECT, reg);

    stubcc.rejoin(Changes(1));
}
#endif

void
mjit::Compiler::jsop_this()
{
    frame.pushThis();

    /* 
     * In strict mode code, we don't wrap 'this'.
     * In direct-call eval code, we wrapped 'this' before entering the eval.
     * In global code, 'this' is always an object.
     */
    if (script->fun && !script->strictModeCode) {
        FrameEntry *thisFe = frame.peek(-1);

        /*
         * We don't inline calls to scripts which use 'this' but might require
         * 'this' to be wrapped.
         */
        JS_ASSERT(!thisFe->isNotType(JSVAL_TYPE_OBJECT));

        if (!thisFe->isType(JSVAL_TYPE_OBJECT)) {
            JSValueType type = cx->typeInferenceEnabled()
                ? script->thisTypes()->getKnownTypeTag(cx)
                : JSVAL_TYPE_UNKNOWN;
            if (type != JSVAL_TYPE_OBJECT) {
                Jump notObj = frame.testObject(Assembler::NotEqual, thisFe);
                stubcc.linkExit(notObj, Uses(1));
                stubcc.leave();
                OOL_STUBCALL(stubs::This, REJOIN_FALLTHROUGH);
                stubcc.rejoin(Changes(1));
            }

            // Now we know that |this| is an object.
            frame.pop();
            frame.learnThisIsObject(type != JSVAL_TYPE_OBJECT);
            frame.pushThis();
        }

        JS_ASSERT(thisFe->isType(JSVAL_TYPE_OBJECT));
    }
}

bool
mjit::Compiler::jsop_gnameinc(JSOp op, VoidStubAtom stub, uint32 index)
{
    JSAtom *atom = script->getAtom(index);

#if defined JS_MONOIC
    int amt = (op == JSOP_GNAMEINC || op == JSOP_INCGNAME) ? 1 : -1;

    jsop_bindgname();
    // OBJ

    jsop_getgname(index);
    // OBJ V

    if (!analysis->incrementInitialValueObserved(PC)) {
        frame.push(Int32Value(-amt));
        // OBJ V 1

        /* Use sub since it calls ValueToNumber instead of string concat. */
        if (!jsop_binary(JSOP_SUB, stubs::Sub, knownPushedType(0), pushedTypeSet(0)))
            return false;
        // OBJ N+1

        jsop_setgname(atom, false, analysis->popGuaranteed(PC));
        // N+1
    } else {
        jsop_pos();
        // OBJ N

        frame.swap();
        // N OBJ

        frame.dupAt(-2);
        // N OBJ N

        frame.push(Int32Value(amt));
        // N OBJ N 1

        if (!jsop_binary(JSOP_ADD, stubs::Add, knownPushedType(0), pushedTypeSet(0)))
            return false;
        // N OBJ N+1

        jsop_setgname(atom, false, true);
        // N N+1

        frame.pop();
        // N
    }
#else
    prepareStubCall(Uses(0));
    masm.move(ImmPtr(atom), Registers::ArgReg1);
    INLINE_STUBCALL(stub, REJOIN_FALLTHROUGH);
    frame.pushSynced(knownPushedType(0));
#endif

    return true;
}

CompileStatus
mjit::Compiler::jsop_nameinc(JSOp op, VoidStubAtom stub, uint32 index)
{
    JSAtom *atom = script->getAtom(index);
#if defined JS_POLYIC
    int amt = (op == JSOP_NAMEINC || op == JSOP_INCNAME) ? 1 : -1;

    jsop_bindname(atom, false);
    // OBJ

    jsop_name(atom, JSVAL_TYPE_UNKNOWN);
    // OBJ V

    if (!analysis->incrementInitialValueObserved(PC)) {
        frame.push(Int32Value(-amt));
        // OBJ V 1

        /* Use sub since it calls ValueToNumber instead of string concat. */
        frame.syncAt(-3);
        if (!jsop_binary(JSOP_SUB, stubs::Sub, knownPushedType(0), pushedTypeSet(0)))
            return Compile_Retry;
        // OBJ N+1

        if (!jsop_setprop(atom, false, analysis->popGuaranteed(PC)))
            return Compile_Error;
        // N+1
    } else {
        jsop_pos();
        // OBJ N

        frame.swap();
        // N OBJ

        frame.dupAt(-2);
        // N OBJ N

        frame.push(Int32Value(amt));
        // N OBJ N 1

        frame.syncAt(-3);
        if (!jsop_binary(JSOP_ADD, stubs::Add, knownPushedType(0), pushedTypeSet(0)))
            return Compile_Retry;
        // N OBJ N+1

        if (!jsop_setprop(atom, false, true))
            return Compile_Error;
        // N N+1

        frame.pop();
        // N
    }
#else
    prepareStubCall(Uses(0));
    masm.move(ImmPtr(atom), Registers::ArgReg1);
    INLINE_STUBCALL(stub);
    frame.pushSynced(knownPushedType(0));
#endif

    return Compile_Okay;
}

CompileStatus
mjit::Compiler::jsop_propinc(JSOp op, VoidStubAtom stub, uint32 index)
{
    JSAtom *atom = script->getAtom(index);
#if defined JS_POLYIC
    int amt = (op == JSOP_PROPINC || op == JSOP_INCPROP) ? 1 : -1;

    frame.dup();
    // OBJ OBJ

    if (!jsop_getprop(atom, JSVAL_TYPE_UNKNOWN))
        return Compile_Error;
    // OBJ V

    if (!analysis->incrementInitialValueObserved(PC)) {
        frame.push(Int32Value(-amt));
        // OBJ V 1

        /* Use sub since it calls ValueToNumber instead of string concat. */
        frame.syncAt(-3);
        if (!jsop_binary(JSOP_SUB, stubs::Sub, knownPushedType(0), pushedTypeSet(0)))
            return Compile_Retry;
        // OBJ N+1

        if (!jsop_setprop(atom, false, analysis->popGuaranteed(PC)))
            return Compile_Error;
        // N+1
    } else {
        jsop_pos();
        // OBJ N

        frame.swap();
        // N OBJ

        frame.dupAt(-2);
        // N OBJ N

        frame.push(Int32Value(amt));
        // N OBJ N 1

        frame.syncAt(-3);
        if (!jsop_binary(JSOP_ADD, stubs::Add, knownPushedType(0), pushedTypeSet(0)))
            return Compile_Retry;
        // N OBJ N+1

        if (!jsop_setprop(atom, false, true))
            return Compile_Error;
        // N N+1

        frame.pop();
        // N
    }
#else
    prepareStubCall(Uses(1));
    masm.move(ImmPtr(atom), Registers::ArgReg1);
    INLINE_STUBCALL(stub);
    frame.pop();
    pushSyncedEntry(0);
#endif

    return Compile_Okay;
}

bool
mjit::Compiler::iter(uintN flags)
{
    FrameEntry *fe = frame.peek(-1);

    /*
     * Stub the call if this is not a simple 'for in' loop or if the iterated
     * value is known to not be an object.
     */
    if ((flags != JSITER_ENUMERATE) || fe->isNotType(JSVAL_TYPE_OBJECT)) {
        prepareStubCall(Uses(1));
        masm.move(Imm32(flags), Registers::ArgReg1);
        INLINE_STUBCALL(stubs::Iter, REJOIN_FALLTHROUGH);
        frame.pop();
        frame.pushSynced(JSVAL_TYPE_UNKNOWN);
        return true;
    }

    if (!fe->isTypeKnown()) {
        Jump notObject = frame.testObject(Assembler::NotEqual, fe);
        stubcc.linkExit(notObject, Uses(1));
    }

    frame.forgetMismatchedObject(fe);

    RegisterID reg = frame.tempRegForData(fe);

    frame.pinReg(reg);
    RegisterID ioreg = frame.allocReg();  /* Will hold iterator JSObject */
    RegisterID nireg = frame.allocReg();  /* Will hold NativeIterator */
    RegisterID T1 = frame.allocReg();
    RegisterID T2 = frame.allocReg();
    frame.unpinReg(reg);

    /* Fetch the most recent iterator. */
    masm.loadPtr(&script->compartment->nativeIterCache.last, ioreg);

    /* Test for NULL. */
    Jump nullIterator = masm.branchTest32(Assembler::Zero, ioreg, ioreg);
    stubcc.linkExit(nullIterator, Uses(1));

    /* Get NativeIterator from iter obj. */
    masm.loadObjPrivate(ioreg, nireg);

    /* Test for active iterator. */
    Address flagsAddr(nireg, offsetof(NativeIterator, flags));
    masm.load32(flagsAddr, T1);
    Jump activeIterator = masm.branchTest32(Assembler::NonZero, T1,
                                            Imm32(JSITER_ACTIVE|JSITER_UNREUSABLE));
    stubcc.linkExit(activeIterator, Uses(1));

    /* Compare shape of object with iterator. */
    masm.loadShape(reg, T1);
    masm.loadPtr(Address(nireg, offsetof(NativeIterator, shapes_array)), T2);
    masm.load32(Address(T2, 0), T2);
    Jump mismatchedObject = masm.branch32(Assembler::NotEqual, T1, T2);
    stubcc.linkExit(mismatchedObject, Uses(1));

    /* Compare shape of object's prototype with iterator. */
    masm.loadPtr(Address(reg, offsetof(JSObject, type)), T1);
    masm.loadPtr(Address(T1, offsetof(types::TypeObject, proto)), T1);
    masm.loadShape(T1, T1);
    masm.loadPtr(Address(nireg, offsetof(NativeIterator, shapes_array)), T2);
    masm.load32(Address(T2, sizeof(uint32)), T2);
    Jump mismatchedProto = masm.branch32(Assembler::NotEqual, T1, T2);
    stubcc.linkExit(mismatchedProto, Uses(1));

    /*
     * Compare object's prototype's prototype with NULL. The last native
     * iterator will always have a prototype chain length of one
     * (i.e. it must be a plain object), so we do not need to generate
     * a loop here.
     */
    masm.loadPtr(Address(reg, offsetof(JSObject, type)), T1);
    masm.loadPtr(Address(T1, offsetof(types::TypeObject, proto)), T1);
    masm.loadPtr(Address(T1, offsetof(JSObject, type)), T1);
    masm.loadPtr(Address(T1, offsetof(types::TypeObject, proto)), T1);
    Jump overlongChain = masm.branchPtr(Assembler::NonZero, T1, T1);
    stubcc.linkExit(overlongChain, Uses(1));

    /* Found a match with the most recent iterator. Hooray! */

    /* Mark iterator as active. */
    masm.storePtr(reg, Address(nireg, offsetof(NativeIterator, obj)));
    masm.load32(flagsAddr, T1);
    masm.or32(Imm32(JSITER_ACTIVE), T1);
    masm.store32(T1, flagsAddr);

    /* Chain onto the active iterator stack. */
    masm.loadPtr(FrameAddress(offsetof(VMFrame, cx)), T1);
    masm.loadPtr(Address(T1, offsetof(JSContext, enumerators)), T2);
    masm.storePtr(T2, Address(nireg, offsetof(NativeIterator, next)));
    masm.storePtr(ioreg, Address(T1, offsetof(JSContext, enumerators)));

    frame.freeReg(nireg);
    frame.freeReg(T1);
    frame.freeReg(T2);

    stubcc.leave();
    stubcc.masm.move(Imm32(flags), Registers::ArgReg1);
    OOL_STUBCALL(stubs::Iter, REJOIN_FALLTHROUGH);

    /* Push the iterator object. */
    frame.pop();
    frame.pushTypedPayload(JSVAL_TYPE_OBJECT, ioreg);

    stubcc.rejoin(Changes(1));

    return true;
}

/*
 * This big nasty function emits a fast-path for native iterators, producing
 * a temporary value on the stack for FORLOCAL,ARG,GLOBAL,etc ops to use.
 */
void
mjit::Compiler::iterNext()
{
    FrameEntry *fe = frame.peek(-1);
    RegisterID reg = frame.tempRegForData(fe);

    /* Is it worth trying to pin this longer? Prolly not. */
    frame.pinReg(reg);
    RegisterID T1 = frame.allocReg();
    frame.unpinReg(reg);

    /* Test clasp */
    Jump notFast = masm.testObjClass(Assembler::NotEqual, reg, &js_IteratorClass);
    stubcc.linkExit(notFast, Uses(1));

    /* Get private from iter obj. */
    masm.loadObjPrivate(reg, T1);

    RegisterID T3 = frame.allocReg();
    RegisterID T4 = frame.allocReg();

    /* Test for a value iterator, which could come through an Iterator object. */
    masm.load32(Address(T1, offsetof(NativeIterator, flags)), T3);
    notFast = masm.branchTest32(Assembler::NonZero, T3, Imm32(JSITER_FOREACH));
    stubcc.linkExit(notFast, Uses(1));

    RegisterID T2 = frame.allocReg();

    /* Get cursor. */
    masm.loadPtr(Address(T1, offsetof(NativeIterator, props_cursor)), T2);

    /* Test if the jsid is a string. */
    masm.loadPtr(T2, T3);
    masm.move(T3, T4);
    masm.andPtr(Imm32(JSID_TYPE_MASK), T4);
    notFast = masm.branchTestPtr(Assembler::NonZero, T4, T4);
    stubcc.linkExit(notFast, Uses(1));

    /* It's safe to increase the cursor now. */
    masm.addPtr(Imm32(sizeof(jsid)), T2, T4);
    masm.storePtr(T4, Address(T1, offsetof(NativeIterator, props_cursor)));

    frame.freeReg(T4);
    frame.freeReg(T1);
    frame.freeReg(T2);

    stubcc.leave();
    OOL_STUBCALL(stubs::IterNext, REJOIN_NONE);

    frame.pushUntypedPayload(JSVAL_TYPE_STRING, T3);

    /* Join with the stub call. */
    stubcc.rejoin(Changes(1));
}

bool
mjit::Compiler::iterMore(jsbytecode *target)
{
    if (!frame.syncForBranch(target, Uses(1)))
        return false;

    FrameEntry *fe = frame.peek(-1);
    RegisterID reg = frame.tempRegForData(fe);
    RegisterID tempreg = frame.allocReg();

    /* Test clasp */
    Jump notFast = masm.testObjClass(Assembler::NotEqual, reg, &js_IteratorClass);
    stubcc.linkExitForBranch(notFast);

    /* Get private from iter obj. */
    masm.loadObjPrivate(reg, reg);

    /* Test that the iterator supports fast iteration. */
    notFast = masm.branchTest32(Assembler::NonZero, Address(reg, offsetof(NativeIterator, flags)),
                                Imm32(JSITER_FOREACH));
    stubcc.linkExitForBranch(notFast);

    /* Get props_cursor, test */
    masm.loadPtr(Address(reg, offsetof(NativeIterator, props_cursor)), tempreg);
    masm.loadPtr(Address(reg, offsetof(NativeIterator, props_end)), reg);

    Jump jFast = masm.branchPtr(Assembler::LessThan, tempreg, reg);

    stubcc.leave();
    OOL_STUBCALL(stubs::IterMore, REJOIN_BRANCH);
    Jump j = stubcc.masm.branchTest32(Assembler::NonZero, Registers::ReturnReg,
                                      Registers::ReturnReg);

    stubcc.rejoin(Changes(1));
    frame.freeReg(tempreg);

    return jumpAndTrace(jFast, target, &j);
}

void
mjit::Compiler::iterEnd()
{
    FrameEntry *fe= frame.peek(-1);
    RegisterID reg = frame.tempRegForData(fe);

    frame.pinReg(reg);
    RegisterID T1 = frame.allocReg();
    frame.unpinReg(reg);

    /* Test clasp */
    Jump notIterator = masm.testObjClass(Assembler::NotEqual, reg, &js_IteratorClass);
    stubcc.linkExit(notIterator, Uses(1));

    /* Get private from iter obj. */
    masm.loadObjPrivate(reg, T1);

    RegisterID T2 = frame.allocReg();

    /* Load flags. */
    Address flagAddr(T1, offsetof(NativeIterator, flags));
    masm.loadPtr(flagAddr, T2);

    /* Test for a normal enumerate iterator. */
    Jump notEnumerate = masm.branchTest32(Assembler::Zero, T2, Imm32(JSITER_ENUMERATE));
    stubcc.linkExit(notEnumerate, Uses(1));

    /* Clear active bit. */
    masm.and32(Imm32(~JSITER_ACTIVE), T2);
    masm.storePtr(T2, flagAddr);

    /* Reset property cursor. */
    masm.loadPtr(Address(T1, offsetof(NativeIterator, props_array)), T2);
    masm.storePtr(T2, Address(T1, offsetof(NativeIterator, props_cursor)));

    /* Advance enumerators list. */
    masm.loadPtr(FrameAddress(offsetof(VMFrame, cx)), T2);
    masm.loadPtr(Address(T1, offsetof(NativeIterator, next)), T1);
    masm.storePtr(T1, Address(T2, offsetof(JSContext, enumerators)));

    frame.freeReg(T1);
    frame.freeReg(T2);

    stubcc.leave();
    OOL_STUBCALL(stubs::EndIter, REJOIN_FALLTHROUGH);

    frame.pop();

    stubcc.rejoin(Changes(1));
}

void
mjit::Compiler::jsop_eleminc(JSOp op, VoidStub stub)
{
    prepareStubCall(Uses(2));
    INLINE_STUBCALL(stub, REJOIN_FALLTHROUGH);
    frame.popn(2);
    pushSyncedEntry(0);
}

void
mjit::Compiler::jsop_getgname_slow(uint32 index)
{
    prepareStubCall(Uses(0));
    INLINE_STUBCALL(stubs::GetGlobalName, REJOIN_GETTER);
    frame.pushSynced(JSVAL_TYPE_UNKNOWN);
}

void
mjit::Compiler::jsop_bindgname()
{
    if (globalObj) {
        frame.push(ObjectValue(*globalObj));
        return;
    }

    /* :TODO: this is slower than it needs to be. */
    prepareStubCall(Uses(0));
    INLINE_STUBCALL(stubs::BindGlobalName, REJOIN_NONE);
    frame.takeReg(Registers::ReturnReg);
    frame.pushTypedPayload(JSVAL_TYPE_OBJECT, Registers::ReturnReg);
}

void
mjit::Compiler::jsop_getgname(uint32 index)
{
    /* Optimize undefined, NaN and Infinity. */
    JSAtom *atom = script->getAtom(index);
    if (atom == cx->runtime->atomState.typeAtoms[JSTYPE_VOID]) {
        frame.push(UndefinedValue());
        return;
    }
    if (atom == cx->runtime->atomState.NaNAtom) {
        frame.push(cx->runtime->NaNValue);
        return;
    }
    if (atom == cx->runtime->atomState.InfinityAtom) {
        frame.push(cx->runtime->positiveInfinityValue);
        return;
    }

    /* Optimize singletons like Math for JSOP_CALLPROP. */
    JSObject *obj = pushedSingleton(0);
    if (obj && testSingletonProperty(globalObj, ATOM_TO_JSID(atom))) {
        frame.push(ObjectValue(*obj));
        return;
    }

    /*
     * Get the type of the global. Don't look at the pushed type, as this may
     * be part of an INCGNAME op.
     */
    JSValueType type = JSVAL_TYPE_UNKNOWN;
    if (cx->typeInferenceEnabled() && globalObj->isGlobal() &&
        !globalObj->getType()->unknownProperties()) {
        types::TypeSet *types = globalObj->getType()->getProperty(cx, ATOM_TO_JSID(atom), false);
        if (!types)
            return;
        type = types->getKnownTypeTag(cx);

        const js::Shape *shape = globalObj->nativeLookup(ATOM_TO_JSID(atom));
        if (shape && shape->hasDefaultGetterOrIsMethod() && shape->hasSlot()) {
            Value *value = &globalObj->getSlotRef(shape->slot);
            if (!value->isUndefined() && !types->isOwnProperty(cx, true)) {
                watchGlobalReallocation();
                RegisterID reg = frame.allocReg();
                masm.move(ImmPtr(value), reg);
                frame.push(Address(reg), type, true);
                return;
            }
        }
        if (knownPushedType(0) != type)
            type = JSVAL_TYPE_UNKNOWN;
    }

#if defined JS_MONOIC
    jsop_bindgname();

    FrameEntry *fe = frame.peek(-1);
    JS_ASSERT(fe->isTypeKnown() && fe->getKnownType() == JSVAL_TYPE_OBJECT);

    GetGlobalNameICInfo ic;
    RESERVE_IC_SPACE(masm);
    RegisterID objReg;
    Jump shapeGuard;

    ic.usePropertyCache = true;

    ic.fastPathStart = masm.label();
    if (fe->isConstant()) {
        JSObject *obj = &fe->getValue().toObject();
        frame.pop();
        JS_ASSERT(obj->isNative());

        objReg = frame.allocReg();

        masm.load32FromImm(&obj->objShape, objReg);
        shapeGuard = masm.branch32WithPatch(Assembler::NotEqual, objReg,
                                            Imm32(int32(INVALID_SHAPE)), ic.shape);
        masm.move(ImmPtr(obj), objReg);
    } else {
        objReg = frame.ownRegForData(fe);
        frame.pop();
        RegisterID reg = frame.allocReg();

        masm.loadShape(objReg, reg);
        shapeGuard = masm.branch32WithPatch(Assembler::NotEqual, reg,
                                            Imm32(int32(INVALID_SHAPE)), ic.shape);
        frame.freeReg(reg);
    }
    stubcc.linkExit(shapeGuard, Uses(0));

    stubcc.leave();
    passMICAddress(ic);
    ic.slowPathCall = OOL_STUBCALL(ic::GetGlobalName, REJOIN_GETTER);

    /* Garbage value. */
    uint32 slot = 1 << 24;

    masm.loadPtr(Address(objReg, offsetof(JSObject, slots)), objReg);
    Address address(objReg, slot);
    
    /* Allocate any register other than objReg. */
    RegisterID treg = frame.allocReg();
    /* After dreg is loaded, it's safe to clobber objReg. */
    RegisterID dreg = objReg;

    ic.load = masm.loadValueWithAddressOffsetPatch(address, treg, dreg);

    frame.pushRegs(treg, dreg, type);

    stubcc.rejoin(Changes(1));

    getGlobalNames.append(ic);

#else
    jsop_getgname_slow(index);
#endif

    /*
     * Note: no undefined check is needed for GNAME opcodes. These were not declared with
     * 'var', so cannot be undefined without triggering an error or having been a pre-existing
     * global whose value is undefined (which type inference will know about).
     */
}

/*
 * Generate just the epilogue code that is specific to callgname. The rest
 * is shared with getgname.
 */
void
mjit::Compiler::jsop_callgname_epilogue()
{
    /*
     * This slow path does the same thing as the interpreter.
     */
    if (!globalObj) {
        prepareStubCall(Uses(1));
        INLINE_STUBCALL(stubs::PushImplicitThisForGlobal, REJOIN_NONE);
        frame.pushSynced(JSVAL_TYPE_UNKNOWN);
        return;
    }

    /* Fast path for known-not-an-object callee. */
    FrameEntry *fval = frame.peek(-1);
    if (fval->isNotType(JSVAL_TYPE_OBJECT)) {
        frame.push(UndefinedValue());
        return;
    }

    /* Paths for known object callee. */
    if (fval->isConstant()) {
        JSObject *obj = &fval->getValue().toObject();
        if (obj->getParent() == globalObj) {
            frame.push(UndefinedValue());
        } else {
            prepareStubCall(Uses(1));
            INLINE_STUBCALL(stubs::PushImplicitThisForGlobal, REJOIN_NONE);
            frame.pushSynced(JSVAL_TYPE_UNKNOWN);
        }
        return;
    }

    /*
     * Optimized version. This inlines the common case, calling a
     * (non-proxied) function that has the same global as the current
     * script. To make the code simpler, we:
     *      1. test the stronger property that the callee's parent is
     *         equal to the global of the current script, and
     *      2. bake in the global of the current script, which is why
     *         this optimized path requires compile-and-go.
     */

    /* If the callee is not an object, jump to the inline fast path. */
    MaybeRegisterID typeReg = frame.maybePinType(fval);
    RegisterID objReg = frame.copyDataIntoReg(fval);

    MaybeJump isNotObj;
    if (!fval->isType(JSVAL_TYPE_OBJECT)) {
        isNotObj = frame.testObject(Assembler::NotEqual, fval);
        frame.maybeUnpinReg(typeReg);
    }

    /*
     * If the callee is not a function, jump to OOL slow path.
     */
    Jump notFunction = masm.testFunction(Assembler::NotEqual, objReg);
    stubcc.linkExit(notFunction, Uses(1));

    /*
     * If the callee's parent is not equal to the global, jump to
     * OOL slow path.
     */
    masm.loadPtr(Address(objReg, offsetof(JSObject, parent)), objReg);
    Jump globalMismatch = masm.branchPtr(Assembler::NotEqual, objReg, ImmPtr(globalObj));
    stubcc.linkExit(globalMismatch, Uses(1));
    frame.freeReg(objReg);

    /* OOL stub call path. */
    stubcc.leave();
    OOL_STUBCALL(stubs::PushImplicitThisForGlobal, REJOIN_NONE);

    /* Fast path. */
    if (isNotObj.isSet())
        isNotObj.getJump().linkTo(masm.label(), &masm);
    frame.pushUntypedValue(UndefinedValue());

    stubcc.rejoin(Changes(1));
}

void
mjit::Compiler::jsop_setgname_slow(JSAtom *atom, bool usePropertyCache)
{
    prepareStubCall(Uses(2));
    masm.move(ImmPtr(atom), Registers::ArgReg1);
    if (usePropertyCache)
        INLINE_STUBCALL(STRICT_VARIANT(stubs::SetGlobalName), REJOIN_FALLTHROUGH);
    else
        INLINE_STUBCALL(STRICT_VARIANT(stubs::SetGlobalNameNoCache), REJOIN_FALLTHROUGH);
    frame.popn(2);
    pushSyncedEntry(0);
}

void
mjit::Compiler::jsop_setgname(JSAtom *atom, bool usePropertyCache, bool popGuaranteed)
{
    if (monitored(PC)) {
        /* Global accesses are monitored only for a few names like __proto__. */
        jsop_setgname_slow(atom, usePropertyCache);
        return;
    }

    if (cx->typeInferenceEnabled() && globalObj->isGlobal() &&
        !globalObj->getType()->unknownProperties()) {
        /*
         * Note: object branding is disabled when inference is enabled. With
         * branding there is no way to ensure that a non-function property
         * can't get a function later and cause the global object to become
         * branded, requiring a shape change if it changes again.
         */
        types::TypeSet *types = globalObj->getType()->getProperty(cx, ATOM_TO_JSID(atom), false);
        if (!types)
            return;
        const js::Shape *shape = globalObj->nativeLookup(ATOM_TO_JSID(atom));
        if (shape && !shape->isMethod() && shape->hasDefaultSetter() &&
            shape->writable() && shape->hasSlot() && !types->isOwnProperty(cx, true)) {
            watchGlobalReallocation();
            Value *value = &globalObj->getSlotRef(shape->slot);
            RegisterID reg = frame.allocReg();
            masm.move(ImmPtr(value), reg);
            frame.storeTo(frame.peek(-1), Address(reg), popGuaranteed);
            frame.shimmy(1);
            frame.freeReg(reg);
            return;
        }
    }

#if defined JS_MONOIC
    FrameEntry *objFe = frame.peek(-2);
    FrameEntry *fe = frame.peek(-1);
    JS_ASSERT_IF(objFe->isTypeKnown(), objFe->getKnownType() == JSVAL_TYPE_OBJECT);

    if (!fe->isConstant() && fe->isType(JSVAL_TYPE_DOUBLE))
        frame.forgetKnownDouble(fe);

    SetGlobalNameICInfo ic;

    frame.pinEntry(fe, ic.vr);
    Jump shapeGuard;

    RESERVE_IC_SPACE(masm);
    ic.fastPathStart = masm.label();
    if (objFe->isConstant()) {
        JSObject *obj = &objFe->getValue().toObject();
        JS_ASSERT(obj->isNative());

        ic.objReg = frame.allocReg();
        ic.shapeReg = ic.objReg;
        ic.objConst = true;

        masm.load32FromImm(&obj->objShape, ic.shapeReg);
        shapeGuard = masm.branch32WithPatch(Assembler::NotEqual, ic.shapeReg,
                                            Imm32(int32(INVALID_SHAPE)),
                                            ic.shape);
        masm.move(ImmPtr(obj), ic.objReg);
    } else {
        ic.objReg = frame.copyDataIntoReg(objFe);
        ic.shapeReg = frame.allocReg();
        ic.objConst = false;

        masm.loadShape(ic.objReg, ic.shapeReg);
        shapeGuard = masm.branch32WithPatch(Assembler::NotEqual, ic.shapeReg,
                                            Imm32(int32(INVALID_SHAPE)),
                                            ic.shape);
        frame.freeReg(ic.shapeReg);
    }
    ic.shapeGuardJump = shapeGuard;
    ic.slowPathStart = stubcc.linkExit(shapeGuard, Uses(2));

    stubcc.leave();
    passMICAddress(ic);
    ic.slowPathCall = OOL_STUBCALL(ic::SetGlobalName, REJOIN_FALLTHROUGH);

    /* Garbage value. */
    uint32 slot = 1 << 24;

    ic.usePropertyCache = usePropertyCache;

    masm.loadPtr(Address(ic.objReg, offsetof(JSObject, slots)), ic.objReg);
    Address address(ic.objReg, slot);

    if (ic.vr.isConstant()) {
        ic.store = masm.storeValueWithAddressOffsetPatch(ic.vr.value(), address);
    } else if (ic.vr.isTypeKnown()) {
        ic.store = masm.storeValueWithAddressOffsetPatch(ImmType(ic.vr.knownType()),
                                                          ic.vr.dataReg(), address);
    } else {
        ic.store = masm.storeValueWithAddressOffsetPatch(ic.vr.typeReg(), ic.vr.dataReg(), address);
    }

    frame.freeReg(ic.objReg);
    frame.unpinEntry(ic.vr);
    frame.shimmy(1);

    stubcc.rejoin(Changes(1));

    ic.fastPathRejoin = masm.label();
    setGlobalNames.append(ic);
#else
    jsop_setgname_slow(atom, usePropertyCache);
#endif
}

void
mjit::Compiler::jsop_setelem_slow()
{
    prepareStubCall(Uses(3));
    INLINE_STUBCALL(STRICT_VARIANT(stubs::SetElem), REJOIN_FALLTHROUGH);
    frame.popn(3);
    frame.pushSynced(JSVAL_TYPE_UNKNOWN);
}

void
mjit::Compiler::jsop_getelem_slow()
{
    prepareStubCall(Uses(2));
    INLINE_STUBCALL(stubs::GetElem, REJOIN_FALLTHROUGH);
    frame.popn(2);
    pushSyncedEntry(0);
}

void
mjit::Compiler::jsop_unbrand()
{
    prepareStubCall(Uses(1));
    INLINE_STUBCALL(stubs::Unbrand, REJOIN_FALLTHROUGH);
}

bool
mjit::Compiler::jsop_instanceof()
{
    FrameEntry *lhs = frame.peek(-2);
    FrameEntry *rhs = frame.peek(-1);

    // The fast path applies only when both operands are objects.
    if (rhs->isNotType(JSVAL_TYPE_OBJECT) || lhs->isNotType(JSVAL_TYPE_OBJECT)) {
        stubcc.linkExit(masm.jump(), Uses(2));
        frame.discardFe(lhs);
        frame.discardFe(rhs);
    }

    MaybeJump firstSlow;
    if (!rhs->isTypeKnown()) {
        Jump j = frame.testObject(Assembler::NotEqual, rhs);
        stubcc.linkExit(j, Uses(2));
    }

    frame.forgetMismatchedObject(lhs);
    frame.forgetMismatchedObject(rhs);

    RegisterID obj = frame.tempRegForData(rhs);
    Jump notFunction = masm.testFunction(Assembler::NotEqual, obj);
    stubcc.linkExit(notFunction, Uses(2));

    /* Test for bound functions. */
    Jump isBound = masm.branchTest32(Assembler::NonZero, Address(obj, offsetof(JSObject, flags)),
                                     Imm32(JSObject::BOUND_FUNCTION));
    {
        stubcc.linkExit(isBound, Uses(2));
        stubcc.leave();
        OOL_STUBCALL(stubs::InstanceOf, REJOIN_FALLTHROUGH);
        firstSlow = stubcc.masm.jump();
    }
    

    /* This is sadly necessary because the error case needs the object. */
    frame.dup();

    if (!jsop_getprop(cx->runtime->atomState.classPrototypeAtom, JSVAL_TYPE_UNKNOWN, false))
        return false;

    /* Primitive prototypes are invalid. */
    rhs = frame.peek(-1);
    Jump j = frame.testPrimitive(Assembler::Equal, rhs);
    stubcc.linkExit(j, Uses(3));

    /* Allocate registers up front, because of branchiness. */
    obj = frame.copyDataIntoReg(lhs);
    RegisterID proto = frame.copyDataIntoReg(rhs);
    RegisterID temp = frame.allocReg();

    MaybeJump isFalse;
    if (!lhs->isTypeKnown())
        isFalse = frame.testPrimitive(Assembler::Equal, lhs);

    Label loop = masm.label();

    /* Walk prototype chain, break out on NULL or hit. */
    masm.loadPtr(Address(obj, offsetof(JSObject, type)), obj);
    masm.loadPtr(Address(obj, offsetof(types::TypeObject, proto)), obj);
    Jump isFalse2 = masm.branchTestPtr(Assembler::Zero, obj, obj);
    Jump isTrue = masm.branchPtr(Assembler::NotEqual, obj, proto);
    isTrue.linkTo(loop, &masm);
    masm.move(Imm32(1), temp);
    isTrue = masm.jump();

    if (isFalse.isSet())
        isFalse.getJump().linkTo(masm.label(), &masm);
    isFalse2.linkTo(masm.label(), &masm);
    masm.move(Imm32(0), temp);
    isTrue.linkTo(masm.label(), &masm);

    frame.freeReg(proto);
    frame.freeReg(obj);

    stubcc.leave();
    OOL_STUBCALL(stubs::FastInstanceOf, REJOIN_FALLTHROUGH);

    frame.popn(3);
    frame.pushTypedPayload(JSVAL_TYPE_BOOLEAN, temp);

    if (firstSlow.isSet())
        firstSlow.getJump().linkTo(stubcc.masm.label(), &stubcc.masm);
    stubcc.rejoin(Changes(1));
    return true;
}

void
mjit::Compiler::emitEval(uint32 argc)
{
    /* Check for interrupts on function call */
    interruptCheckHelper();

    frame.syncAndKill(Uses(argc + 2));
    prepareStubCall(Uses(argc + 2));
    masm.move(Imm32(argc), Registers::ArgReg1);
    INLINE_STUBCALL(stubs::Eval, REJOIN_FALLTHROUGH);
    frame.popn(argc + 2);
    pushSyncedEntry(0);
}

void
mjit::Compiler::jsop_arguments()
{
    prepareStubCall(Uses(0));
    INLINE_STUBCALL(stubs::Arguments, REJOIN_NONE);
}

bool
mjit::Compiler::jsop_newinit()
{
    bool isArray;
    unsigned count = 0;
    JSObject *baseobj = NULL;
    switch (*PC) {
      case JSOP_NEWINIT:
        isArray = (PC[1] == JSProto_Array);
        break;
      case JSOP_NEWARRAY:
        isArray = true;
        count = GET_UINT24(PC);
        break;
      case JSOP_NEWOBJECT:
        /*
         * Scripts with NEWOBJECT must be compileAndGo, but treat these like
         * NEWINIT if the script's associated global is not known (or is not
         * actually a global object). This should only happen in chrome code.
         */
        isArray = false;
        baseobj = globalObj ? script->getObject(fullAtomIndex(PC)) : NULL;
        break;
      default:
        JS_NOT_REACHED("Bad op");
        return false;
    }

    prepareStubCall(Uses(0));

    /* Don't bake in types for non-compileAndGo scripts. */
    types::TypeObject *type = NULL;
    if (globalObj) {
        type = script->getTypeInitObject(cx, PC, isArray);
        if (!type)
            return false;
    }
    masm.storePtr(ImmPtr(type), FrameAddress(offsetof(VMFrame, scratch)));

    if (isArray) {
        masm.move(Imm32(count), Registers::ArgReg1);
        INLINE_STUBCALL(stubs::NewInitArray, REJOIN_NONE);
    } else {
        masm.move(ImmPtr(baseobj), Registers::ArgReg1);
        INLINE_STUBCALL(stubs::NewInitObject, REJOIN_NONE);
    }
    frame.takeReg(Registers::ReturnReg);
    frame.pushTypedPayload(JSVAL_TYPE_OBJECT, Registers::ReturnReg);

    frame.extra(frame.peek(-1)).initArray = (*PC == JSOP_NEWARRAY);
    frame.extra(frame.peek(-1)).initObject = baseobj;

    return true;
}

bool
mjit::Compiler::startLoop(jsbytecode *head, Jump entry, jsbytecode *entryTarget)
{
    JS_ASSERT(cx->typeInferenceEnabled() && script == outerScript);

    if (loop) {
        /*
         * Convert all loop registers in the outer loop into unassigned registers.
         * We don't keep track of which registers the inner loop uses, so the only
         * registers that can be carried in the outer loop must be mentioned before
         * the inner loop starts.
         */
        loop->clearLoopRegisters();
    }

    LoopState *nloop = cx->new_<LoopState>(cx, &ssa, this, &frame);
    if (!nloop || !nloop->init(head, entry, entryTarget))
        return false;

    nloop->outer = loop;
    loop = nloop;
    frame.setLoop(loop);

    return true;
}

bool
mjit::Compiler::finishLoop(jsbytecode *head)
{
    if (!cx->typeInferenceEnabled())
        return true;

    /*
     * We're done processing the current loop. Every loop has exactly one backedge
     * at the end ('continue' statements are forward jumps to the loop test),
     * and after jumpAndTrace'ing on that edge we can pop it from the frame.
     */
    JS_ASSERT(loop && loop->headOffset() == uint32(head - script->code));

    jsbytecode *entryTarget = script->code + loop->entryOffset();

    /*
     * Fix up the jump entering the loop. We are doing this after all code has
     * been emitted for the backedge, so that we are now in the loop's fallthrough
     * (where we will emit the entry code).
     */
    Jump fallthrough = masm.jump();

#ifdef DEBUG
    if (IsJaegerSpewChannelActive(JSpew_Regalloc)) {
        RegisterAllocation *alloc = analysis->getAllocation(head);
        JaegerSpew(JSpew_Regalloc, "loop allocation at %u:", head - script->code);
        frame.dumpAllocation(alloc);
    }
#endif

    loop->entryJump().linkTo(masm.label(), &masm);

    jsbytecode *oldPC = PC;

    PC = entryTarget;
    {
        OOL_STUBCALL(stubs::MissedBoundsCheckEntry, REJOIN_RESUME);

        if (loop->generatingInvariants()) {
            /*
             * To do the initial load of the invariants, jump to the invariant
             * restore point after the call just emitted. :XXX: fix hackiness.
             */
            if (oomInVector)
                return false;
            Label label = callSites[callSites.length() - 1].loopJumpLabel;
            stubcc.linkExitDirect(masm.jump(), label);
        }
        stubcc.crossJump(stubcc.masm.jump(), masm.label());
    }
    PC = oldPC;

    frame.prepareForJump(entryTarget, masm, true);

    if (!jumpInScript(masm.jump(), entryTarget))
        return false;

    PC = head;
    if (!analysis->getCode(head).safePoint) {
        /*
         * Emit a stub into the OOL path which loads registers from a synced state
         * and jumps to the loop head, for rejoining from the interpreter.
         */
        LoopEntry entry;
        entry.pcOffset = head - script->code;

        OOL_STUBCALL(stubs::MissedBoundsCheckHead, REJOIN_RESUME);

        if (loop->generatingInvariants()) {
            if (oomInVector)
                return false;
            entry.label = callSites[callSites.length() - 1].loopJumpLabel;
        } else {
            entry.label = stubcc.masm.label();
        }

        /*
         * The interpreter may store integers in slots we assume are doubles,
         * make sure state is consistent before joining. Note that we don't
         * need any handling for other safe points the interpreter can enter
         * from, i.e. from switch and try blocks, as we don't assume double
         * variables are coherent in such cases.
         */
        for (uint32 slot = ArgSlot(0); slot < TotalSlots(script); slot++) {
            if (a->varTypes[slot].type == JSVAL_TYPE_DOUBLE) {
                FrameEntry *fe = frame.getSlotEntry(slot);
                stubcc.masm.ensureInMemoryDouble(frame.addressOf(fe));
            }
        }

        frame.prepareForJump(head, stubcc.masm, true);
        if (!stubcc.jumpInScript(stubcc.masm.jump(), head))
            return false;

        loopEntries.append(entry);
    }
    PC = oldPC;

    /* Write out loads and tests of loop invariants at all calls in the loop body. */
    loop->flushLoop(stubcc);

    LoopState *nloop = loop->outer;
    cx->delete_(loop);
    loop = nloop;
    frame.setLoop(loop);

    fallthrough.linkTo(masm.label(), &masm);

    /*
     * Clear all registers used for loop temporaries. In the case of loop
     * nesting, we do not allocate temporaries for the outer loop.
     */
    frame.clearTemporaries();

    return true;
}

/*
 * Note: This function emits tracer hooks into the OOL path. This means if
 * it is used in the middle of an in-progress slow path, the stream will be
 * hopelessly corrupted. Take care to only call this before linkExits() and
 * after rejoin()s.
 *
 * The state at the fast jump must reflect the frame's current state. If specified
 * the state at the slow jump must be fully synced.
 *
 * The 'trampoline' argument indicates whether a trampoline was emitted into
 * the OOL path loading some registers for the target. If this is the case,
 * the fast path jump was redirected to the stub code's initial label, and the
 * same must happen for any other fast paths for the target (i.e. paths from
 * inline caches).
 */
bool
mjit::Compiler::jumpAndTrace(Jump j, jsbytecode *target, Jump *slow, bool *trampoline)
{
    if (trampoline)
        *trampoline = false;

    /*
     * Unless we are coming from a branch which synced everything, syncForBranch
     * must have been called and ensured an allocation at the target.
     */
    RegisterAllocation *lvtarget = NULL;
    bool consistent = true;
    if (cx->typeInferenceEnabled()) {
        RegisterAllocation *&alloc = analysis->getAllocation(target);
        if (!alloc) {
            alloc = ArenaNew<RegisterAllocation>(cx->compartment->pool, false);
            if (!alloc)
                return false;
        }
        lvtarget = alloc;
        consistent = frame.consistentRegisters(target);
    }

    if (!addTraceHints || target >= PC ||
        (JSOp(*target) != JSOP_TRACE && JSOp(*target) != JSOP_NOTRACE)
#ifdef JS_MONOIC
        || GET_UINT16(target) == BAD_TRACEIC_INDEX
#endif
        )
    {
        if (!lvtarget || lvtarget->synced()) {
            JS_ASSERT(consistent);
            if (!jumpInScript(j, target))
                return false;
            if (slow && !stubcc.jumpInScript(*slow, target))
                return false;
        } else {
            if (consistent) {
                if (!jumpInScript(j, target))
                    return false;
            } else {
                /*
                 * Make a trampoline to issue remaining loads for the register
                 * state at target.
                 */
                stubcc.linkExitDirect(j, stubcc.masm.label());
                frame.prepareForJump(target, stubcc.masm, false);
                if (!stubcc.jumpInScript(stubcc.masm.jump(), target))
                    return false;
                if (trampoline)
                    *trampoline = true;
            }

            if (slow) {
                slow->linkTo(stubcc.masm.label(), &stubcc.masm);
                frame.prepareForJump(target, stubcc.masm, true);
                if (!stubcc.jumpInScript(stubcc.masm.jump(), target))
                    return false;
            }
        }

        if (target < PC)
            return finishLoop(target);
        return true;
    }

    /* The trampoline should not be specified if we need to generate a trace IC. */
    JS_ASSERT(!trampoline);

#ifndef JS_TRACER
    JS_NOT_REACHED("Bad addTraceHints");
    return false;
#else

# if JS_MONOIC
    TraceGenInfo ic;

    ic.initialized = true;
    ic.stubEntry = stubcc.masm.label();
    ic.traceHint = j;
    if (slow)
        ic.slowTraceHint = *slow;

    uint16 index = GET_UINT16(target);
    if (traceICs.length() <= index)
        if (!traceICs.resize(index+1))
            return false;
# endif

    Label traceStart = stubcc.masm.label();

    stubcc.linkExitDirect(j, traceStart);
    if (slow)
        slow->linkTo(traceStart, &stubcc.masm);

# if JS_MONOIC
    ic.addrLabel = stubcc.masm.moveWithPatch(ImmPtr(NULL), Registers::ArgReg1);

    Jump nonzero = stubcc.masm.branchSub32(Assembler::NonZero, Imm32(1),
                                           Address(Registers::ArgReg1,
                                                   offsetof(TraceICInfo, loopCounter)));
# endif

    /* Save and restore compiler-tracked PC, so cx->regs is right in InvokeTracer. */
    {
        jsbytecode* pc = PC;
        PC = target;

        OOL_STUBCALL(stubs::InvokeTracer, REJOIN_NONE);

        PC = pc;
    }

    Jump no = stubcc.masm.branchTestPtr(Assembler::Zero, Registers::ReturnReg,
                                        Registers::ReturnReg);
    if (!cx->typeInferenceEnabled())
        stubcc.masm.loadPtr(FrameAddress(VMFrame::offsetOfFp), JSFrameReg);
    stubcc.masm.jump(Registers::ReturnReg);
    no.linkTo(stubcc.masm.label(), &stubcc.masm);

#ifdef JS_MONOIC
    nonzero.linkTo(stubcc.masm.label(), &stubcc.masm);

    ic.jumpTarget = target;
    ic.fastTrampoline = !consistent;
    ic.trampolineStart = stubcc.masm.label();

    traceICs[index] = ic;
#endif

    /*
     * Jump past the tracer call if the trace has been blacklisted. We still make
     * a trace IC in such cases, in case it is un-blacklisted later.
     */
    if (JSOp(*target) == JSOP_NOTRACE) {
        if (consistent) {
            if (!jumpInScript(j, target))
                return false;
        } else {
            stubcc.linkExitDirect(j, stubcc.masm.label());
        }
        if (slow)
            slow->linkTo(stubcc.masm.label(), &stubcc.masm);
    }

    /*
     * Reload any registers needed at the head of the loop. Note that we didn't
     * need to do syncing before calling InvokeTracer, as state is always synced
     * on backwards jumps.
     */
    frame.prepareForJump(target, stubcc.masm, true);

    if (!stubcc.jumpInScript(stubcc.masm.jump(), target))
        return false;
#endif

    return finishLoop(target);
}

void
mjit::Compiler::enterBlock(JSObject *obj)
{
    // If this is an exception entry point, then jsl_InternalThrow has set
    // VMFrame::fp to the correct fp for the entry point. We need to copy
    // that value here to FpReg so that FpReg also has the correct sp.
    // Otherwise, we would simply be using a stale FpReg value.
    // Additionally, we check the interrupt flag to allow interrupting
    // deeply nested exception handling.
    if (analysis->getCode(PC).exceptionEntry) {
        masm.loadPtr(FrameAddress(VMFrame::offsetOfFp), JSFrameReg);
        interruptCheckHelper();
    }

    /* For now, don't bother doing anything for this opcode. */
    frame.syncAndForgetEverything();
    masm.move(ImmPtr(obj), Registers::ArgReg1);
    uint32 n = js_GetEnterBlockStackDefs(cx, script, PC);
    INLINE_STUBCALL(stubs::EnterBlock, REJOIN_NONE);
    frame.enterBlock(n);
}

void
mjit::Compiler::leaveBlock()
{
    /*
     * Note: After bug 535912, we can pass the block obj directly, inline
     * PutBlockObject, and do away with the muckiness in PutBlockObject.
     */
    uint32 n = js_GetVariableStackUses(JSOP_LEAVEBLOCK, PC);
    JSObject *obj = script->getObject(fullAtomIndex(PC + UINT16_LEN));
    prepareStubCall(Uses(n));
    masm.move(ImmPtr(obj), Registers::ArgReg1);
    INLINE_STUBCALL(stubs::LeaveBlock, REJOIN_NONE);
    frame.leaveBlock(n);
}

// Creates the new object expected for constructors, and places it in |thisv|.
// It is broken down into the following operations:
//   CALLEE
//   GETPROP "prototype"
//   IFPRIMTOP:
//       NULL
//   call js_CreateThisFromFunctionWithProto(...)
//
bool
mjit::Compiler::constructThis()
{
    JS_ASSERT(isConstructing);

    // Load the callee.
    frame.pushCallee();

    // Get callee.prototype.
    if (!jsop_getprop(cx->runtime->atomState.classPrototypeAtom, JSVAL_TYPE_UNKNOWN, false, false))
        return false;

    // Reach into the proto Value and grab a register for its data.
    FrameEntry *protoFe = frame.peek(-1);
    RegisterID protoReg = frame.ownRegForData(protoFe);

    // Now, get the type. If it's not an object, set protoReg to NULL.
    JS_ASSERT_IF(protoFe->isTypeKnown(), protoFe->isType(JSVAL_TYPE_OBJECT));
    if (!protoFe->isType(JSVAL_TYPE_OBJECT)) {
        Jump isNotObject = frame.testObject(Assembler::NotEqual, protoFe);
        stubcc.linkExitDirect(isNotObject, stubcc.masm.label());
        stubcc.masm.move(ImmPtr(NULL), protoReg);
        stubcc.crossJump(stubcc.masm.jump(), masm.label());
    }

    // Done with the protoFe.
    frame.pop();

    prepareStubCall(Uses(0));
    if (protoReg != Registers::ArgReg1)
        masm.move(protoReg, Registers::ArgReg1);
    INLINE_STUBCALL(stubs::CreateThis, REJOIN_RESUME);
    frame.freeReg(protoReg);
    return true;
}

bool
mjit::Compiler::jsop_tableswitch(jsbytecode *pc)
{
#if defined JS_CPU_ARM
    JS_NOT_REACHED("Implement jump(BaseIndex) for ARM");
    return true;
#else
    jsbytecode *originalPC = pc;

    uint32 defaultTarget = GET_JUMP_OFFSET(pc);
    pc += JUMP_OFFSET_LEN;

    jsint low = GET_JUMP_OFFSET(pc);
    pc += JUMP_OFFSET_LEN;
    jsint high = GET_JUMP_OFFSET(pc);
    pc += JUMP_OFFSET_LEN;
    int numJumps = high + 1 - low;
    JS_ASSERT(numJumps >= 0);

    /*
     * If there are no cases, this is a no-op. The default case immediately
     * follows in the bytecode and is always taken.
     */
    if (numJumps == 0) {
        frame.pop();
        return true;
    }

    FrameEntry *fe = frame.peek(-1);
    if (fe->isNotType(JSVAL_TYPE_INT32) || numJumps > 256) {
        frame.syncAndForgetEverything();
        masm.move(ImmPtr(originalPC), Registers::ArgReg1);

        /* prepareStubCall() is not needed due to forgetEverything() */
        INLINE_STUBCALL(stubs::TableSwitch, REJOIN_NONE);
        frame.pop();
        masm.jump(Registers::ReturnReg);
        return true;
    }

    RegisterID dataReg;
    if (fe->isConstant()) {
        JS_ASSERT(fe->isType(JSVAL_TYPE_INT32));
        dataReg = frame.allocReg();
        masm.move(Imm32(fe->getValue().toInt32()), dataReg);
    } else {
        dataReg = frame.copyDataIntoReg(fe);
    }

    RegisterID reg = frame.allocReg();
    frame.syncAndForgetEverything();

    MaybeJump notInt;
    if (!fe->isType(JSVAL_TYPE_INT32))
        notInt = masm.testInt32(Assembler::NotEqual, frame.addressOf(fe));

    JumpTable jt;
    jt.offsetIndex = jumpTableOffsets.length();
    jt.label = masm.moveWithPatch(ImmPtr(NULL), reg);
    jumpTables.append(jt);

    for (int i = 0; i < numJumps; i++) {
        uint32 target = GET_JUMP_OFFSET(pc);
        if (!target)
            target = defaultTarget;
        uint32 offset = (originalPC + target) - script->code;
        jumpTableOffsets.append(offset);
        pc += JUMP_OFFSET_LEN;
    }
    if (low != 0)
        masm.sub32(Imm32(low), dataReg);
    Jump defaultCase = masm.branch32(Assembler::AboveOrEqual, dataReg, Imm32(numJumps));
    BaseIndex jumpTarget(reg, dataReg, Assembler::ScalePtr);
    masm.jump(jumpTarget);

    if (notInt.isSet()) {
        stubcc.linkExitDirect(notInt.get(), stubcc.masm.label());
        stubcc.leave();
        stubcc.masm.move(ImmPtr(originalPC), Registers::ArgReg1);
        OOL_STUBCALL(stubs::TableSwitch, REJOIN_NONE);
        stubcc.masm.jump(Registers::ReturnReg);
    }
    frame.pop();
    return jumpAndTrace(defaultCase, originalPC + defaultTarget);
#endif
}

void
mjit::Compiler::jsop_callelem_slow()
{
    prepareStubCall(Uses(2));
    INLINE_STUBCALL(stubs::CallElem, REJOIN_FALLTHROUGH);
    frame.popn(2);
    pushSyncedEntry(0);
    pushSyncedEntry(1);
}

void
mjit::Compiler::jsop_forprop(JSAtom *atom)
{
    // Before: ITER OBJ
    // After:  ITER OBJ ITER
    frame.dupAt(-2);

    // Before: ITER OBJ ITER 
    // After:  ITER OBJ ITER VALUE
    iterNext();

    // Before: ITER OBJ ITER VALUE
    // After:  ITER OBJ VALUE
    frame.shimmy(1);

    // Before: ITER OBJ VALUE
    // After:  ITER VALUE
    jsop_setprop(atom, false, true);

    // Before: ITER VALUE
    // After:  ITER
    frame.pop();
}

void
mjit::Compiler::jsop_forname(JSAtom *atom)
{
    // Before: ITER
    // After:  ITER SCOPEOBJ
    jsop_bindname(atom, false);
    jsop_forprop(atom);
}

void
mjit::Compiler::jsop_forgname(JSAtom *atom)
{
    // Before: ITER
    // After:  ITER GLOBAL
    jsop_bindgname();

    // Before: ITER GLOBAL
    // After:  ITER GLOBAL ITER
    frame.dupAt(-2);

    // Before: ITER GLOBAL ITER 
    // After:  ITER GLOBAL ITER VALUE
    iterNext();

    // Before: ITER GLOBAL ITER VALUE
    // After:  ITER GLOBAL VALUE
    frame.shimmy(1);

    // Before: ITER GLOBAL VALUE
    // After:  ITER VALUE
    jsop_setgname(atom, false, true);

    // Before: ITER VALUE
    // After:  ITER
    frame.pop();
}

/*
 * For any locals or args which we know to be integers but are treated as
 * doubles by the type inference, convert to double. These will be assumed to be
 * doubles at control flow join points. This function must be called before
 * branching to another opcode.
 *
 * We can only carry entries as doubles when we can track all incoming edges to
 * a join point (no try blocks etc.) and when we can track all writes to the
 * local/arg (the slot does not escape) and ensure the Compiler representation
 * matches the inferred type for the variable's SSA value. These properties are
 * both ensured by analysis->trackSlot.
 */
void
mjit::Compiler::fixDoubleTypes(jsbytecode *target)
{
    if (!cx->typeInferenceEnabled())
        return;

    /*
     * Fill fixedDoubleEntries with all variables that are known to be an int
     * here and a double at the branch target. Per prepareInferenceTypes, the
     * target state consists of the current state plus any phi nodes or other
     * new values introduced at the target.
     */
    JS_ASSERT(fixedDoubleEntries.empty());
    const SlotValue *newv = analysis->newValues(target);
    if (newv) {
        while (newv->slot) {
            if (newv->value.kind() != SSAValue::PHI ||
                newv->value.phiOffset() != uint32(target - script->code)) {
                newv++;
                continue;
            }
            if (newv->slot < TotalSlots(script)) {
                types::TypeSet *targetTypes = analysis->getValueTypes(newv->value);
                VarType &vt = a->varTypes[newv->slot];
                if (targetTypes->getKnownTypeTag(cx) == JSVAL_TYPE_DOUBLE &&
                    analysis->trackSlot(newv->slot)) {
                    FrameEntry *fe = frame.getSlotEntry(newv->slot);
                    if (vt.type == JSVAL_TYPE_INT32) {
                        fixedDoubleEntries.append(newv->slot);
                        frame.ensureDouble(fe);
                    } else if (vt.type == JSVAL_TYPE_UNKNOWN) {
                        /*
                         * Unknown here but a double at the target. The type
                         * set for the existing value must be empty, so this
                         * code is doomed and we can just mark the value as
                         * a double.
                         */
                        frame.ensureDouble(fe);
                    } else {
                        JS_ASSERT(vt.type == JSVAL_TYPE_DOUBLE);
                    }
                }
            }
            newv++;
        }
    }
}

void
mjit::Compiler::restoreAnalysisTypes()
{
    if (!cx->typeInferenceEnabled())
        return;

    /* Update variable types for all new values at this bytecode. */
    const SlotValue *newv = analysis->newValues(PC);
    if (newv) {
        while (newv->slot) {
            if (newv->slot < TotalSlots(script)) {
                VarType &vt = a->varTypes[newv->slot];
                vt.types = analysis->getValueTypes(newv->value);
                vt.type = vt.types->getKnownTypeTag(cx);
            }
            newv++;
        }
    }

    /*
     * Restore known types of locals/args. Skip this for dead entries: the type
     * may not be synced, and the slot will not be used anyways.
     */
    for (uint32 slot = ArgSlot(0); slot < TotalSlots(script); slot++) {
        JSValueType type = a->varTypes[slot].type;
        if (type != JSVAL_TYPE_UNKNOWN &&
            (type != JSVAL_TYPE_DOUBLE || analysis->trackSlot(slot)) &&
            (!analysis->trackSlot(slot) || analysis->liveness(slot).live(PC - script->code))) {
            FrameEntry *fe = frame.getSlotEntry(slot);
            JS_ASSERT_IF(fe->isTypeKnown(), fe->isType(type));
            if (!fe->isTypeKnown())
                frame.learnType(fe, type, false);
        }
    }
}

void
mjit::Compiler::watchGlobalReallocation()
{
    JS_ASSERT(cx->typeInferenceEnabled());
    if (hasGlobalReallocation)
        return;
    types::TypeSet::WatchObjectReallocation(cx, globalObj);
    hasGlobalReallocation = true;
}

void
mjit::Compiler::updateVarType()
{
    if (!cx->typeInferenceEnabled())
        return;

    /*
     * For any non-escaping variable written at the current opcode, update the
     * associated type sets according to the written type, keeping the type set
     * for each variable in sync with what the SSA analysis has determined
     * (see prepareInferenceTypes).
     */

    types::TypeSet *types = NULL;
    switch (JSOp(*PC)) {
      case JSOP_SETARG:
      case JSOP_SETLOCAL:
      case JSOP_SETLOCALPOP:
      case JSOP_DEFLOCALFUN:
      case JSOP_DEFLOCALFUN_FC:
      case JSOP_INCARG:
      case JSOP_DECARG:
      case JSOP_ARGINC:
      case JSOP_ARGDEC:
      case JSOP_INCLOCAL:
      case JSOP_DECLOCAL:
      case JSOP_LOCALINC:
      case JSOP_LOCALDEC:
        types = pushedTypeSet(0);
        break;
      case JSOP_FORARG:
      case JSOP_FORLOCAL:
        types = pushedTypeSet(1);
        break;
      default:
        JS_NOT_REACHED("Bad op");
    }

    uint32 slot = GetBytecodeSlot(script, PC);

    if (analysis->trackSlot(slot)) {
        VarType &vt = a->varTypes[slot];
        vt.types = types;
        vt.type = types->getKnownTypeTag(cx);

        /*
         * Variables whose type has been inferred as a double need to be
         * maintained by the frame as a double. We might forget the exact
         * representation used by the next call to fixDoubleTypes, fix it now.
         */
        if (vt.type == JSVAL_TYPE_DOUBLE)
            frame.ensureDouble(frame.getSlotEntry(slot));
    }
}

JSValueType
mjit::Compiler::knownPushedType(uint32 pushed)
{
    if (!cx->typeInferenceEnabled())
        return JSVAL_TYPE_UNKNOWN;
    types::TypeSet *types = analysis->pushedTypes(PC, pushed);
    return types->getKnownTypeTag(cx);
}

bool
mjit::Compiler::mayPushUndefined(uint32 pushed)
{
    JS_ASSERT(cx->typeInferenceEnabled());

    /*
     * This should only be used when the compiler is checking if it is OK to push
     * undefined without going to a stub that can trigger recompilation.
     * If this returns false and undefined subsequently becomes a feasible
     * value pushed by the bytecode, recompilation will *NOT* be triggered.
     */
    types::TypeSet *types = analysis->pushedTypes(PC, pushed);
    return types->hasType(types::TYPE_UNDEFINED);
}

types::TypeSet *
mjit::Compiler::pushedTypeSet(uint32 pushed)
{
    if (!cx->typeInferenceEnabled())
        return NULL;
    return analysis->pushedTypes(PC, pushed);
}

bool
mjit::Compiler::monitored(jsbytecode *pc)
{
    if (!cx->typeInferenceEnabled())
        return false;
    return analysis->getCode(pc).monitoredTypes || analysis->typeBarriers(pc) != NULL;
}

void
mjit::Compiler::pushSyncedEntry(uint32 pushed)
{
    frame.pushSynced(knownPushedType(pushed));
}

JSObject *
mjit::Compiler::pushedSingleton(unsigned pushed)
{
    if (!cx->typeInferenceEnabled())
        return NULL;

    types::TypeSet *types = analysis->pushedTypes(PC, pushed);
    return types->getSingleton(cx);
}

bool
mjit::Compiler::arrayPrototypeHasIndexedProperty()
{
    if (!cx->typeInferenceEnabled() || !globalObj)
        return true;

    JSObject *proto;
    if (!js_GetClassPrototype(cx, NULL, JSProto_Array, &proto, NULL))
        return false;

    /*
     * It is sufficient to check just Array.prototype; if Object.prototype is
     * unknown or has an indexed property, those will be reflected in
     * Array.prototype.
     */
    if (proto->getType()->unknownProperties())
        return true;
    types::TypeSet *arrayTypes = proto->getType()->getProperty(cx, JSID_VOID, false);
    return !arrayTypes || arrayTypes->knownNonEmpty(cx);
}<|MERGE_RESOLUTION|>--- conflicted
+++ resolved
@@ -451,7 +451,6 @@
         newa->jumpMap[i] = Label();
 #endif
 
-<<<<<<< HEAD
     if (cx->typeInferenceEnabled()) {
         CompileStatus status = prepareInferenceTypes(script, newa);
         if (status != Compile_Okay)
@@ -501,7 +500,6 @@
                    outerScript->filename, outerScript->lineno);
     }
 
-=======
 #if defined(JS_METHODJIT_SPEW) && defined(DEBUG)
     if (IsJaegerSpewChannelActive(JSpew_PCProf)) {
         pcProfile = (int *)cx->malloc_(sizeof(int) * script->length);
@@ -511,7 +509,6 @@
     }
 #endif
     
->>>>>>> 277ecef0
 #ifdef JS_METHODJIT_SPEW
     Profiler prof;
     prof.start();
@@ -572,11 +569,14 @@
 
 mjit::Compiler::~Compiler()
 {
-<<<<<<< HEAD
     if (outer)
         cx->delete_(outer);
     for (unsigned i = 0; i < inlineFrames.length(); i++)
         cx->delete_(inlineFrames[i]);
+#ifdef DEBUG
+    if (pcProfile)
+        cx->free_(pcProfile);
+#endif
 }
 
 CompileStatus
@@ -616,14 +616,6 @@
     }
 
     return Compile_Okay;
-=======
-#ifdef DEBUG
-    if (pcProfile)
-        cx->free_(pcProfile);
-#endif
-    cx->free_(jumpMap);
-    cx->free_(savedTraps);
->>>>>>> 277ecef0
 }
 
 CompileStatus JS_NEVER_INLINE
@@ -1410,24 +1402,6 @@
         JSOp op = JSOp(*PC);
         int trap = stubs::JSTRAP_NONE;
         if (op == JSOP_TRAP) {
-
-#if defined(JS_METHODJIT_SPEW) && defined(DEBUG)
-        if (IsJaegerSpewChannelActive(JSpew_PCProf)) {
-            RegisterID r1 = frame.allocReg();
-            RegisterID r2 = frame.allocReg();
-
-            if (IsJaegerSpewChannelActive(JSpew_PCProf)) {
-                masm.move(ImmPtr(pcProfile), r1);
-                Address pcCounter(r1, sizeof(int) * (PC - script->code));
-                masm.load32(pcCounter, r2);
-                masm.add32(Imm32(1), r2);
-                masm.store32(r2, pcCounter);
-            }
-
-            frame.freeReg(r1);
-            frame.freeReg(r2);
-        }
-#endif
             if (!trapper.untrap(PC))
                 return Compile_Error;
             op = JSOp(*PC);
@@ -1517,6 +1491,24 @@
         }
         frame.assertValidRegisterState();
         a->jumpMap[uint32(PC - script->code)] = masm.label();
+
+#if defined(JS_METHODJIT_SPEW) && defined(DEBUG)
+        if (IsJaegerSpewChannelActive(JSpew_PCProf)) {
+            RegisterID r1 = frame.allocReg();
+            RegisterID r2 = frame.allocReg();
+
+            if (IsJaegerSpewChannelActive(JSpew_PCProf)) {
+                masm.move(ImmPtr(pcProfile), r1);
+                Address pcCounter(r1, sizeof(int) * (PC - script->code));
+                masm.load32(pcCounter, r2);
+                masm.add32(Imm32(1), r2);
+                masm.store32(r2, pcCounter);
+            }
+
+            frame.freeReg(r1);
+            frame.freeReg(r2);
+        }
+#endif
 
         SPEW_OPCODE();
         JS_ASSERT(frame.stackDepth() == opinfo->stackDepth);
