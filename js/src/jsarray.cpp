/* -*- Mode: C++; tab-width: 8; indent-tabs-mode: nil; c-basic-offset: 4 -*-
 * vim: set sw=4 ts=8 et tw=78:
 *
 * ***** BEGIN LICENSE BLOCK *****
 * Version: MPL 1.1/GPL 2.0/LGPL 2.1
 *
 * The contents of this file are subject to the Mozilla Public License Version
 * 1.1 (the "License"); you may not use this file except in compliance with
 * the License. You may obtain a copy of the License at
 * http://www.mozilla.org/MPL/
 *
 * Software distributed under the License is distributed on an "AS IS" basis,
 * WITHOUT WARRANTY OF ANY KIND, either express or implied. See the License
 * for the specific language governing rights and limitations under the
 * License.
 *
 * The Original Code is Mozilla Communicator client code, released
 * March 31, 1998.
 *
 * The Initial Developer of the Original Code is
 * Netscape Communications Corporation.
 * Portions created by the Initial Developer are Copyright (C) 1998
 * the Initial Developer. All Rights Reserved.
 *
 * Contributor(s):
 *
 * Alternatively, the contents of this file may be used under the terms of
 * either of the GNU General Public License Version 2 or later (the "GPL"),
 * or the GNU Lesser General Public License Version 2.1 or later (the "LGPL"),
 * in which case the provisions of the GPL or the LGPL are applicable instead
 * of those above. If you wish to allow use of your version of this file only
 * under the terms of either the GPL or the LGPL, and not to allow others to
 * use your version of this file under the terms of the MPL, indicate your
 * decision by deleting the provisions above and replace them with the notice
 * and other provisions required by the GPL or the LGPL. If you do not delete
 * the provisions above, a recipient may use your version of this file under
 * the terms of any one of the MPL, the GPL or the LGPL.
 *
 * ***** END LICENSE BLOCK ***** */

/*
 * JS array class.
 *
 * Array objects begin as "dense" arrays, optimized for index-only property
 * access over a vector of slots with high load factor.  Array methods
 * optimize for denseness by testing that the object's class is
 * &js_ArrayClass, and can then directly manipulate the slots for efficiency.
 *
 * We track these pieces of metadata for arrays in dense mode:
 *  - The array's length property as a uint32, accessible with
 *    getArrayLength(), setArrayLength().
 *  - The number of element slots (capacity), gettable with
 *    getDenseArrayCapacity().
 *  - The array's initialized length, accessible with getDenseArrayInitializedLength().
 *
 * In dense mode, holes in the array are represented by (JS_ARRAY_HOLE) invalid
 * values.  Elements between the initialized length and the length property
 * are left uninitialized, but are conceptually holes.  Arrays with no holes
 * below the initialized length are "packed" arrays.
 *
 * NB: the capacity and length of a dense array are entirely unrelated!  The
 * length may be greater than, less than, or equal to the capacity.  See
 * array_length_setter for an explanation of how the first, most surprising
 * case may occur.  The initialized length is always less than or equal to both
 * the length and capacity.
 *
 * Arrays are converted to use js_SlowArrayClass when any of these conditions
 * are met:
 *  - the load factor (COUNT / capacity) is less than 0.25, and there are
 *    more than MIN_SPARSE_INDEX slots total
 *  - a property is set that is not indexed (and not "length"); or
 *  - a property is defined that has non-default property attributes.
 *
 * Dense arrays do not track property creation order, so unlike other native
 * objects and slow arrays, enumerating an array does not necessarily visit the
 * properties in the order they were created.  We could instead maintain the
 * scope to track property enumeration order, but still use the fast slot
 * access.  That would have the same memory cost as just using a
 * js_SlowArrayClass, but have the same performance characteristics as a dense
 * array for slot accesses, at some cost in code complexity.
 */
#include <stdlib.h>
#include <string.h>
#include "jstypes.h"
#include "jsstdint.h"
#include "jsutil.h"
#include "jsapi.h"
#include "jsarray.h"
#include "jsatom.h"
#include "jsbit.h"
#include "jsbool.h"
#include "jstracer.h"
#include "jsbuiltins.h"
#include "jscntxt.h"
#include "jsversion.h"
#include "jsdbgapi.h" /* for js_TraceWatchPoints */
#include "jsfun.h"
#include "jsgc.h"
#include "jsinterp.h"
#include "jsiter.h"
#include "jslock.h"
#include "jsnum.h"
#include "jsobj.h"
#include "jsscope.h"
#include "jsstr.h"
#include "jsstaticcheck.h"
#include "jsvector.h"
#include "jswrapper.h"

#include "jsatominlines.h"
#include "jscntxtinlines.h"
#include "jsinterpinlines.h"
#include "jsobjinlines.h"
#include "jscntxtinlines.h"
#include "jsinferinlines.h"

using namespace js;
using namespace js::gc;
using namespace js::types;

/* 2^32 - 1 as a number and a string */
#define MAXINDEX 4294967295u
#define MAXSTR   "4294967295"

/*
 * Use the limit on number of object slots for sanity and consistency (see the
 * assertion in JSObject::makeDenseArraySlow).
 */
static inline bool
INDEX_TOO_BIG(jsuint index)
{
    return index >= JSObject::NSLOTS_LIMIT;
}

static inline  bool
INDEX_TOO_SPARSE(JSObject *array, jsuint index)
{
    /* Small arrays with less than 256 elements are dense, no matter what. */
    if (index < 256)
        return false;

    /*
     * Otherwise if the index becomes too large or is more than 256 past
     * the current capacity, we have to slowify.
     */
    return INDEX_TOO_BIG(index) || (index > array->getDenseArrayCapacity() + 256);
}

static inline bool
ENSURE_SLOW_ARRAY(JSContext *cx, JSObject *obj)
{
    return obj->getClass() == &js_SlowArrayClass ||
           obj->makeDenseArraySlow(cx);
}

/*
 * Determine if the id represents an array index or an XML property index.
 *
 * An id is an array index according to ECMA by (15.4):
 *
 * "Array objects give special treatment to a certain class of property names.
 * A property name P (in the form of a string value) is an array index if and
 * only if ToString(ToUint32(P)) is equal to P and ToUint32(P) is not equal
 * to 2^32-1."
 *
 * In our implementation, it would be sufficient to check for JSVAL_IS_INT(id)
 * except that by using signed 31-bit integers we miss the top half of the
 * valid range. This function checks the string representation itself; note
 * that calling a standard conversion routine might allow strings such as
 * "08" or "4.0" as array indices, which they are not.
 *
 * 'id' is passed as a jsboxedword since the given id need not necessarily hold
 * an atomized string.
 */
JSBool
js_StringIsIndex(JSString *str, jsuint *indexp)
{
    jschar *cp = str->chars();
    if (JS7_ISDEC(*cp) && str->length() < sizeof(MAXSTR)) {
        jsuint index = JS7_UNDEC(*cp++);
        jsuint oldIndex = 0;
        jsuint c = 0;
        if (index != 0) {
            while (JS7_ISDEC(*cp)) {
                oldIndex = index;
                c = JS7_UNDEC(*cp);
                index = 10*index + c;
                cp++;
            }
        }

        /* Ensure that all characters were consumed and we didn't overflow. */
        if (*cp == 0 &&
             (oldIndex < (MAXINDEX / 10) ||
              (oldIndex == (MAXINDEX / 10) && c < (MAXINDEX % 10))))
        {
            *indexp = index;
            return JS_TRUE;
        }
    }
    return JS_FALSE;
}

static jsuint
ValueIsLength(JSContext *cx, Value* vp)
{
    if (vp->isInt32()) {
        int32_t i = vp->toInt32();
        if (i < 0)
            goto error;
        return (jsuint) i;
    }

    jsdouble d;
    if (!ValueToNumber(cx, *vp, &d))
        goto error;

    if (JSDOUBLE_IS_NaN(d))
        goto error;
    jsuint length;
    length = (jsuint) d;
    if (d != (jsdouble) length)
        goto error;
    vp->setNumber(length);
    return length;

  error:
    JS_ReportErrorNumber(cx, js_GetErrorMessage, NULL,
                         JSMSG_BAD_ARRAY_LENGTH);
    vp->setNull();
    return 0;
}

JSBool
js_GetLengthProperty(JSContext *cx, JSObject *obj, jsuint *lengthp)
{
    if (obj->isArray()) {
        *lengthp = obj->getArrayLength();
        return true;
    }

    if (obj->isArguments() && !obj->isArgsLengthOverridden()) {
        *lengthp = obj->getArgsInitialLength();
        return true;
    }

    AutoValueRooter tvr(cx);
    if (!obj->getProperty(cx, ATOM_TO_JSID(cx->runtime->atomState.lengthAtom), tvr.addr()))
        return false;

    if (tvr.value().isInt32()) {
        *lengthp = jsuint(jsint(tvr.value().toInt32())); /* jsuint cast does ToUint32 */
        return true;
    }

    JS_STATIC_ASSERT(sizeof(jsuint) == sizeof(uint32_t));
    return ValueToECMAUint32(cx, tvr.value(), (uint32_t *)lengthp);
}

JSBool JS_FASTCALL
js_IndexToId(JSContext *cx, jsuint index, jsid *idp)
{
    JSString *str;

    if (index <= JSID_INT_MAX) {
        *idp = INT_TO_JSID(index);
        return JS_TRUE;
    }
    str = js_NumberToString(cx, index);
    if (!str)
        return JS_FALSE;
    return js_ValueToStringId(cx, StringValue(str), idp);
}

static JSBool
BigIndexToId(JSContext *cx, JSObject *obj, jsuint index, JSBool createAtom,
             jsid *idp)
{
    jschar buf[10], *start;
    Class *clasp;
    JSAtom *atom;
    JS_STATIC_ASSERT((jsuint)-1 == 4294967295U);

    JS_ASSERT(index > JSID_INT_MAX);

    start = JS_ARRAY_END(buf);
    do {
        --start;
        *start = (jschar)('0' + index % 10);
        index /= 10;
    } while (index != 0);

    /*
     * Skip the atomization if the class is known to store atoms corresponding
     * to big indexes together with elements. In such case we know that the
     * array does not have an element at the given index if its atom does not
     * exist.  Fast arrays (clasp == &js_ArrayClass) don't use atoms for
     * any indexes, though it would be rare to see them have a big index
     * in any case.
     */
    if (!createAtom &&
        ((clasp = obj->getClass()) == &js_SlowArrayClass ||
         clasp == &js_ArgumentsClass ||
         clasp == &js_ObjectClass)) {
        atom = js_GetExistingStringAtom(cx, start, JS_ARRAY_END(buf) - start);
        if (!atom) {
            *idp = JSID_VOID;
            return JS_TRUE;
        }
    } else {
        atom = js_AtomizeChars(cx, start, JS_ARRAY_END(buf) - start, 0);
        if (!atom)
            return JS_FALSE;
    }

    *idp = ATOM_TO_JSID(atom);
    return JS_TRUE;
}

static bool
ReallyBigIndexToId(JSContext* cx, jsdouble index, jsid* idp)
{
    return js_ValueToStringId(cx, DoubleValue(index), idp);
}

static bool
IndexToId(JSContext* cx, JSObject* obj, jsdouble index, JSBool* hole, jsid* idp,
          JSBool createAtom = JS_FALSE)
{
    if (index <= JSID_INT_MAX) {
        *idp = INT_TO_JSID(int(index));
        return JS_TRUE;
    }

    if (index <= jsuint(-1)) {
        if (!BigIndexToId(cx, obj, jsuint(index), createAtom, idp))
            return JS_FALSE;
        if (hole && JSID_IS_VOID(*idp))
            *hole = JS_TRUE;
        return JS_TRUE;
    }

    return ReallyBigIndexToId(cx, index, idp);
}

/*
 * If the property at the given index exists, get its value into location
 * pointed by vp and set *hole to false. Otherwise set *hole to true and *vp
 * to JSVAL_VOID. This function assumes that the location pointed by vp is
 * properly rooted and can be used as GC-protected storage for temporaries.
 */
static JSBool
GetElement(JSContext *cx, JSObject *obj, jsdouble index, JSBool *hole, Value *vp)
{
    JS_ASSERT(index >= 0);
    if (obj->isDenseArray() && index < obj->getDenseArrayInitializedLength() &&
        !(*vp = obj->getDenseArrayElement(uint32(index))).isMagic(JS_ARRAY_HOLE)) {
        *hole = JS_FALSE;
        return JS_TRUE;
    }
    if (obj->isArguments() &&
        index < obj->getArgsInitialLength() &&
        !(*vp = obj->getArgsElement(uint32(index))).isMagic(JS_ARRAY_HOLE)) {
        *hole = JS_FALSE;
        JSStackFrame *fp = (JSStackFrame *)obj->getPrivate();
        if (fp != JS_ARGUMENTS_OBJECT_ON_TRACE) {
            if (fp)
                *vp = fp->canonicalActualArg(index);
            return JS_TRUE;
        }
    }

    AutoIdRooter idr(cx);

    *hole = JS_FALSE;
    if (!IndexToId(cx, obj, index, hole, idr.addr()))
        return JS_FALSE;
    if (*hole) {
        vp->setUndefined();
        return JS_TRUE;
    }

    JSObject *obj2;
    JSProperty *prop;
    if (!obj->lookupProperty(cx, idr.id(), &obj2, &prop))
        return JS_FALSE;
    if (!prop) {
        *hole = JS_TRUE;
        vp->setUndefined();
    } else {
        if (!obj->getProperty(cx, idr.id(), vp))
            return JS_FALSE;
        *hole = JS_FALSE;
    }
    return JS_TRUE;
}

namespace js {

bool
GetElements(JSContext *cx, JSObject *aobj, jsuint length, Value *vp)
{
    if (aobj->isDenseArray() && length <= aobj->getDenseArrayCapacity() &&
        !js_PrototypeHasIndexedProperties(cx, aobj)) {
        /* The prototype does not have indexed properties so hole = undefined */
        Value *srcbeg = aobj->getDenseArrayElements();
        Value *srcend = srcbeg + length;
        for (Value *dst = vp, *src = srcbeg; src < srcend; ++dst, ++src)
            *dst = src->isMagic(JS_ARRAY_HOLE) ? UndefinedValue() : *src;
    } else if (aobj->isArguments() && !aobj->isArgsLengthOverridden() &&
               !js_PrototypeHasIndexedProperties(cx, aobj)) {
        /*
         * Two cases, two loops: note how in the case of an active stack frame
         * backing aobj, even though we copy from fp->argv, we still must check
         * aobj->getArgsElement(i) for a hole, to handle a delete on the
         * corresponding arguments element. See args_delProperty.
         */
        if (JSStackFrame *fp = (JSStackFrame *) aobj->getPrivate()) {
            JS_ASSERT(fp->numActualArgs() <= JS_ARGS_LENGTH_MAX);
            fp->forEachCanonicalActualArg(CopyNonHoleArgsTo(aobj, vp));
        } else {
            Value *srcbeg = aobj->getArgsElements();
            Value *srcend = srcbeg + length;
            for (Value *dst = vp, *src = srcbeg; src < srcend; ++dst, ++src)
                *dst = src->isMagic(JS_ARGS_HOLE) ? UndefinedValue() : *src;
        }
    } else {
        for (uintN i = 0; i < length; i++) {
            if (!aobj->getProperty(cx, INT_TO_JSID(jsint(i)), &vp[i]))
                return JS_FALSE;
        }
    }

    return true;
}

}

/*
 * Prepare a dense array for a write to the specified index, updating its
 * length, capacity and initialized length as required.
 */
static inline bool
EnsureDenseArrayWrite(JSContext *cx, JSObject *obj, jsuint index)
{
    JS_ASSERT(obj->isDenseArray());
    JS_ASSERT(!INDEX_TOO_SPARSE(obj, index));

    jsuint initlen = obj->getDenseArrayInitializedLength();
    if (index >= initlen) {
        if (!obj->ensureDenseArrayElements(cx, index + 1))
            return false;
        if (index > initlen) {
            ClearValueRange(obj->getDenseArrayElements() + initlen, index - initlen, true);
            obj->setDenseArrayNotPacked(cx);
        }
        if (index >= obj->getArrayLength())
            obj->setArrayLength(cx, index + 1);
        obj->setDenseArrayInitializedLength(index + 1);
    }

    return true;
}

/*
 * Set the value of the property at the given index to v assuming v is rooted.
 */
static JSBool
SetArrayElement(JSContext *cx, JSObject *obj, jsdouble index, const Value &v)
{
    JS_ASSERT(index >= 0);

    if (obj->isDenseArray()) {
        /* Predicted/prefetched code should favor the remains-dense case. */
        if (index <= jsuint(-1)) {
            jsuint idx = jsuint(index);
            if (!INDEX_TOO_SPARSE(obj, idx)) {
                JS_ASSERT(idx + 1 > idx);
                if (!EnsureDenseArrayWrite(cx, obj, idx))
                    return JS_FALSE;
                obj->setDenseArrayElement(idx, v);
                return JS_TRUE;
            }
        }

        if (!obj->makeDenseArraySlow(cx))
            return JS_FALSE;
    }

    AutoIdRooter idr(cx);

    if (!IndexToId(cx, obj, index, NULL, idr.addr(), JS_TRUE))
        return JS_FALSE;
    JS_ASSERT(!JSID_IS_VOID(idr.id()));

    Value tmp = v;
    return obj->setProperty(cx, idr.id(), &tmp, true);
}

#ifdef JS_TRACER
JSBool JS_FASTCALL
js_EnsureDenseArrayCapacity(JSContext *cx, JSObject *obj, jsint i)
{
#ifdef DEBUG
    Class *origObjClasp = obj->clasp; 
#endif

    jsuint u = jsuint(i);
    if (INDEX_TOO_SPARSE(obj, u))
        return false;
    if (js_PrototypeHasIndexedProperties(cx, obj))
        return false;

    if (!EnsureDenseArrayWrite(cx, obj, u))
        return false;

    /*
     * Write undefined to the element so the tracer doesn't see an uninitialized value
     * when testing for a hole, and doesn't call dense_setelem_hole.
     */
    obj->setDenseArrayElement(i, UndefinedValue());

    /* Partially check the CallInfo's storeAccSet is correct. */
    JS_ASSERT(obj->clasp == origObjClasp);
    return true;
}
/* This function and its callees do not touch any object's .clasp field. */
JS_DEFINE_CALLINFO_3(extern, BOOL, js_EnsureDenseArrayCapacity, CONTEXT, OBJECT, INT32,
                     0, nanojit::ACCSET_STORE_ANY & ~tjit::ACCSET_OBJ_CLASP)
#endif

static JSBool
DeleteArrayElement(JSContext *cx, JSObject *obj, jsdouble index, JSBool strict)
{
    JS_ASSERT(index >= 0);
    if (obj->isDenseArray()) {
        if (index <= jsuint(-1)) {
            jsuint idx = jsuint(index);
            if (idx < obj->getDenseArrayInitializedLength()) {
                obj->setDenseArrayElement(idx, MagicValue(JS_ARRAY_HOLE));
<<<<<<< HEAD
                obj->setDenseArrayNotPacked(cx);
                return JS_TRUE;
=======
                return js_SuppressDeletedIndexProperties(cx, obj, idx, idx+1);
>>>>>>> 676f1b20
            }
        }
        return JS_TRUE;
    }

    AutoIdRooter idr(cx);

    if (!IndexToId(cx, obj, index, NULL, idr.addr()))
        return JS_FALSE;
    if (JSID_IS_VOID(idr.id()))
        return JS_TRUE;

    Value junk;
    return obj->deleteProperty(cx, idr.id(), &junk, strict);
}

/*
 * When hole is true, delete the property at the given index. Otherwise set
 * its value to v assuming v is rooted.
 */
static JSBool
SetOrDeleteArrayElement(JSContext *cx, JSObject *obj, jsdouble index,
                        JSBool hole, const Value &v)
{
    if (hole) {
        JS_ASSERT(v.isUndefined());
        return DeleteArrayElement(cx, obj, index, true);
    }
    return SetArrayElement(cx, obj, index, v);
}

JSBool
js_SetLengthProperty(JSContext *cx, JSObject *obj, jsdouble length)
{
    Value v;
    jsid id;

    v.setNumber(length);
    id = ATOM_TO_JSID(cx->runtime->atomState.lengthAtom);
    /* We don't support read-only array length yet. */
    return obj->setProperty(cx, id, &v, false);
}

JSBool
js_HasLengthProperty(JSContext *cx, JSObject *obj, jsuint *lengthp)
{
    JSErrorReporter older = JS_SetErrorReporter(cx, NULL);
    AutoValueRooter tvr(cx);
    jsid id = ATOM_TO_JSID(cx->runtime->atomState.lengthAtom);
    JSBool ok = obj->getProperty(cx, id, tvr.addr());
    JS_SetErrorReporter(cx, older);
    if (!ok)
        return false;

    *lengthp = ValueIsLength(cx, tvr.addr());
    return !tvr.value().isNull();
}

/*
 * Since SpiderMonkey supports cross-class prototype-based delegation, we have
 * to be careful about the length getter and setter being called on an object
 * not of Array class. For the getter, we search obj's prototype chain for the
 * array that caused this getter to be invoked. In the setter case to overcome
 * the JSPROP_SHARED attribute, we must define a shadowing length property.
 */
static JSBool
array_length_getter(JSContext *cx, JSObject *obj, jsid id, Value *vp)
{
    do {
        if (obj->isArray()) {
            vp->setNumber(obj->getArrayLength());
            return JS_TRUE;
        }
    } while ((obj = obj->getProto()) != NULL);
    return JS_TRUE;
}

static JSBool
array_length_setter(JSContext *cx, JSObject *obj, jsid id, Value *vp, JSBool strict)
{
    jsuint newlen, oldlen, gap, index;
    Value junk;

    /* Check for a sealed object first. */
    if (!obj->isExtensible()) {
        return js_ReportValueErrorFlags(cx, JSREPORT_ERROR, JSMSG_READ_ONLY,
                                        JSDVG_IGNORE_STACK, IdToValue(id), NULL,
                                        NULL, NULL);
    }

    if (!obj->isArray()) {
        jsid lengthId = ATOM_TO_JSID(cx->runtime->atomState.lengthAtom);

        return obj->defineProperty(cx, lengthId, *vp, NULL, NULL, JSPROP_ENUMERATE);
    }

    newlen = ValueIsLength(cx, vp);
    if (vp->isNull())
        return false;
    oldlen = obj->getArrayLength();

    if (oldlen == newlen)
        return true;

    vp->setNumber(newlen);
    if (oldlen < newlen) {
        obj->setArrayLength(cx, newlen);
        return true;
    }

    if (obj->isDenseArray()) {
        /*
         * Don't reallocate if we're not actually shrinking our slots. If we do
         * shrink slots here, shrink the initialized length too.  This permits us
         * us to disregard length when reading from arrays as long we are within
         * the initialized capacity.
         */
        jsuint oldcap = obj->getDenseArrayCapacity();
        if (oldcap > newlen)
            obj->shrinkDenseArrayElements(cx, newlen);
        jsuint oldinit = obj->getDenseArrayInitializedLength();
        if (oldinit > newlen)
            obj->setDenseArrayInitializedLength(newlen);
        obj->setArrayLength(cx, newlen);
    } else if (oldlen - newlen < (1 << 24)) {
        do {
            --oldlen;
            if (!JS_CHECK_OPERATION_LIMIT(cx)) {
                obj->setArrayLength(cx, oldlen + 1);
                return false;
            }
            if (!DeleteArrayElement(cx, obj, oldlen, true)) {
                obj->setArrayLength(cx, oldlen + 1);
                if (strict)
                    return false;
                JS_ClearPendingException(cx);
                return true;
            }
        } while (oldlen != newlen);
        obj->setArrayLength(cx, newlen);
    } else {
        /*
         * We are going to remove a lot of indexes in a presumably sparse
         * array. So instead of looping through indexes between newlen and
         * oldlen, we iterate through all properties and remove those that
         * correspond to indexes in the half-open range [newlen, oldlen).  See
         * bug 322135.
         */
        JSObject *iter = JS_NewPropertyIterator(cx, obj);
        if (!iter)
            return false;

        /* Protect iter against GC under JSObject::deleteProperty. */
        AutoObjectRooter tvr(cx, iter);

        gap = oldlen - newlen;
        for (;;) {
            if (!JS_CHECK_OPERATION_LIMIT(cx) || !JS_NextProperty(cx, iter, &id))
                return false;
            if (JSID_IS_VOID(id))
                break;
            if (js_IdIsIndex(id, &index) && index - newlen < gap &&
                !obj->deleteProperty(cx, id, &junk, false)) {
                return false;
            }
        }
        obj->setArrayLength(cx, newlen);
    }

    return true;
}

/*
 * We have only indexed properties up to initialized length, plus the
 * length property. For all else, we delegate to the prototype.
 */
static inline bool
IsDenseArrayId(JSContext *cx, JSObject *obj, jsid id)
{
    JS_ASSERT(obj->isDenseArray());

    uint32 i;
    return JSID_IS_ATOM(id, cx->runtime->atomState.lengthAtom) ||
           (js_IdIsIndex(id, &i) && i < obj->getDenseArrayInitializedLength() &&
            !obj->getDenseArrayElement(i).isMagic(JS_ARRAY_HOLE));
}

static JSBool
array_lookupProperty(JSContext *cx, JSObject *obj, jsid id, JSObject **objp,
                     JSProperty **propp)
{
    if (!obj->isDenseArray())
        return js_LookupProperty(cx, obj, id, objp, propp);

    if (IsDenseArrayId(cx, obj, id)) {
        *propp = (JSProperty *) 1;  /* non-null to indicate found */
        *objp = obj;
        return JS_TRUE;
    }

    JSObject *proto = obj->getProto();
    if (!proto) {
        *objp = NULL;
        *propp = NULL;
        return JS_TRUE;
    }
    return proto->lookupProperty(cx, id, objp, propp);
}

JSBool
js_GetDenseArrayElementValue(JSContext *cx, JSObject *obj, jsid id, Value *vp)
{
    JS_ASSERT(obj->isDenseArray());

    uint32 i;
    if (!js_IdIsIndex(id, &i)) {
        JS_ASSERT(JSID_IS_ATOM(id, cx->runtime->atomState.lengthAtom));
        vp->setNumber(obj->getArrayLength());
        return JS_TRUE;
    }
    *vp = obj->getDenseArrayElement(i);
    return JS_TRUE;
}

static JSBool
array_getProperty(JSContext *cx, JSObject *obj, JSObject *receiver, jsid id, Value *vp)
{
    uint32 i;

    if (JSID_IS_ATOM(id, cx->runtime->atomState.lengthAtom)) {
        vp->setNumber(obj->getArrayLength());
        return JS_TRUE;
    }

    if (JSID_IS_ATOM(id, cx->runtime->atomState.protoAtom)) {
        vp->setObjectOrNull(obj->getProto());
        return JS_TRUE;
    }

    if (!obj->isDenseArray())
        return js_GetProperty(cx, obj, id, vp);

    if (!js_IdIsIndex(id, &i) || i >= obj->getDenseArrayInitializedLength() ||
        obj->getDenseArrayElement(i).isMagic(JS_ARRAY_HOLE)) {
        JSObject *obj2;
        JSProperty *prop;
        const Shape *shape;

        JSObject *proto = obj->getProto();
        if (!proto) {
            vp->setUndefined();
            return JS_TRUE;
        }

        vp->setUndefined();
        if (js_LookupPropertyWithFlags(cx, proto, id, cx->resolveFlags,
                                       &obj2, &prop) < 0)
            return JS_FALSE;

        if (prop && obj2->isNative()) {
            shape = (const Shape *) prop;
            if (!js_NativeGet(cx, obj, obj2, shape, JSGET_METHOD_BARRIER, vp))
                return JS_FALSE;
        }
        return JS_TRUE;
    }

    *vp = obj->getDenseArrayElement(i);
    return JS_TRUE;
}

static JSBool
slowarray_addProperty(JSContext *cx, JSObject *obj, jsid id, Value *vp)
{
    jsuint index, length;

    if (!js_IdIsIndex(id, &index))
        return JS_TRUE;
    length = obj->getArrayLength();
    if (index >= length)
        obj->setArrayLength(cx, index + 1);
    return JS_TRUE;
}

static JSType
array_typeOf(JSContext *cx, JSObject *obj)
{
    return JSTYPE_OBJECT;
}

static JSBool
array_setProperty(JSContext *cx, JSObject *obj, jsid id, Value *vp, JSBool strict)
{
    uint32 i;

    if (JSID_IS_ATOM(id, cx->runtime->atomState.lengthAtom))
        return array_length_setter(cx, obj, id, vp, strict);

    if (!obj->isDenseArray())
        return js_SetProperty(cx, obj, id, vp, strict);

    if (!js_IdIsIndex(id, &i) || js_PrototypeHasIndexedProperties(cx, obj) ||
        INDEX_TOO_SPARSE(obj, i)) {
        if (!obj->makeDenseArraySlow(cx))
            return false;
        return js_SetProperty(cx, obj, id, vp, strict);
    }

    if (!EnsureDenseArrayWrite(cx, obj, i))
        return false;

    obj->setDenseArrayElement(i, *vp);
    return true;
}

static JSBool
slowarray_setProperty(JSContext *cx, JSObject *obj, jsid id, Value *vp, JSBool strict)
{
    JS_ASSERT(obj->isSlowArray());

    if (JSID_IS_ATOM(id, cx->runtime->atomState.lengthAtom))
        return array_length_setter(cx, obj, id, vp, strict);

    return js_SetProperty(cx, obj, id, vp, strict);
}

JSBool
js_PrototypeHasIndexedProperties(JSContext *cx, JSObject *obj)
{
    /*
     * Walk up the prototype chain and see if this indexed element already
     * exists. If we hit the end of the prototype chain, it's safe to set the
     * element on the original object.
     */
    while ((obj = obj->getProto()) != NULL) {
        /*
         * If the prototype is a non-native object (possibly a dense array), or
         * a native object (possibly a slow array) that has indexed properties,
         * return true.
         */
        if (!obj->isNative())
            return JS_TRUE;
        if (obj->isIndexed())
            return JS_TRUE;
    }
    return JS_FALSE;
}

static JSBool
array_defineProperty(JSContext *cx, JSObject *obj, jsid id, const Value *value,
                     PropertyOp getter, PropertyOp setter, uintN attrs)
{
    uint32 i = 0;       // init to shut GCC up
    JSBool isIndex;

    if (JSID_IS_ATOM(id, cx->runtime->atomState.lengthAtom))
        return JS_TRUE;

    isIndex = js_IdIsIndex(id, &i);
    if (!isIndex || attrs != JSPROP_ENUMERATE || !obj->isDenseArray() || INDEX_TOO_SPARSE(obj, i)) {
        if (!ENSURE_SLOW_ARRAY(cx, obj))
            return JS_FALSE;
        return js_DefineProperty(cx, obj, id, value, getter, setter, attrs);
    }

    Value tmp = *value;
    return array_setProperty(cx, obj, id, &tmp, false);
}

static JSBool
array_getAttributes(JSContext *cx, JSObject *obj, jsid id, uintN *attrsp)
{
    *attrsp = JSID_IS_ATOM(id, cx->runtime->atomState.lengthAtom)
        ? JSPROP_PERMANENT : JSPROP_ENUMERATE;
    return JS_TRUE;
}

static JSBool
array_setAttributes(JSContext *cx, JSObject *obj, jsid id, uintN *attrsp)
{
    JS_ReportErrorNumber(cx, js_GetErrorMessage, NULL,
                         JSMSG_CANT_SET_ARRAY_ATTRS);
    return JS_FALSE;
}

static JSBool
array_deleteProperty(JSContext *cx, JSObject *obj, jsid id, Value *rval, JSBool strict)
{
    uint32 i;

    if (!obj->isDenseArray())
        return js_DeleteProperty(cx, obj, id, rval, strict);

    if (JSID_IS_ATOM(id, cx->runtime->atomState.lengthAtom)) {
        rval->setBoolean(false);
        return JS_TRUE;
    }

    if (js_IdIsIndex(id, &i) && i < obj->getDenseArrayInitializedLength()) {
        obj->setDenseArrayElement(i, MagicValue(JS_ARRAY_HOLE));
        obj->setDenseArrayNotPacked(cx);
    }

    if (!js_SuppressDeletedProperty(cx, obj, id))
        return false;

    rval->setBoolean(true);
    return JS_TRUE;
}

static void
array_trace(JSTracer *trc, JSObject *obj)
{
    JS_ASSERT(obj->isDenseArray());

    size_t holes = 0;
    uint32 initlen = obj->getDenseArrayInitializedLength();
    for (uint32 i = 0; i < initlen; i++) {
        Value v = obj->getDenseArrayElement(i);
        if (v.isMagic(JS_ARRAY_HOLE))
            ++holes;
        else
            MarkValue(trc, obj->getDenseArrayElement(i), "dense_array_elems");
    }

    if (IS_GC_MARKING_TRACER(trc) && holes > MIN_SPARSE_INDEX && holes > initlen / 4 * 3) {
        /* This might fail, in which case we don't slowify it. */
        static_cast<GCMarker *>(trc)->arraysToSlowify.append(obj);
    }
}

static JSBool
array_fix(JSContext *cx, JSObject *obj, bool *success, AutoIdVector *props)
{
    JS_ASSERT(obj->isDenseArray());

    /*
     * We must slowify dense arrays; otherwise, we'd need to detect assignments to holes,
     * since that is effectively adding a new property to the array.
     */
    if (!obj->makeDenseArraySlow(cx) ||
        !GetPropertyNames(cx, obj, JSITER_HIDDEN | JSITER_OWNONLY, props))
        return false;

    *success = true;
    return true;
}

Class js_ArrayClass = {
    "Array",
    Class::NON_NATIVE |
    JSCLASS_HAS_PRIVATE |
    JSCLASS_HAS_CACHED_PROTO(JSProto_Array),
    PropertyStub,   /* addProperty */
    PropertyStub,   /* delProperty */
    PropertyStub,   /* getProperty */
    PropertyStub,   /* setProperty */
    EnumerateStub,
    ResolveStub,
    js_TryValueOf,
    NULL,
    NULL,           /* reserved0   */
    NULL,           /* checkAccess */
    NULL,           /* call        */
    NULL,           /* construct   */
    NULL,           /* xdrObject   */
    NULL,           /* hasInstance */
    NULL,           /* mark        */
    JS_NULL_CLASS_EXT,
    {
        array_lookupProperty,
        array_defineProperty,
        array_getProperty,
        array_setProperty,
        array_getAttributes,
        array_setAttributes,
        array_deleteProperty,
        NULL,       /* enumerate      */
        array_typeOf,
        array_trace,
        array_fix,
        NULL,       /* thisObject     */
        NULL,       /* clear          */
    }
};

Class js_SlowArrayClass = {
    "Array",
    JSCLASS_HAS_PRIVATE |
    JSCLASS_HAS_CACHED_PROTO(JSProto_Array),
    slowarray_addProperty,
    PropertyStub,   /* delProperty */
    PropertyStub,   /* getProperty */
    PropertyStub,   /* setProperty */
    EnumerateStub,
    ResolveStub,
    js_TryValueOf,
    NULL,           /* finalize    */
    NULL,           /* reserved0   */
    NULL,           /* checkAccess */
    NULL,           /* call        */
    NULL,           /* construct   */
    NULL,           /* xdrObject   */
    NULL,           /* hasInstance */
    NULL,           /* mark        */
    JS_NULL_CLASS_EXT,
    {
        NULL,       /* lookupProperty   */
        NULL,       /* defineProperty   */
        NULL,       /* getProperty      */
        /*
         * For assignments to 'length', we need to know the setter's strictness. A property's
         * setter isn't passed that, but the ObjectOps member is, so use that.
         */
        slowarray_setProperty,
        NULL,       /* getAttributes    */
        NULL,       /* setAttributes    */
        NULL,       /* deleteProperty   */
        NULL,       /* enumerate        */
        NULL,       /* typeOf           */
        NULL,       /* trace            */
        NULL,       /* thisObject       */
        NULL,       /* clear            */
    }
};

/*
 * Convert an array object from fast-and-dense to slow-and-flexible.
 */
JSBool
JSObject::makeDenseArraySlow(JSContext *cx)
{
    JS_ASSERT(isDenseArray());

    cx->markTypeArrayNotPacked(getTypeObject(), true);
    setDenseArrayNotPacked(cx);

    /*
     * Save old map now, before calling InitScopeForObject. We'll have to undo
     * on error. This is gross, but a better way is not obvious.
     */
    JSObjectMap *oldMap = map;

    /* Create a native scope. */
    JSObject *arrayProto = getProto();
    js::gc::FinalizeKind kind = js::gc::FinalizeKind(arena()->header()->thingKind);
    if (!InitScopeForObject(cx, this, &js_SlowArrayClass, arrayProto, kind))
        return false;

    uint32 initlen = getDenseArrayInitializedLength();

    /*
     * Begin with the length property to share more of the property tree.
     * The getter/setter here will directly access the object's private value.
     */
    if (!addProperty(cx, ATOM_TO_JSID(cx->runtime->atomState.lengthAtom),
                     array_length_getter, NULL,
                     SHAPE_INVALID_SLOT, JSPROP_PERMANENT | JSPROP_SHARED, 0, 0)) {
        setMap(oldMap);
        return false;
    }

    /*
     * Create new properties pointing to existing elements. Pack the array to
     * remove holes, so that shapes use successive slots (as for other objects).
     */
    uint32 next = 0;
    for (uint32 i = 0; i < initlen; i++) {
        jsid id;
        if (!ValueToId(cx, Int32Value(i), &id)) {
            setMap(oldMap);
            return false;
        }

        if (getDenseArrayElement(i).isMagic(JS_ARRAY_HOLE))
            continue;

        setDenseArrayElement(next, getDenseArrayElement(i));

        if (!addDataProperty(cx, id, next, JSPROP_ENUMERATE)) {
            setMap(oldMap);
            return false;
        }

        next++;
    }

    /* initialized length is not used anymore. */
    initializedLength = 0;
    JS_ASSERT(emptyShapes == NULL);

    /*
     * Dense arrays with different numbers of slots but the same number of fixed
     * slots and the same non-hole indexes must use their fixed slots consistently.
     */
    if (hasSlotsArray() && next <= numFixedSlots())
        revertToFixedSlots(cx);

    ClearValueRange(slots + next, this->capacity - next, false);

    /*
     * Finally, update class. If |this| is Array.prototype, then js_InitClass
     * will create an emptyShape whose class is &js_SlowArrayClass, to ensure
     * that delegating instances can share shapes in the tree rooted at the
     * proto's empty shape.
     */
    clasp = &js_SlowArrayClass;
    return true;
}

/* Transfer ownership of buffer to returned string. */
static inline JSBool
BufferToString(JSContext *cx, JSCharBuffer &cb, Value *rval)
{
    JSString *str = js_NewStringFromCharBuffer(cx, cb);
    if (!str)
        return false;
    rval->setString(str);
    return true;
}

#if JS_HAS_TOSOURCE
static JSBool
array_toSource(JSContext *cx, uintN argc, Value *vp)
{
    JS_CHECK_RECURSION(cx, return false);

    JSObject *obj = ComputeThisFromVp(cx, vp);
    if (!obj ||
        (obj->getClass() != &js_SlowArrayClass &&
         !InstanceOf(cx, obj, &js_ArrayClass, vp + 2))) {
        return false;
    }

    /* Find joins or cycles in the reachable object graph. */
    jschar *sharpchars;
    JSHashEntry *he = js_EnterSharpObject(cx, obj, NULL, &sharpchars);
    if (!he)
        return false;
    bool initiallySharp = IS_SHARP(he);

    /* After this point, all paths exit through the 'out' label. */
    MUST_FLOW_THROUGH("out");
    bool ok = false;

    /*
     * This object will take responsibility for the jschar buffer until the
     * buffer is transferred to the returned JSString.
     */
    JSCharBuffer cb(cx);

    /* Cycles/joins are indicated by sharp objects. */
#if JS_HAS_SHARP_VARS
    if (IS_SHARP(he)) {
        JS_ASSERT(sharpchars != 0);
        cb.replaceRawBuffer(sharpchars, js_strlen(sharpchars));
        goto make_string;
    } else if (sharpchars) {
        MAKE_SHARP(he);
        cb.replaceRawBuffer(sharpchars, js_strlen(sharpchars));
    }
#else
    if (IS_SHARP(he)) {
        if (!js_AppendLiteral(cb, "[]"))
            goto out;
        cx->free(sharpchars);
        goto make_string;
    }
#endif

    if (!cb.append('['))
        goto out;

    jsuint length;
    if (!js_GetLengthProperty(cx, obj, &length))
        goto out;

    for (jsuint index = 0; index < length; index++) {
        /* Use vp to locally root each element value. */
        JSBool hole;
        if (!JS_CHECK_OPERATION_LIMIT(cx) ||
            !GetElement(cx, obj, index, &hole, vp)) {
            goto out;
        }

        /* Get element's character string. */
        JSString *str;
        if (hole) {
            str = cx->runtime->emptyString;
        } else {
            str = js_ValueToSource(cx, *vp);
            if (!str)
                goto out;
        }
        vp->setString(str);
        const jschar *chars;
        size_t charlen;
        str->getCharsAndLength(chars, charlen);

        /* Append element to buffer. */
        if (!cb.append(chars, charlen))
            goto out;
        if (index + 1 != length) {
            if (!js_AppendLiteral(cb, ", "))
                goto out;
        } else if (hole) {
            if (!cb.append(','))
                goto out;
        }
    }

    /* Finalize the buffer. */
    if (!cb.append(']'))
        goto out;

  make_string:
    if (!BufferToString(cx, cb, vp))
        goto out;

    ok = true;

  out:
    if (!initiallySharp)
        js_LeaveSharpObject(cx, NULL);
    return ok;
}
#endif

static JSBool
array_toString_sub(JSContext *cx, JSObject *obj, JSBool locale,
                   JSString *sepstr, Value *rval)
{
    JS_CHECK_RECURSION(cx, return false);

    /*
     * Use HashTable entry as the cycle indicator. On first visit, create the
     * entry, and, when leaving, remove the entry.
     */
    typedef js::HashSet<JSObject *> ObjSet;
    ObjSet::AddPtr hashp = cx->busyArrays.lookupForAdd(obj);
    uint32 genBefore;
    if (!hashp) {
        /* Not in hash table, so not a cycle. */
        if (!cx->busyArrays.add(hashp, obj)) {
            JS_ReportOutOfMemory(cx);
            return false;
        }
        genBefore = cx->busyArrays.generation();
    } else {
        /* Cycle, so return empty string. */
        rval->setString(ATOM_TO_STRING(cx->runtime->atomState.emptyAtom));
        return true;
    }

    AutoObjectRooter tvr(cx, obj);

    /* After this point, all paths exit through the 'out' label. */
    MUST_FLOW_THROUGH("out");
    bool ok = false;

    /* Get characters to use for the separator. */
    static const jschar comma = ',';
    const jschar *sep;
    size_t seplen;
    if (sepstr) {
        sepstr->getCharsAndLength(sep, seplen);
    } else {
        sep = &comma;
        seplen = 1;
    }

    /*
     * This object will take responsibility for the jschar buffer until the
     * buffer is transferred to the returned JSString.
     */
    JSCharBuffer cb(cx);

    jsuint length;
    if (!js_GetLengthProperty(cx, obj, &length))
        goto out;

    for (jsuint index = 0; index < length; index++) {
        /* Use rval to locally root each element value. */
        JSBool hole;
        if (!JS_CHECK_OPERATION_LIMIT(cx) ||
            !GetElement(cx, obj, index, &hole, rval)) {
            goto out;
        }

        /* Get element's character string. */
        if (!(hole || rval->isNullOrUndefined())) {
            if (locale) {
                /* Work on obj.toLocalString() instead. */
                JSObject *robj;

                if (!js_ValueToObjectOrNull(cx, *rval, &robj))
                    goto out;
                rval->setObjectOrNull(robj);
                JSAtom *atom = cx->runtime->atomState.toLocaleStringAtom;
                if (!js_TryMethod(cx, robj, atom, 0, NULL, rval))
                    goto out;
            }

            if (!js_ValueToCharBuffer(cx, *rval, cb))
                goto out;
        }

        /* Append the separator. */
        if (index + 1 != length) {
            if (!cb.append(sep, seplen))
                goto out;
        }
    }

    /* Finalize the buffer. */
    if (!BufferToString(cx, cb, rval))
        goto out;

    ok = true;

  out:
    if (genBefore == cx->busyArrays.generation())
        cx->busyArrays.remove(hashp);
    else
        cx->busyArrays.remove(obj);
    return ok;
}

/* ES5 15.4.4.2. NB: The algorithm here differs from the one in ES3. */
static JSBool
array_toString(JSContext *cx, uintN argc, Value *vp)
{
    JSObject *obj = ComputeThisFromVp(cx, vp);
    if (!obj)
        return false;

    Value &join = vp[0];
    if (!obj->getProperty(cx, ATOM_TO_JSID(cx->runtime->atomState.joinAtom), &join))
        return false;

    if (!js_IsCallable(join)) {
        JSString *str = obj_toStringHelper(cx, obj);
        if (!str)
            return false;
        vp->setString(str);
        return true;
    }

    LeaveTrace(cx);
    InvokeArgsGuard args;
    if (!cx->stack().pushInvokeArgs(cx, 0, &args))
        return false;

    args.callee() = join;
    args.thisv().setObject(*obj);

    /* Do the call. */
    if (!Invoke(cx, args, 0))
        return false;
    *vp = args.rval();
    return true;
}

static JSBool
array_toLocaleString(JSContext *cx, uintN argc, Value *vp)
{
    JSObject *obj = ComputeThisFromVp(cx, vp);
    if (!obj)
        return false;

    /*
     *  Passing comma here as the separator. Need a way to get a
     *  locale-specific version.
     */
    return array_toString_sub(cx, obj, JS_TRUE, NULL, vp);
}

static JSBool
InitArrayElements(JSContext *cx, JSObject *obj, jsuint start, jsuint count, Value *vector)
{
    JS_ASSERT(count < MAXINDEX);

    if (count == 0)
        return JS_TRUE;

    /*
     * Optimize for dense arrays so long as adding the given set of elements
     * wouldn't otherwise make the array slow.
     */
    if (obj->isDenseArray() && !js_PrototypeHasIndexedProperties(cx, obj) &&
        start <= MAXINDEX - count && !INDEX_TOO_BIG(start + count)) {

        jsuint newlen = start + count;
        JS_ASSERT(jsdouble(start) + count == jsdouble(newlen));
        if (!obj->ensureDenseArrayElements(cx, newlen))
            return JS_FALSE;

        if (!EnsureDenseArrayWrite(cx, obj, newlen - 1))
            return JS_FALSE;

        JS_ASSERT(count < uint32(-1) / sizeof(Value));
        memcpy(obj->getDenseArrayElements() + start, vector, sizeof(jsval) * count);
        JS_ASSERT(!obj->getDenseArrayElement(newlen - 1).isMagic(JS_ARRAY_HOLE));
        return JS_TRUE;
    }

    Value* end = vector + count;
    while (vector != end && start < MAXINDEX) {
        if (!JS_CHECK_OPERATION_LIMIT(cx) ||
            !SetArrayElement(cx, obj, start++, *vector++)) {
            return JS_FALSE;
        }
    }

    if (vector == end)
        return JS_TRUE;

    /* Finish out any remaining elements past the max array index. */
    if (obj->isDenseArray() && !ENSURE_SLOW_ARRAY(cx, obj))
        return JS_FALSE;

    JS_ASSERT(start == MAXINDEX);
    AutoValueRooter tvr(cx);
    AutoIdRooter idr(cx);
    Value idval = DoubleValue(MAXINDEX);
    do {
        *tvr.addr() = *vector++;
        if (!js_ValueToStringId(cx, idval, idr.addr()) ||
            !obj->setProperty(cx, idr.id(), tvr.addr(), true)) {
            return JS_FALSE;
        }
        idval.getDoubleRef() += 1;
    } while (vector != end);

    return JS_TRUE;
}

static JSBool
InitArrayObject(JSContext *cx, JSObject *obj, jsuint length, const Value *vector)
{
    JS_ASSERT(obj->isArray());

    JS_ASSERT(obj->isDenseArray());
    obj->setArrayLength(cx, length);
    if (!vector || !length)
        return true;
    if (!obj->ensureDenseArrayElements(cx, length))
        return false;
    obj->setDenseArrayInitializedLength(length);
    for (jsuint i = 0; i < length; i++) {
        obj->setDenseArrayElement(i, vector[i]);
        if (vector[i].isMagic(JS_ARRAY_HOLE))
            obj->setDenseArrayNotPacked(cx);
    }
    return true;
}

/*
 * Perl-inspired join, reverse, and sort.
 */
static JSBool
array_join(JSContext *cx, uintN argc, Value *vp)
{
    JSString *str;
    if (argc == 0 || vp[2].isUndefined()) {
        str = NULL;
    } else {
        str = js_ValueToString(cx, vp[2]);
        if (!str)
            return JS_FALSE;
        vp[2].setString(str);
    }
    JSObject *obj = ComputeThisFromVp(cx, vp);
    return obj && array_toString_sub(cx, obj, JS_FALSE, str, vp);
}

static JSBool
array_reverse(JSContext *cx, uintN argc, Value *vp)
{
    jsuint len;
    JSObject *obj = ComputeThisFromVp(cx, vp);
    if (!obj || !js_GetLengthProperty(cx, obj, &len))
        return JS_FALSE;
    vp->setObject(*obj);

    if (obj->isDenseArray() && !js_PrototypeHasIndexedProperties(cx, obj)) {
        /* An empty array or an array with no elements is already reversed. */
        if (len == 0 || obj->getDenseArrayCapacity() == 0)
            return JS_TRUE;

        /*
         * It's actually surprisingly complicated to reverse an array due to the
         * orthogonality of array length and array capacity while handling
         * leading and trailing holes correctly.  Reversing seems less likely to
         * be a common operation than other array mass-mutation methods, so for
         * now just take a probably-small memory hit (in the absence of too many
         * holes in the array at its start) and ensure that the capacity is
         * sufficient to hold all the elements in the array if it were full.
         */
        if (!obj->ensureDenseArrayElements(cx, len))
            return JS_FALSE;

        /* Fill out the array's initialized length to its proper length. */
        jsuint initlen = obj->getDenseArrayInitializedLength();
        if (len > initlen) {
            ClearValueRange(obj->getDenseArrayElements() + initlen, len - initlen, true);
            obj->setDenseArrayNotPacked(cx);
            obj->setDenseArrayInitializedLength(len);
        }

        uint32 lo = 0, hi = len - 1;
        for (; lo < hi; lo++, hi--) {
            Value tmp = obj->getDenseArrayElement(lo);
            obj->setDenseArrayElement(lo, obj->getDenseArrayElement(hi));
            obj->setDenseArrayElement(hi, tmp);
        }

        /*
         * Per ECMA-262, don't update the length of the array, even if the new
         * array has trailing holes (and thus the original array began with
         * holes).
         */
        return JS_TRUE;
    }

    AutoValueRooter tvr(cx);
    for (jsuint i = 0, half = len / 2; i < half; i++) {
        JSBool hole, hole2;
        if (!JS_CHECK_OPERATION_LIMIT(cx) ||
            !GetElement(cx, obj, i, &hole, tvr.addr()) ||
            !GetElement(cx, obj, len - i - 1, &hole2, vp) ||
            !SetOrDeleteArrayElement(cx, obj, len - i - 1, hole, tvr.value()) ||
            !SetOrDeleteArrayElement(cx, obj, i, hole2, *vp)) {
            return false;
        }
    }
    vp->setObject(*obj);
    return true;
}

typedef struct MSortArgs {
    size_t       elsize;
    JSComparator cmp;
    void         *arg;
    JSBool       isValue;
} MSortArgs;

/* Helper function for js_MergeSort. */
static JSBool
MergeArrays(MSortArgs *msa, void *src, void *dest, size_t run1, size_t run2)
{
    void *arg, *a, *b, *c;
    size_t elsize, runtotal;
    int cmp_result;
    JSComparator cmp;
    JSBool isValue;

    runtotal = run1 + run2;

    elsize = msa->elsize;
    cmp = msa->cmp;
    arg = msa->arg;
    isValue = msa->isValue;

#define CALL_CMP(a, b) \
    if (!cmp(arg, (a), (b), &cmp_result)) return JS_FALSE;

    /* Copy runs already in sorted order. */
    b = (char *)src + run1 * elsize;
    a = (char *)b - elsize;
    CALL_CMP(a, b);
    if (cmp_result <= 0) {
        memcpy(dest, src, runtotal * elsize);
        return JS_TRUE;
    }

#define COPY_ONE(p,q,n) \
    (isValue ? (void)(*(Value*)p = *(Value*)q) : (void)memcpy(p, q, n))

    a = src;
    c = dest;
    for (; runtotal != 0; runtotal--) {
        JSBool from_a = run2 == 0;
        if (!from_a && run1 != 0) {
            CALL_CMP(a,b);
            from_a = cmp_result <= 0;
        }

        if (from_a) {
            COPY_ONE(c, a, elsize);
            run1--;
            a = (char *)a + elsize;
        } else {
            COPY_ONE(c, b, elsize);
            run2--;
            b = (char *)b + elsize;
        }
        c = (char *)c + elsize;
    }
#undef COPY_ONE
#undef CALL_CMP

    return JS_TRUE;
}

/*
 * This sort is stable, i.e. sequence of equal elements is preserved.
 * See also bug #224128.
 */
bool
js_MergeSort(void *src, size_t nel, size_t elsize,
             JSComparator cmp, void *arg, void *tmp,
             JSMergeSortElemType elemType)
{
    void *swap, *vec1, *vec2;
    MSortArgs msa;
    size_t i, j, lo, hi, run;
    int cmp_result;

    JS_ASSERT_IF(JS_SORTING_VALUES, elsize == sizeof(Value));
    bool isValue = elemType == JS_SORTING_VALUES;

    /* Avoid memcpy overhead for word-sized and word-aligned elements. */
#define COPY_ONE(p,q,n) \
    (isValue ? (void)(*(Value*)p = *(Value*)q) : (void)memcpy(p, q, n))
#define CALL_CMP(a, b) \
    if (!cmp(arg, (a), (b), &cmp_result)) return JS_FALSE;
#define INS_SORT_INT 4

    /*
     * Apply insertion sort to small chunks to reduce the number of merge
     * passes needed.
     */
    for (lo = 0; lo < nel; lo += INS_SORT_INT) {
        hi = lo + INS_SORT_INT;
        if (hi >= nel)
            hi = nel;
        for (i = lo + 1; i < hi; i++) {
            vec1 = (char *)src + i * elsize;
            vec2 = (char *)vec1 - elsize;
            for (j = i; j > lo; j--) {
                CALL_CMP(vec2, vec1);
                /* "<=" instead of "<" insures the sort is stable */
                if (cmp_result <= 0) {
                    break;
                }

                /* Swap elements, using "tmp" as tmp storage */
                COPY_ONE(tmp, vec2, elsize);
                COPY_ONE(vec2, vec1, elsize);
                COPY_ONE(vec1, tmp, elsize);
                vec1 = vec2;
                vec2 = (char *)vec1 - elsize;
            }
        }
    }
#undef CALL_CMP
#undef COPY_ONE

    msa.elsize = elsize;
    msa.cmp = cmp;
    msa.arg = arg;
    msa.isValue = isValue;

    vec1 = src;
    vec2 = tmp;
    for (run = INS_SORT_INT; run < nel; run *= 2) {
        for (lo = 0; lo < nel; lo += 2 * run) {
            hi = lo + run;
            if (hi >= nel) {
                memcpy((char *)vec2 + lo * elsize, (char *)vec1 + lo * elsize,
                       (nel - lo) * elsize);
                break;
            }
            if (!MergeArrays(&msa, (char *)vec1 + lo * elsize,
                             (char *)vec2 + lo * elsize, run,
                             hi + run > nel ? nel - hi : run)) {
                return JS_FALSE;
            }
        }
        swap = vec1;
        vec1 = vec2;
        vec2 = swap;
    }
    if (src != vec1)
        memcpy(src, tmp, nel * elsize);

    return JS_TRUE;
}

struct CompareArgs
{
    JSContext          *context;
    InvokeSessionGuard session;

    CompareArgs(JSContext *cx)
      : context(cx)
    {}
};

static JS_REQUIRES_STACK JSBool
sort_compare(void *arg, const void *a, const void *b, int *result)
{
    const Value *av = (const Value *)a, *bv = (const Value *)b;
    CompareArgs *ca = (CompareArgs *) arg;
    JSContext *cx = ca->context;

    /*
     * array_sort deals with holes and undefs on its own and they should not
     * come here.
     */
    JS_ASSERT(!av->isMagic() && !av->isUndefined());
    JS_ASSERT(!av->isMagic() && !bv->isUndefined());

    if (!JS_CHECK_OPERATION_LIMIT(cx))
        return JS_FALSE;

    InvokeSessionGuard &session = ca->session;
    session[0] = *av;
    session[1] = *bv;

    if (!session.invoke(cx))
        return JS_FALSE;

    jsdouble cmp;
    if (!ValueToNumber(cx, session.rval(), &cmp))
        return JS_FALSE;

    /* Clamp cmp to -1, 0, 1. */
    *result = 0;
    if (!JSDOUBLE_IS_NaN(cmp) && cmp != 0)
        *result = cmp > 0 ? 1 : -1;

    /*
     * XXX else report some kind of error here?  ECMA talks about 'consistent
     * compare functions' that don't return NaN, but is silent about what the
     * result should be.  So we currently ignore it.
     */

    return JS_TRUE;
}

typedef JSBool (JS_REQUIRES_STACK *JSRedComparator)(void*, const void*,
                                                    const void*, int *);

static inline JS_IGNORE_STACK JSComparator
comparator_stack_cast(JSRedComparator func)
{
    return func;
}

static int
sort_compare_strings(void *arg, const void *a, const void *b, int *result)
{
    const Value *av = (const Value *)a, *bv = (const Value *)b;

    JS_ASSERT(av->isString());
    JS_ASSERT(bv->isString());
    if (!JS_CHECK_OPERATION_LIMIT((JSContext *)arg))
        return JS_FALSE;

    *result = (int) js_CompareStrings(av->toString(), bv->toString());
    return JS_TRUE;
}

JSBool
js::array_sort(JSContext *cx, uintN argc, Value *vp)
{
    jsuint len, newlen, i, undefs;
    size_t elemsize;
    JSString *str;

    Value *argv = JS_ARGV(cx, vp);
    Value fval;
    if (argc > 0 && !argv[0].isUndefined()) {
        if (argv[0].isPrimitive()) {
            JS_ReportErrorNumber(cx, js_GetErrorMessage, NULL, JSMSG_BAD_SORT_ARG);
            return false;
        }
        fval = argv[0];     /* non-default compare function */
    } else {
        fval.setNull();
    }

    JSObject *obj = ComputeThisFromVp(cx, vp);
    vp->setObject(*obj);

    if (!obj || !js_GetLengthProperty(cx, obj, &len))
        return false;
    if (len == 0)
        return true;

    /*
     * We need a temporary array of 2 * len Value to hold the array elements
     * and the scratch space for merge sort. Check that its size does not
     * overflow size_t, which would allow for indexing beyond the end of the
     * malloc'd vector.
     */
#if JS_BITS_PER_WORD == 32
    if (size_t(len) > size_t(-1) / (2 * sizeof(Value))) {
        js_ReportAllocationOverflow(cx);
        return false;
    }
#endif

    /*
     * Initialize vec as a root. We will clear elements of vec one by
     * one while increasing the rooted amount of vec when we know that the
     * property at the corresponding index exists and its value must be rooted.
     *
     * In this way when sorting a huge mostly sparse array we will not
     * access the tail of vec corresponding to properties that do not
     * exist, allowing OS to avoiding committing RAM. See bug 330812.
     */
    {
        Value *vec = (Value *) cx->malloc(2 * size_t(len) * sizeof(Value));
        if (!vec)
            return false;

        DEFINE_LOCAL_CLASS_OF_STATIC_FUNCTION(AutoFreeVector) {
            JSContext *const cx;
            Value *&vec;
           public:
            AutoFreeVector(JSContext *cx, Value *&vec) : cx(cx), vec(vec) { }
            ~AutoFreeVector() {
                cx->free(vec);
            }
        } free(cx, vec);

        AutoArrayRooter tvr(cx, 0, vec);

        /*
         * By ECMA 262, 15.4.4.11, a property that does not exist (which we
         * call a "hole") is always greater than an existing property with
         * value undefined and that is always greater than any other property.
         * Thus to sort holes and undefs we simply count them, sort the rest
         * of elements, append undefs after them and then make holes after
         * undefs.
         */
        undefs = 0;
        newlen = 0;
        bool allStrings = true;
        for (i = 0; i < len; i++) {
            if (!JS_CHECK_OPERATION_LIMIT(cx))
                return false;

            /* Clear vec[newlen] before including it in the rooted set. */
            JSBool hole;
            vec[newlen].setNull();
            tvr.changeLength(newlen + 1);
            if (!GetElement(cx, obj, i, &hole, &vec[newlen]))
                return false;

            if (hole)
                continue;

            if (vec[newlen].isUndefined()) {
                ++undefs;
                continue;
            }

            allStrings = allStrings && vec[newlen].isString();

            ++newlen;
        }

        if (newlen == 0)
            return true; /* The array has only holes and undefs. */

        /*
         * The first newlen elements of vec are copied from the array object
         * (above). The remaining newlen positions are used as GC-rooted scratch
         * space for mergesort. We must clear the space before including it to
         * the root set covered by tvr.count.
         */
        Value *mergesort_tmp = vec + newlen;
        MakeValueRangeGCSafe(mergesort_tmp, newlen);
        tvr.changeLength(newlen * 2);

        /* Here len == 2 * (newlen + undefs + number_of_holes). */
        if (fval.isNull()) {
            /*
             * Sort using the default comparator converting all elements to
             * strings.
             */
            if (allStrings) {
                elemsize = sizeof(Value);
            } else {
                /*
                 * To avoid string conversion on each compare we do it only once
                 * prior to sorting. But we also need the space for the original
                 * values to recover the sorting result. To reuse
                 * sort_compare_strings we move the original values to the odd
                 * indexes in vec, put the string conversion results in the even
                 * indexes and pass 2 * sizeof(Value) as an element size to the
                 * sorting function. In this way sort_compare_strings will only
                 * see the string values when it casts the compare arguments as
                 * pointers to Value.
                 *
                 * This requires doubling the temporary storage including the
                 * scratch space for the merge sort. Since vec already contains
                 * the rooted scratch space for newlen elements at the tail, we
                 * can use it to rearrange and convert to strings first and try
                 * realloc only when we know that we successfully converted all
                 * the elements.
                 */
#if JS_BITS_PER_WORD == 32
                if (size_t(newlen) > size_t(-1) / (4 * sizeof(Value))) {
                    js_ReportAllocationOverflow(cx);
                    return false;
                }
#endif

                /*
                 * Rearrange and string-convert the elements of the vector from
                 * the tail here and, after sorting, move the results back
                 * starting from the start to prevent overwrite the existing
                 * elements.
                 */
                i = newlen;
                do {
                    --i;
                    if (!JS_CHECK_OPERATION_LIMIT(cx))
                        return false;
                    const Value &v = vec[i];
                    str = js_ValueToString(cx, v);
                    if (!str)
                        return false;
                    // Copying v must come first, because the following line overwrites v
                    // when i == 0.
                    vec[2 * i + 1] = v;
                    vec[2 * i].setString(str);
                } while (i != 0);

                JS_ASSERT(tvr.array == vec);
                vec = (Value *) cx->realloc(vec, 4 * size_t(newlen) * sizeof(Value));
                if (!vec) {
                    vec = tvr.array;  /* N.B. AutoFreeVector */
                    return false;
                }
                mergesort_tmp = vec + 2 * newlen;
                MakeValueRangeGCSafe(mergesort_tmp, 2 * newlen);
                tvr.changeArray(vec, newlen * 4);
                elemsize = 2 * sizeof(Value);
            }
            if (!js_MergeSort(vec, size_t(newlen), elemsize,
                              sort_compare_strings, cx, mergesort_tmp,
                              JS_SORTING_GENERIC)) {
                return false;
            }
            if (!allStrings) {
                /*
                 * We want to make the following loop fast and to unroot the
                 * cached results of toString invocations before the operation
                 * callback has a chance to run the GC. For this reason we do
                 * not call JS_CHECK_OPERATION_LIMIT in the loop.
                 */
                i = 0;
                do {
                    vec[i] = vec[2 * i + 1];
                } while (++i != newlen);
            }
        } else {
            CompareArgs ca(cx);
            if (!ca.session.start(cx, fval, UndefinedValue(), 2))
                return false;

            if (!js_MergeSort(vec, size_t(newlen), sizeof(Value),
                              comparator_stack_cast(sort_compare),
                              &ca, mergesort_tmp,
                              JS_SORTING_VALUES)) {
                return false;
            }
        }

        /*
         * We no longer need to root the scratch space for the merge sort, so
         * unroot it now to make the job of a potential GC under
         * InitArrayElements easier.
         */
        tvr.changeLength(newlen);
        if (!InitArrayElements(cx, obj, 0, newlen, vec))
            return false;
    }

    /* Set undefs that sorted after the rest of elements. */
    while (undefs != 0) {
        --undefs;
        if (!JS_CHECK_OPERATION_LIMIT(cx) ||
            !SetArrayElement(cx, obj, newlen++, UndefinedValue())) {
            return false;
        }
    }

    /* Re-create any holes that sorted to the end of the array. */
    while (len > newlen) {
        if (!JS_CHECK_OPERATION_LIMIT(cx) || !DeleteArrayElement(cx, obj, --len, true))
            return false;
    }
    return true;
}

/*
 * Perl-inspired push, pop, shift, unshift, and splice methods.
 */
static JSBool
array_push_slowly(JSContext *cx, JSObject *obj, uintN argc, Value *argv, Value *rval)
{
    jsuint length;

    if (!js_GetLengthProperty(cx, obj, &length))
        return JS_FALSE;
    if (!InitArrayElements(cx, obj, length, argc, argv))
        return JS_FALSE;

    /* Per ECMA-262, return the new array length. */
    jsdouble newlength = length + jsdouble(argc);
    rval->setNumber(newlength);

    /* watch for length overflowing to a double, and report to type inference. */
    if (!rval->isInt32()) {
        cx->markTypeCallerOverflow();
        cx->addTypeProperty(obj->getTypeObject(), "length", *rval);
    }

    return js_SetLengthProperty(cx, obj, newlength);
}

static JSBool
array_push1_dense(JSContext* cx, JSObject* obj, const Value &v, Value *rval)
{
    uint32 length = obj->getArrayLength();
    if (INDEX_TOO_SPARSE(obj, length)) {
        if (!obj->makeDenseArraySlow(cx))
            return JS_FALSE;
        Value tmp = v;
        return array_push_slowly(cx, obj, 1, &tmp, rval);
    }

    if (!EnsureDenseArrayWrite(cx, obj, length))
        return JS_FALSE;

    obj->setDenseArrayElement(length, v);
    rval->setNumber(obj->getArrayLength());
    return JS_TRUE;
}

JS_ALWAYS_INLINE JSBool
ArrayCompPushImpl(JSContext *cx, JSObject *obj, const Value &v)
{
    JS_ASSERT(obj->isDenseArray());
    uint32_t length = obj->getArrayLength();
    JS_ASSERT(length <= obj->getDenseArrayCapacity());

    if (length > JS_ARGS_LENGTH_MAX) {
        JS_ReportErrorNumberUC(cx, js_GetErrorMessage, NULL,
                               JSMSG_ARRAY_INIT_TOO_BIG);
        return JS_FALSE;
    }

    if (!EnsureDenseArrayWrite(cx, obj, length))
        return JS_FALSE;

    obj->setDenseArrayElement(length, v);
    return JS_TRUE;
}

JSBool
js_ArrayCompPush(JSContext *cx, JSObject *obj, const Value &vp)
{
    return ArrayCompPushImpl(cx, obj, vp);
}

#ifdef JS_TRACER
JSBool JS_FASTCALL
js_ArrayCompPush_tn(JSContext *cx, JSObject *obj, ValueArgType v)
{
    if (!ArrayCompPushImpl(cx, obj, ValueArgToConstRef(v))) {
        SetBuiltinError(cx);
        return JS_FALSE;
    }

    return cx->tracerState->builtinStatus == 0;
}
JS_DEFINE_CALLINFO_3(extern, BOOL_FAIL, js_ArrayCompPush_tn, CONTEXT, OBJECT,
                     VALUE, 0, nanojit::ACCSET_STORE_ANY)
#endif

static JSBool
array_push(JSContext *cx, uintN argc, Value *vp)
{
    /* Insist on one argument and obj of the expected class. */
    JSObject *obj = ComputeThisFromVp(cx, vp);
    if (!obj)
        return JS_FALSE;

    if (cx->isTypeCallerMonitored())
        cx->markTypeObjectUnknownProperties(obj->getTypeObject());

    if (argc != 1 || !obj->isDenseArray())
        return array_push_slowly(cx, obj, argc, vp + 2, vp);

    return array_push1_dense(cx, obj, vp[2], vp);
}

static JSBool
array_pop_slowly(JSContext *cx, JSObject* obj, Value *vp)
{
    jsuint index;
    JSBool hole;

    if (!js_GetLengthProperty(cx, obj, &index))
        return JS_FALSE;
    if (index == 0) {
        vp->setUndefined();
    } else {
        index--;

        /* Get the to-be-deleted property's value into vp. */
        if (!GetElement(cx, obj, index, &hole, vp))
            return JS_FALSE;
        if (!hole && !DeleteArrayElement(cx, obj, index, true))
            return JS_FALSE;
    }
    return js_SetLengthProperty(cx, obj, index);
}

static JSBool
array_pop_dense(JSContext *cx, JSObject* obj, Value *vp)
{
    jsuint index;
    JSBool hole;

    index = obj->getArrayLength();
    if (index == 0) {
        vp->setUndefined();
        return JS_TRUE;
    }
    index--;
    if (!GetElement(cx, obj, index, &hole, vp))
        return JS_FALSE;
    if (!hole && !DeleteArrayElement(cx, obj, index, true))
        return JS_FALSE;
    obj->setArrayLength(cx, index);
    if (index == obj->getDenseArrayInitializedLength() - 1)
        obj->setDenseArrayInitializedLength(index);
    return JS_TRUE;
}

static JSBool
array_pop(JSContext *cx, uintN argc, Value *vp)
{
    JSObject *obj = ComputeThisFromVp(cx, vp);
    if (!obj)
        return JS_FALSE;
    if (obj->isDenseArray())
        return array_pop_dense(cx, obj, vp);
    return array_pop_slowly(cx, obj, vp);
}

static JSBool
array_shift(JSContext *cx, uintN argc, Value *vp)
{
    jsuint length, i;
    JSBool hole;

    JSObject *obj = ComputeThisFromVp(cx, vp);
    if (!obj || !js_GetLengthProperty(cx, obj, &length))
        return JS_FALSE;

    if (length == 0) {
        vp->setUndefined();
    } else {
        length--;

        if (obj->isDenseArray() && !js_PrototypeHasIndexedProperties(cx, obj)) {
            Value *elems = obj->getDenseArrayElements();
            jsuint initlen = obj->getDenseArrayInitializedLength();
            if (initlen > 0) {
                *vp = obj->getDenseArrayElement(0);
                if (vp->isMagic(JS_ARRAY_HOLE))
                    vp->setUndefined();
                memmove(elems, elems + 1, (initlen - 1) * sizeof(jsval));
                obj->setDenseArrayInitializedLength(initlen - 1);
            } else {
                vp->setUndefined();
            }
            obj->setArrayLength(cx, length);
            return JS_TRUE;
        }

        /* Get the to-be-deleted property's value into vp ASAP. */
        if (!GetElement(cx, obj, 0, &hole, vp))
            return JS_FALSE;

        /* Slide down the array above the first element. */
        AutoValueRooter tvr(cx);
        for (i = 0; i != length; i++) {
            if (!JS_CHECK_OPERATION_LIMIT(cx) ||
                !GetElement(cx, obj, i + 1, &hole, tvr.addr()) ||
                !SetOrDeleteArrayElement(cx, obj, i, hole, tvr.value())) {
                return JS_FALSE;
            }
        }

        /* Delete the only or last element when it exists. */
        if (!hole && !DeleteArrayElement(cx, obj, length, true))
            return JS_FALSE;
    }
    return js_SetLengthProperty(cx, obj, length);
}

static JSBool
array_unshift(JSContext *cx, uintN argc, Value *vp)
{
    Value *argv;
    jsuint length;
    JSBool hole;
    jsdouble last, newlen;

    JSObject *obj = ComputeThisFromVp(cx, vp);
    if (!obj || !js_GetLengthProperty(cx, obj, &length))
        return JS_FALSE;

    if (cx->isTypeCallerMonitored())
        cx->markTypeObjectUnknownProperties(obj->getTypeObject());

    newlen = length;
    if (argc > 0) {
        /* Slide up the array to make room for argc at the bottom. */
        argv = JS_ARGV(cx, vp);
        if (length > 0) {
            if (obj->isDenseArray() && !js_PrototypeHasIndexedProperties(cx, obj) &&
                !INDEX_TOO_SPARSE(obj, unsigned(newlen + argc))) {
                JS_ASSERT(newlen + argc == length + argc);
                if (!EnsureDenseArrayWrite(cx, obj, length + argc - 1))
                    return JS_FALSE;
                Value *elems = obj->getDenseArrayElements();
                memmove(elems + argc, elems, length * sizeof(jsval));
                ClearValueRange(obj->getDenseArrayElements(), argc, false);
            } else {
                last = length;
                jsdouble upperIndex = last + argc;
                AutoValueRooter tvr(cx);
                do {
                    --last, --upperIndex;
                    if (!JS_CHECK_OPERATION_LIMIT(cx) ||
                        !GetElement(cx, obj, last, &hole, tvr.addr()) ||
                        !SetOrDeleteArrayElement(cx, obj, upperIndex, hole, tvr.value())) {
                        return JS_FALSE;
                    }
                } while (last != 0);
            }
        }

        /* Copy from argv to the bottom of the array. */
        if (!InitArrayElements(cx, obj, 0, argc, argv))
            return JS_FALSE;

        newlen += argc;
    }
    if (!js_SetLengthProperty(cx, obj, newlen))
        return JS_FALSE;

    /* Follow Perl by returning the new array length. */
    vp->setNumber(newlen);
    return JS_TRUE;
}

static JSBool
array_splice(JSContext *cx, uintN argc, Value *vp)
{
    jsuint length, begin, end, count, delta, last;
    JSBool hole;

    JSObject *obj = ComputeThisFromVp(cx, vp);

    /* Get the type object for the returned array. */
    TypeObject *type = obj ? obj->getTypeObject() : NULL;

#ifdef JS_TYPE_INFERENCE
    if (!type || !type->isArray(cx)) {
        /*
         * Make a new type object for the return value.  This is an unexpected
         * result of the call so mark it at the callsite.
         */
        type = cx->getTypeCallerInitObject(true);
        cx->markTypeObjectUnknownProperties(type);
        cx->markTypeCallerUnexpected((jstype) type);
    }
#endif

    if (cx->isTypeCallerMonitored())
        cx->markTypeObjectUnknownProperties(type);

    /*
     * Create a new array value to return.  Our ECMA v2 proposal specs
     * that splice always returns an array value, even when given no
     * arguments.  We think this is best because it eliminates the need
     * for callers to do an extra test to handle the empty splice case.
     */
    JSObject *obj2 = js_NewArrayObject(cx, 0, NULL, type);
    if (!obj2)
        return JS_FALSE;
    vp->setObject(*obj2);

    /* Nothing to do if no args.  Otherwise get length. */
    if (argc == 0)
        return JS_TRUE;
    Value *argv = JS_ARGV(cx, vp);
    if (!obj || !js_GetLengthProperty(cx, obj, &length))
        return JS_FALSE;
    jsuint origlength = length;

    /* Convert the first argument into a starting index. */
    jsdouble d;
    if (!ValueToNumber(cx, *argv, &d))
        return JS_FALSE;
    d = js_DoubleToInteger(d);
    if (d < 0) {
        d += length;
        if (d < 0)
            d = 0;
    } else if (d > length) {
        d = length;
    }
    begin = (jsuint)d; /* d has been clamped to uint32 */
    argc--;
    argv++;

    /* Convert the second argument from a count into a fencepost index. */
    delta = length - begin;
    if (argc == 0) {
        count = delta;
        end = length;
    } else {
        if (!ValueToNumber(cx, *argv, &d))
            return JS_FALSE;
        d = js_DoubleToInteger(d);
        if (d < 0)
            d = 0;
        else if (d > delta)
            d = delta;
        count = (jsuint)d;
        end = begin + count;
        argc--;
        argv++;
    }

    AutoValueRooter tvr(cx);

    /* If there are elements to remove, put them into the return value. */
    if (count > 0) {
        if (obj->isDenseArray() && !js_PrototypeHasIndexedProperties(cx, obj) &&
            !js_PrototypeHasIndexedProperties(cx, obj2) &&
            end <= obj->getDenseArrayCapacity()) {
            if (!InitArrayObject(cx, obj2, count, obj->getDenseArrayElements() + begin))
                return JS_FALSE;
        } else {
            for (last = begin; last < end; last++) {
                if (!JS_CHECK_OPERATION_LIMIT(cx) ||
                    !GetElement(cx, obj, last, &hole, tvr.addr())) {
                    return JS_FALSE;
                }

                /* Copy tvr.value() to the new array unless it's a hole. */
                if (!hole && !SetArrayElement(cx, obj2, last - begin, tvr.value()))
                    return JS_FALSE;
            }

            if (!js_SetLengthProperty(cx, obj2, count))
                return JS_FALSE;
        }
    }

    /* Find the direction (up or down) to copy and make way for argv. */
    if (argc > count) {
        delta = (jsuint)argc - count;
        last = length;
        if (obj->isDenseArray() && !js_PrototypeHasIndexedProperties(cx, obj) &&
            length <= obj->getDenseArrayCapacity() &&
            (length == 0 || !obj->getDenseArrayElement(length - 1).isMagic(JS_ARRAY_HOLE))) {
            if (!EnsureDenseArrayWrite(cx, obj, length + delta - 1))
                return JS_FALSE;

            Value *arraybeg = obj->getDenseArrayElements();
            Value *srcbeg = arraybeg + last - 1;
            Value *srcend = arraybeg + end - 1;
            Value *dstbeg = srcbeg + delta;
            for (Value *src = srcbeg, *dst = dstbeg; src > srcend; --src, --dst)
                *dst = *src;
        } else {
            /* (uint) end could be 0, so we can't use a vanilla >= test. */
            while (last-- > end) {
                if (!JS_CHECK_OPERATION_LIMIT(cx) ||
                    !GetElement(cx, obj, last, &hole, tvr.addr()) ||
                    !SetOrDeleteArrayElement(cx, obj, last + delta, hole, tvr.value())) {
                    return JS_FALSE;
                }
            }
        }
        length += delta;
    } else if (argc < count) {
        delta = count - (jsuint)argc;
        if (obj->isDenseArray() && !js_PrototypeHasIndexedProperties(cx, obj) &&
            length <= obj->getDenseArrayInitializedLength()) {

            Value *arraybeg = obj->getDenseArrayElements();
            Value *srcbeg = arraybeg + end;
            Value *srcend = arraybeg + length;
            Value *dstbeg = srcbeg - delta;
            for (Value *src = srcbeg, *dst = dstbeg; src < srcend; ++src, ++dst)
                *dst = *src;
        } else {
            for (last = end; last < length; last++) {
                if (!JS_CHECK_OPERATION_LIMIT(cx) ||
                    !GetElement(cx, obj, last, &hole, tvr.addr()) ||
                    !SetOrDeleteArrayElement(cx, obj, last - delta, hole, tvr.value())) {
                    return JS_FALSE;
                }
            }
        }
        length -= delta;
    }

    if (length < origlength && !js_SuppressDeletedIndexProperties(cx, obj, length, origlength))
        return JS_FALSE;

    /*
     * Copy from argv into the hole to complete the splice, and update length in
     * case we deleted elements from the end.
     */
    return InitArrayElements(cx, obj, begin, argc, argv) &&
           js_SetLengthProperty(cx, obj, length);
}

/*
 * Python-esque sequence operations.
 */
static JSBool
array_concat(JSContext *cx, uintN argc, Value *vp)
{
    /* Treat our |this| object as the first argument; see ECMA 15.4.4.4. */
    Value *p = JS_ARGV(cx, vp) - 1;

    /* Get the type object to use for the result. */
    TypeObject *ntype = cx->getTypeCallerInitObject(true);

    if (cx->isTypeCallerMonitored())
        cx->markTypeObjectUnknownProperties(ntype);

    /* Create a new Array object and root it using *vp. */
    JSObject *aobj = ComputeThisFromVp(cx, vp);
    JSObject *nobj;
    jsuint length;
    if (aobj->isDenseArray()) {
        /*
         * Clone aobj but pass the minimum of its length and capacity, to
         * handle a = [1,2,3]; a.length = 10000 "dense" cases efficiently. In
         * the normal case where length is <= capacity, nobj and aobj will have
         * the same capacity.
         */
        length = aobj->getArrayLength();
        jsuint capacity = aobj->getDenseArrayCapacity();
        nobj = js_NewArrayObject(cx, JS_MIN(length, capacity), aobj->getDenseArrayElements(), ntype);
        if (!nobj)
            return JS_FALSE;
        nobj->setArrayLength(cx, length);
        vp->setObject(*nobj);
        if (argc == 0)
            return JS_TRUE;
        argc--;
        p++;
    } else {
        nobj = js_NewArrayObject(cx, 0, NULL, ntype);
        if (!nobj)
            return JS_FALSE;
        vp->setObject(*nobj);
        length = 0;
    }

    AutoValueRooter tvr(cx);

    /* Loop over [0, argc] to concat args into nobj, expanding all Arrays. */
    for (uintN i = 0; i <= argc; i++) {
        if (!JS_CHECK_OPERATION_LIMIT(cx))
            return false;
        const Value &v = p[i];
        if (v.isObject()) {
            aobj = &v.toObject();
            if (aobj->isArray() ||
                (aobj->isWrapper() && JSWrapper::wrappedObject(aobj)->isArray())) {
                jsid id = ATOM_TO_JSID(cx->runtime->atomState.lengthAtom);
                if (!aobj->getProperty(cx, id, tvr.addr()))
                    return false;
                jsuint alength = ValueIsLength(cx, tvr.addr());
                if (tvr.value().isNull())
                    return false;
                for (jsuint slot = 0; slot < alength; slot++) {
                    JSBool hole;
                    if (!JS_CHECK_OPERATION_LIMIT(cx) ||
                        !GetElement(cx, aobj, slot, &hole, tvr.addr())) {
                        return false;
                    }

                    /*
                     * Per ECMA 262, 15.4.4.4, step 9, ignore nonexistent
                     * properties.
                     */
                    if (!hole &&
                        !SetArrayElement(cx, nobj, length+slot, tvr.value())) {
                        return false;
                    }
                }
                length += alength;
                continue;
            }
        }

        if (!SetArrayElement(cx, nobj, length, v))
            return false;
        length++;
    }

    return js_SetLengthProperty(cx, nobj, length);
}

static JSBool
array_slice(JSContext *cx, uintN argc, Value *vp)
{
    Value *argv;
    JSObject *nobj;
    jsuint length, begin, end, slot;
    JSBool hole;

    argv = JS_ARGV(cx, vp);

    JSObject *obj = ComputeThisFromVp(cx, vp);
    if (!obj || !js_GetLengthProperty(cx, obj, &length))
        return JS_FALSE;
    begin = 0;
    end = length;

    if (argc > 0) {
        jsdouble d;
        if (!ValueToNumber(cx, argv[0], &d))
            return JS_FALSE;
        d = js_DoubleToInteger(d);
        if (d < 0) {
            d += length;
            if (d < 0)
                d = 0;
        } else if (d > length) {
            d = length;
        }
        begin = (jsuint)d;

        if (argc > 1 && !argv[1].isUndefined()) {
            if (!ValueToNumber(cx, argv[1], &d))
                return JS_FALSE;
            d = js_DoubleToInteger(d);
            if (d < 0) {
                d += length;
                if (d < 0)
                    d = 0;
            } else if (d > length) {
                d = length;
            }
            end = (jsuint)d;
        }
    }

    if (begin > end)
        begin = end;

    /* Get the type object for the returned array. */
    TypeObject *type = obj->getTypeObject();

#ifdef JS_TYPE_INFERENCE
    if (!type->isArray(cx)) {
        /*
         * Make a new type object for the return value.  This is an unexpected
         * result of the call so mark it at the callsite.
         */
        type = cx->getTypeCallerInitObject(true);
        cx->markTypeObjectUnknownProperties(type);
        cx->markTypeCallerUnexpected((jstype) type);
    }
#endif

    if (cx->isTypeCallerMonitored())
        cx->markTypeObjectUnknownProperties(type);

    if (obj->isDenseArray() && end <= obj->getDenseArrayCapacity() &&
        !js_PrototypeHasIndexedProperties(cx, obj)) {
        nobj = js_NewArrayObject(cx, end - begin, obj->getDenseArrayElements() + begin, type);
        if (!nobj)
            return JS_FALSE;
        vp->setObject(*nobj);
        return JS_TRUE;
    }

    /* Create a new Array object and root it using *vp. */
    nobj = js_NewArrayObject(cx, 0, NULL, type);
    if (!nobj)
        return JS_FALSE;
    vp->setObject(*nobj);

    AutoValueRooter tvr(cx);
    for (slot = begin; slot < end; slot++) {
        if (!JS_CHECK_OPERATION_LIMIT(cx) ||
            !GetElement(cx, obj, slot, &hole, tvr.addr())) {
            return JS_FALSE;
        }
        if (!hole && !SetArrayElement(cx, nobj, slot - begin, tvr.value()))
            return JS_FALSE;
    }

    return js_SetLengthProperty(cx, nobj, end - begin);
}

#if JS_HAS_ARRAY_EXTRAS

static JSBool
array_indexOfHelper(JSContext *cx, JSBool isLast, uintN argc, Value *vp)
{
    jsuint length, i, stop;
    Value tosearch;
    jsint direction;
    JSBool hole;

    JSObject *obj = ComputeThisFromVp(cx, vp);
    if (!obj || !js_GetLengthProperty(cx, obj, &length))
        return JS_FALSE;
    if (length == 0)
        goto not_found;

    if (argc <= 1) {
        i = isLast ? length - 1 : 0;
        tosearch = (argc != 0) ? vp[2] : UndefinedValue();
    } else {
        jsdouble start;

        tosearch = vp[2];
        if (!ValueToNumber(cx, vp[3], &start))
            return JS_FALSE;
        start = js_DoubleToInteger(start);
        if (start < 0) {
            start += length;
            if (start < 0) {
                if (isLast)
                    goto not_found;
                i = 0;
            } else {
                i = (jsuint)start;
            }
        } else if (start >= length) {
            if (!isLast)
                goto not_found;
            i = length - 1;
        } else {
            i = (jsuint)start;
        }
    }

    if (isLast) {
        stop = 0;
        direction = -1;
    } else {
        stop = length - 1;
        direction = 1;
    }

    for (;;) {
        if (!JS_CHECK_OPERATION_LIMIT(cx) ||
            !GetElement(cx, obj, (jsuint)i, &hole, vp)) {
            return JS_FALSE;
        }
        if (!hole && StrictlyEqual(cx, *vp, tosearch)) {
            vp->setNumber(i);
            if (!vp->isInt32())
                cx->markTypeCallerOverflow();
            return JS_TRUE;
        }
        if (i == stop)
            goto not_found;
        i += direction;
    }

  not_found:
    vp->setInt32(-1);
    return JS_TRUE;
}

static JSBool
array_indexOf(JSContext *cx, uintN argc, Value *vp)
{
    return array_indexOfHelper(cx, JS_FALSE, argc, vp);
}

static JSBool
array_lastIndexOf(JSContext *cx, uintN argc, Value *vp)
{
    return array_indexOfHelper(cx, JS_TRUE, argc, vp);
}

/* Order is important; extras that take a predicate funarg must follow MAP. */
typedef enum ArrayExtraMode {
    FOREACH,
    REDUCE,
    REDUCE_RIGHT,
    MAP,
    FILTER,
    SOME,
    EVERY
} ArrayExtraMode;

#define REDUCE_MODE(mode) ((mode) == REDUCE || (mode) == REDUCE_RIGHT)

static JSBool
array_extra(JSContext *cx, ArrayExtraMode mode, uintN argc, Value *vp)
{
    JSObject *obj = ComputeThisFromVp(cx, vp);
    jsuint length;
    if (!obj || !js_GetLengthProperty(cx, obj, &length))
        return JS_FALSE;

    /*
     * First, get or compute our callee, so that we error out consistently
     * when passed a non-callable object.
     */
    if (argc == 0) {
        js_ReportMissingArg(cx, *vp, 0);
        return JS_FALSE;
    }
    Value *argv = vp + 2;
    JSObject *callable = js_ValueToCallableObject(cx, &argv[0], JSV2F_SEARCH_STACK);
    if (!callable)
        return JS_FALSE;

    /*
     * Set our initial return condition, used for zero-length array cases
     * (and pre-size our map return to match our known length, for all cases).
     */
    jsuint newlen;
    JSObject *newarr;
    TypeObject *newtype = NULL;
#ifdef __GNUC__ /* quell GCC overwarning */
    newlen = 0;
    newarr = NULL;
#endif
    jsint start = 0, end = length, step = 1;

    switch (mode) {
      case REDUCE_RIGHT:
        start = length - 1, end = -1, step = -1;
        /* FALL THROUGH */
      case REDUCE:
        if (length == 0 && argc == 1) {
            JS_ReportErrorNumber(cx, js_GetErrorMessage, NULL,
                                 JSMSG_EMPTY_ARRAY_REDUCE);
            return JS_FALSE;
        }
        if (argc >= 2) {
            *vp = argv[1];
        } else {
            JSBool hole;
            do {
                if (!GetElement(cx, obj, start, &hole, vp))
                    return JS_FALSE;
                start += step;
            } while (hole && start != end);

            if (hole && start == end) {
                JS_ReportErrorNumber(cx, js_GetErrorMessage, NULL,
                                     JSMSG_EMPTY_ARRAY_REDUCE);
                return JS_FALSE;
            }
        }
        break;
      case MAP:
      case FILTER:
        newlen = (mode == MAP) ? length : 0;
        newtype = cx->getTypeCallerInitObject(true);
        newarr = js_NewArrayObject(cx, newlen, NULL, newtype);
        if (!newarr)
            return JS_FALSE;
        vp->setObject(*newarr);
        break;
      case SOME:
        vp->setBoolean(false);
        break;
      case EVERY:
        vp->setBoolean(true);
        break;
      case FOREACH:
        vp->setUndefined();
        break;
    }

    if (length == 0)
        return JS_TRUE;

    Value thisv = (argc > 1 && !REDUCE_MODE(mode)) ? argv[1] : UndefinedValue();

    /*
     * If the callsite is being monitored for type inference, and we are modifying
     * the output array, monitor any reads on the array in the future.
     */
    if (cx->isTypeCallerMonitored() && (mode == MAP || mode == FILTER))
        cx->markTypeObjectUnknownProperties(newtype);

    /*
     * For all but REDUCE, we call with 3 args (value, index, array). REDUCE
     * requires 4 args (accum, value, index, array).
     */
    argc = 3 + REDUCE_MODE(mode);

    InvokeSessionGuard session;
    if (!session.start(cx, ObjectValue(*callable), thisv, argc))
        return JS_FALSE;

    MUST_FLOW_THROUGH("out");
    JSBool ok = JS_TRUE;
    JSBool cond;

    Value objv = ObjectValue(*obj);
    AutoValueRooter tvr(cx);
    for (jsint i = start; i != end; i += step) {
        JSBool hole;
        ok = JS_CHECK_OPERATION_LIMIT(cx) &&
             GetElement(cx, obj, i, &hole, tvr.addr());
        if (!ok)
            goto out;
        if (hole)
            continue;

        /*
         * Push callable and 'this', then args. We must do this for every
         * iteration around the loop since Invoke clobbers its arguments.
         */
        uintN argi = 0;
        if (REDUCE_MODE(mode))
            session[argi++] = *vp;
        session[argi++] = tvr.value();
        session[argi++] = Int32Value(i);
        session[argi]   = objv;

        /* Do the call. */
        ok = session.invoke(cx);
        if (!ok)
            break;

        const Value &rval = session.rval();

        if (mode > MAP)
            cond = js_ValueToBoolean(rval);
#ifdef __GNUC__ /* quell GCC overwarning */
        else
            cond = JS_FALSE;
#endif

        switch (mode) {
          case FOREACH:
            break;
          case REDUCE:
          case REDUCE_RIGHT:
            *vp = rval;
            break;
          case MAP:
            ok = SetArrayElement(cx, newarr, i, rval);
            if (!ok)
                goto out;
            break;
          case FILTER:
            if (!cond)
                break;
            /* The element passed the filter, so push it onto our result. */
            ok = SetArrayElement(cx, newarr, newlen++, tvr.value());
            if (!ok)
                goto out;
            break;
          case SOME:
            if (cond) {
                vp->setBoolean(true);
                goto out;
            }
            break;
          case EVERY:
            if (!cond) {
                vp->setBoolean(false);
                goto out;
            }
            break;
        }
    }

  out:
    if (ok && mode == FILTER)
        ok = js_SetLengthProperty(cx, newarr, newlen);
    return ok;
}

static JSBool
array_forEach(JSContext *cx, uintN argc, Value *vp)
{
    return array_extra(cx, FOREACH, argc, vp);
}

static JSBool
array_map(JSContext *cx, uintN argc, Value *vp)
{
    return array_extra(cx, MAP, argc, vp);
}

static JSBool
array_reduce(JSContext *cx, uintN argc, Value *vp)
{
    return array_extra(cx, REDUCE, argc, vp);
}

static JSBool
array_reduceRight(JSContext *cx, uintN argc, Value *vp)
{
    return array_extra(cx, REDUCE_RIGHT, argc, vp);
}

static JSBool
array_filter(JSContext *cx, uintN argc, Value *vp)
{
    return array_extra(cx, FILTER, argc, vp);
}

static JSBool
array_some(JSContext *cx, uintN argc, Value *vp)
{
    return array_extra(cx, SOME, argc, vp);
}

static JSBool
array_every(JSContext *cx, uintN argc, Value *vp)
{
    return array_extra(cx, EVERY, argc, vp);
}
#endif

// TODO: these handlers only deal with receiver types of arrays.
// need to generalize to other array-like objects (strings, what else?).

static void array_TypeSort(JSContext *cx, JSTypeFunction *jsfun, JSTypeCallsite *jssite)
{
#ifdef JS_TYPE_INFERENCE
    TypeCallsite *site = Valueify(jssite);

    site->forceThisTypes(cx);

    if (site->returnTypes)
        site->thisTypes->addSubset(cx, site->pool(), site->returnTypes);

    if (site->argumentCount == 0)
        return;

    TypeSet *funTypes = site->argumentTypes[0];

    // make a callsite for the calls to the sorting function this will perform.
    jstype globalType = (jstype) cx->getGlobalTypeObject();
    TypeCallsite *sortSite = ArenaNew<TypeCallsite>(site->pool(), site->code, false, 2);
    sortSite->thisType = globalType;

    // both arguments to the argument function are array elements.
    TypeSet *argTypes = sortSite->argumentTypes[0] = sortSite->argumentTypes[1] =
        TypeSet::make(cx, site->pool(), "ArraySort");
    site->thisTypes->addGetProperty(cx, site->code, argTypes, JSID_VOID);

    funTypes->addCall(cx, sortSite);
#endif
}

static void array_TypeInsert(JSContext *cx, JSTypeFunction *jsfun, JSTypeCallsite *jssite)
{
#ifdef JS_TYPE_INFERENCE
    TypeCallsite *site = Valueify(jssite);

    if (site->returnTypes) {
        // the return type is an integer (array length).
        site->returnTypes->addType(cx, TYPE_INT32);
    }

    site->forceThisTypes(cx);

    for (size_t ind = 0; ind < site->argumentCount; ind++)
        site->thisTypes->addSetProperty(cx, site->code, site->argumentTypes[ind], JSID_VOID);
#endif
}

static void array_TypeRemove(JSContext *cx, JSTypeFunction *jsfun, JSTypeCallsite *jssite)
{
#ifdef JS_TYPE_INFERENCE
    TypeCallsite *site = Valueify(jssite);

    if (!site->returnTypes)
        return;

    site->forceThisTypes(cx);

    site->thisTypes->addGetProperty(cx, site->code, site->returnTypes, JSID_VOID);
    site->returnTypes->addType(cx, TYPE_UNDEFINED);
#endif
}

static void array_TypeSplice(JSContext *cx, JSTypeFunction *jsfun, JSTypeCallsite *jssite)
{
#ifdef JS_TYPE_INFERENCE
    TypeCallsite *site = Valueify(jssite);

    site->forceThisTypes(cx);

    if (site->returnTypes) {
        // treat the returned array the same as the 'this' array.
        site->thisTypes->addSubset(cx, site->pool(), site->returnTypes);
    }

    // all arguments beyond the first two are new array elements.
    for (size_t ind = 2; ind < site->argumentCount; ind++)
        site->thisTypes->addSetProperty(cx, site->code, site->argumentTypes[ind], JSID_VOID);
#endif
}

static void array_TypeConcat(JSContext *cx, JSTypeFunction *jsfun, JSTypeCallsite *jssite)
{
#ifdef JS_TYPE_INFERENCE
    TypeCallsite *site = Valueify(jssite);

    /* Treat the returned array as a new allocation site. */
    TypeObject *object = site->getInitObject(cx, true);

    site->forceThisTypes(cx);

    if (site->returnTypes)
        site->returnTypes->addType(cx, (jstype) object);

    /* Propagate elements of the 'this' array to the result. */
    TypeSet *indexTypes = object->getProperty(cx, JSID_VOID, false);
    site->thisTypes->addGetProperty(cx, site->code, indexTypes, JSID_VOID);

    /* Ditto for all arguments to the call. */
    for (size_t ind = 0; ind < site->argumentCount; ind++)
        site->argumentTypes[ind]->addGetProperty(cx, site->code, indexTypes, JSID_VOID);
#endif
}

// general purpose handler for all higher order array builtins.
static void array_TypeExtra(JSContext *cx, JSTypeFunction *jsfun, JSTypeCallsite *jssite,
                            ArrayExtraMode mode)
{
#ifdef JS_TYPE_INFERENCE
    TypeCallsite *site = Valueify(jssite);
    analyze::Bytecode *code = site->code;

    JSArenaPool &pool = site->pool();

    if (site->argumentCount == 0)
        return;
    TypeSet *funTypes = site->argumentTypes[0];

    // get a type set of all possible element types of this array, and the
    // singleton type of array indexes.
    TypeSet *elemTypes = TypeSet::make(cx, pool, "array_extra");
    TypeSet *intTypes = TypeSet::make(cx, pool, "array_extra_int");
    intTypes->addType(cx, TYPE_INT32);

    site->forceThisTypes(cx);
    site->forceReturnTypes(cx);

    site->thisTypes->addGetProperty(cx, code, elemTypes, JSID_VOID);

    // make the call site to use for the higher order function.
    TypeCallsite *extraSite = ArenaNew<TypeCallsite>(pool, code, false, REDUCE_MODE(mode) ? 4 : 3);

    // figure out the 'this' type passed to the higher order function.
    if (site->argumentCount > 1 && !REDUCE_MODE(mode))
        extraSite->thisTypes = site->argumentTypes[1];
    else
        extraSite->thisType = (jstype) cx->getGlobalTypeObject();

    switch (mode) {

      case FOREACH:
        site->returnTypes->addType(cx, TYPE_UNDEFINED);
        break;

      case REDUCE: {
        // the return value of the function is also the return value of the reduce call.
        extraSite->returnTypes = site->returnTypes;

        // the first argument of the function is either its own return value,
        // the second argument of reduce, or the array element type (if there
        // is no second argument of reduce).
        extraSite->argumentTypes[0] = TypeSet::make(cx, pool, "ArrayReduce");
        site->returnTypes->addSubset(cx, pool, extraSite->argumentTypes[0]);

        TypeSet *initialTypes = NULL;
        if (site->argumentCount >= 2)
            initialTypes = site->argumentTypes[1];
        else
            initialTypes = elemTypes;
        initialTypes->addSubset(cx, pool, extraSite->argumentTypes[0]);
        initialTypes->addSubset(cx, pool, site->returnTypes);
        break;
      }

      case MAP: {
        // makes a new array whose element type is the return value of the
        // argument function.
        TypeObject *object = site->getInitObject(cx, true);
        extraSite->returnTypes = object->getProperty(cx, JSID_VOID, true);

        site->returnTypes->addType(cx, (jstype) object);
        break;
      }

      case FILTER: {
        // makes a new array, whose element type is the same as the element
        // type of the 'this' array. TODO: could use the same type information
        // as the 'this' array, but might run into problems when we're able
        // to handle receiver types other than arrays.
        TypeObject *object = site->getInitObject(cx, true);
        elemTypes->addSubset(cx, pool, object->getProperty(cx, JSID_VOID, true));

        site->returnTypes->addType(cx, (jstype) object);
        break;
      }

      case SOME:
        site->returnTypes->addType(cx, TYPE_BOOLEAN);
        break;

      default:
        JS_NOT_REACHED("Unexpected ArrayExtraMode");
    }

    // fill in the remaining argument types. regardless of mode, the last three
    // arguments are the element value, element index, and array itself.
    size_t argind = (mode == REDUCE) ? 1 : 0;
    extraSite->argumentTypes[argind++] = elemTypes;
    extraSite->argumentTypes[argind++] = intTypes;
    extraSite->argumentTypes[argind++] = site->thisTypes;
    JS_ASSERT(argind == extraSite->argumentCount);

    funTypes->addCall(cx, extraSite);
#endif
}

static void array_TypeExtraForEach(JSContext *cx, JSTypeFunction *jsfun, JSTypeCallsite *jssite)
{
    array_TypeExtra(cx, jsfun, jssite, FOREACH);
}

static void array_TypeExtraMap(JSContext *cx, JSTypeFunction *jsfun, JSTypeCallsite *jssite)
{
    array_TypeExtra(cx, jsfun, jssite, MAP);
}

static void array_TypeExtraReduce(JSContext *cx, JSTypeFunction *jsfun, JSTypeCallsite *jssite)
{
    array_TypeExtra(cx, jsfun, jssite, REDUCE);
}

static void array_TypeExtraFilter(JSContext *cx, JSTypeFunction *jsfun, JSTypeCallsite *jssite)
{
    array_TypeExtra(cx, jsfun, jssite, FILTER);
}

static void array_TypeExtraSome(JSContext *cx, JSTypeFunction *jsfun, JSTypeCallsite *jssite)
{
    array_TypeExtra(cx, jsfun, jssite, SOME);
}

static JSBool
array_isArray(JSContext *cx, uintN argc, Value *vp)
{
    JSObject *obj;
    vp->setBoolean(argc > 0 &&
                   vp[2].isObject() &&
                   ((obj = &vp[2].toObject())->isArray() ||
                    (obj->isWrapper() && JSWrapper::wrappedObject(obj)->isArray())));
    return true;
}

#define GENERIC JSFUN_GENERIC_NATIVE

static JSFunctionSpec array_methods[] = {
#if JS_HAS_TOSOURCE
    JS_FN_TYPE(js_toSource_str,      array_toSource,     0,0, JS_TypeHandlerString),
#endif
    JS_FN_TYPE(js_toString_str,      array_toString,     0,0, JS_TypeHandlerString),
    JS_FN_TYPE(js_toLocaleString_str,array_toLocaleString,0,0, JS_TypeHandlerString),

    /* Perl-ish methods. */
    JS_FN_TYPE("join",               array_join,         1,GENERIC, JS_TypeHandlerString),
    JS_FN_TYPE("reverse",            array_reverse,      0,GENERIC, JS_TypeHandlerThis),
    JS_FN_TYPE("sort",               array_sort,         1,GENERIC, array_TypeSort),
    JS_FN_TYPE("push",               array_push,         1,GENERIC, array_TypeInsert),
    JS_FN_TYPE("pop",                array_pop,          0,GENERIC, array_TypeRemove),
    JS_FN_TYPE("shift",              array_shift,        0,GENERIC, array_TypeRemove),
    JS_FN_TYPE("unshift",            array_unshift,      1,GENERIC, array_TypeInsert),
    JS_FN_TYPE("splice",             array_splice,       2,GENERIC, array_TypeSplice),

    /* Pythonic sequence methods. */
    JS_FN_TYPE("concat",             array_concat,       1,GENERIC, array_TypeConcat),
    JS_FN_TYPE("slice",              array_slice,        2,GENERIC, JS_TypeHandlerThis),

#if JS_HAS_ARRAY_EXTRAS
    JS_FN_TYPE("indexOf",            array_indexOf,      1,GENERIC, JS_TypeHandlerInt),
    JS_FN_TYPE("lastIndexOf",        array_lastIndexOf,  1,GENERIC, JS_TypeHandlerInt),
    JS_FN_TYPE("forEach",            array_forEach,      1,GENERIC, array_TypeExtraForEach),
    JS_FN_TYPE("map",                array_map,          1,GENERIC, array_TypeExtraMap),
    JS_FN_TYPE("reduce",             array_reduce,       1,GENERIC, array_TypeExtraReduce),
    JS_FN_TYPE("reduceRight",        array_reduceRight,  1,GENERIC, array_TypeExtraReduce),
    JS_FN_TYPE("filter",             array_filter,       1,GENERIC, array_TypeExtraFilter),
    JS_FN_TYPE("some",               array_some,         1,GENERIC, array_TypeExtraSome),
    JS_FN_TYPE("every",              array_every,        1,GENERIC, array_TypeExtraSome),
#endif

    JS_FS_END
};

static JSFunctionSpec array_static_methods[] = {
    JS_FN_TYPE("isArray",            array_isArray,      1,0, JS_TypeHandlerBool),
    JS_FS_END
};

/* The count here is a guess for the final capacity. */
static inline JSObject *
NewDenseArrayObject(JSContext *cx, TypeObject *type, jsuint count)
{
    gc::FinalizeKind kind = GuessObjectGCKind(count, true);
    return NewNonFunction<WithProto::Class>(cx, &js_ArrayClass, NULL, NULL, type, kind);
}

JSBool
js_Array(JSContext *cx, uintN argc, Value *vp)
{
    jsuint length;
    const Value *vector;

    TypeObject *type = cx->getTypeCallerInitObject(true);

    if (argc == 0) {
        length = 0;
        vector = NULL;
    } else if (argc > 1) {
        length = (jsuint) argc;
        vector = vp + 2;
    } else if (!vp[2].isNumber()) {
        length = 1;
        vector = vp + 2;

        /* Unexpected case for type inference. */
        cx->addTypeProperty(type, NULL, vp[2]);
    } else {
        length = ValueIsLength(cx, vp + 2);
        if (vp[2].isNull())
            return JS_FALSE;
        vector = NULL;
    }

    if (cx->isTypeCallerMonitored() && vector)
        cx->markTypeObjectUnknownProperties(type);

    /* Whether called with 'new' or not, use a new Array object. */
    JSObject *obj = NewDenseArrayObject(cx, type, length);
    if (!obj)
        return JS_FALSE;
    vp->setObject(*obj);

    return InitArrayObject(cx, obj, length, vector);
}

JSObject* JS_FASTCALL
js_NewEmptyArray(JSContext* cx, JSObject* proto, int32 len)
{
    if (len < 0)
        return NULL;

    JS_ASSERT(proto->isArray());

    gc::FinalizeKind kind = GuessObjectGCKind(len, true);
    JSObject* obj = js_NewGCObject(cx, kind);
    if (!obj)
        return NULL;

    // TODO: pass type object to use in from tracer.
    TypeObject *type = cx->getFixedTypeObject(TYPE_OBJECT_UNKNOWN_ARRAY);

    /* Initialize all fields, calling init before setting obj->map. */
    obj->init(cx, &js_ArrayClass, proto, proto->getParent(), type, (void*) len, true);
    obj->setSharedNonNativeMap();
    return obj;
}
#ifdef JS_TRACER
JS_DEFINE_CALLINFO_3(extern, OBJECT, js_NewEmptyArray, CONTEXT, OBJECT, INT32, 0,
                     nanojit::ACCSET_STORE_ANY)
#endif

JSObject* JS_FASTCALL
js_NewPreallocatedArray(JSContext* cx, JSObject* proto, int32 len)
{
    JSObject *obj = js_NewEmptyArray(cx, proto, len);
    if (!obj)
        return NULL;
    if (!obj->ensureDenseArrayElements(cx, len))
        return NULL;
    ClearValueRange(obj->getDenseArrayElements(), len, true);
    obj->setDenseArrayInitializedLength(len);
    obj->setDenseArrayNotPacked(cx);
    return obj;
}
#ifdef JS_TRACER
JS_DEFINE_CALLINFO_3(extern, OBJECT, js_NewPreallocatedArray, CONTEXT, OBJECT, INT32,
                     0, nanojit::ACCSET_STORE_ANY)
#endif

// specialized handler for Array() that propagates arguments into indexes
// of the resulting array.
static void array_TypeNew(JSContext *cx, JSTypeFunction *jsfun, JSTypeCallsite *jssite)
{
#ifdef JS_TYPE_INFERENCE
    TypeCallsite *site = Valueify(jssite);

    TypeObject *object = site->getInitObject(cx, true);
    if (site->returnTypes)
        site->returnTypes->addType(cx, (jstype) object);

    TypeSet *indexTypes = object->getProperty(cx, JSID_VOID, true);

    // ignore the case where the call is passed a single argument. this is
    // expected to be the array length, but if it isn't we will catch it
    // in the Array native itself.
    if (site->argumentCount > 1) {
        for (size_t ind = 0; ind < site->argumentCount; ind++)
            site->argumentTypes[ind]->addSubset(cx, site->pool(), indexTypes);
        object->possiblePackedArray = true;
    }
#endif
}

JSObject *
js_InitArrayClass(JSContext *cx, JSObject *obj)
{
    JSObject *proto = js_InitClass(cx, obj, NULL, &js_ArrayClass, js_Array, 1, array_TypeNew,
                                   NULL, array_methods, NULL, array_static_methods);
    if (!proto)
        return NULL;

    /*
     * Assert that js_InitClass used the correct (slow array, not dense array)
     * class for proto's emptyShape class.
     */
    JS_ASSERT(proto->emptyShapes && proto->emptyShapes[0]->getClass() == proto->getClass());

    JS_AddTypeProperty(cx, proto, "length", INT_TO_JSVAL(0));
    proto->setArrayLength(cx, 0);
    return proto;
}

JSObject *
js_NewArrayObject(JSContext *cx, jsuint length, const Value *vector, TypeObject *type)
{
    JSObject *obj = NewDenseArrayObject(cx, type, length);
    if (!obj)
        return NULL;

    /*
     * If this fails, the global object was not initialized and its class does
     * not have JSCLASS_IS_GLOBAL.
     */
    JS_ASSERT(obj->getProto());

    return InitArrayObject(cx, obj, length, vector) ? obj : NULL;
}

JSObject *
js_NewSlowArrayObject(JSContext *cx, TypeObject *type)
{
    JSObject *obj = NewNonFunction<WithProto::Class>(cx, &js_SlowArrayClass, NULL, NULL, type);
    if (obj)
        obj->setArrayLength(cx, 0);

    cx->markTypeArrayNotPacked(type, true);
    return obj;
}

#ifdef DEBUG
JSBool
js_ArrayInfo(JSContext *cx, uintN argc, jsval *vp)
{
    uintN i;
    JSObject *array;

    for (i = 0; i < argc; i++) {
        Value arg = Valueify(JS_ARGV(cx, vp)[i]);

        char *bytes = DecompileValueGenerator(cx, JSDVG_SEARCH_STACK, arg, NULL);
        if (!bytes)
            return JS_FALSE;
        if (arg.isPrimitive() ||
            !(array = arg.toObjectOrNull())->isArray()) {
            fprintf(stderr, "%s: not array\n", bytes);
            cx->free(bytes);
            continue;
        }
        fprintf(stderr, "%s: %s (len %u", bytes,
                array->isDenseArray() ? "dense" : "sparse",
                array->getArrayLength());
        if (array->isDenseArray()) {
            fprintf(stderr, ", capacity %u",
                    array->getDenseArrayCapacity());
        }
        fputs(")\n", stderr);
        cx->free(bytes);
    }

    JS_SET_RVAL(cx, vp, JSVAL_VOID);
    return true;
}
#endif

JS_FRIEND_API(JSBool)
js_CoerceArrayToCanvasImageData(JSObject *obj, jsuint offset, jsuint count,
                                JSUint8 *dest)
{
    uint32 length;

    if (!obj || !obj->isDenseArray())
        return JS_FALSE;

    length = obj->getArrayLength();
    if (length < offset + count)
        return JS_FALSE;

    JSUint8 *dp = dest;
    for (uintN i = offset; i < offset+count; i++) {
        const Value &v = obj->getDenseArrayElement(i);
        if (v.isInt32()) {
            jsint vi = v.toInt32();
            if (jsuint(vi) > 255)
                vi = (vi < 0) ? 0 : 255;
            *dp++ = JSUint8(vi);
        } else if (v.isDouble()) {
            jsdouble vd = v.toDouble();
            if (!(vd >= 0)) /* Not < so that NaN coerces to 0 */
                *dp++ = 0;
            else if (vd > 255)
                *dp++ = 255;
            else {
                jsdouble toTruncate = vd + 0.5;
                JSUint8 val = JSUint8(toTruncate);

                /*
                 * now val is rounded to nearest, ties rounded up.  We want
                 * rounded to nearest ties to even, so check whether we had a
                 * tie.
                 */
                if (val == toTruncate) {
                  /*
                   * It was a tie (since adding 0.5 gave us the exact integer
                   * we want).  Since we rounded up, we either already have an
                   * even number or we have an odd number but the number we
                   * want is one less.  So just unconditionally masking out the
                   * ones bit should do the trick to get us the value we
                   * want.
                   */
                  *dp++ = (val & ~1);
                } else {
                  *dp++ = val;
                }
            }
        } else {
            return JS_FALSE;
        }
    }

    return JS_TRUE;
}

JS_FRIEND_API(JSBool)
js_IsDensePrimitiveArray(JSObject *obj)
{
    if (!obj || !obj->isDenseArray())
        return JS_FALSE;

    jsuint capacity = obj->getDenseArrayCapacity();
    for (jsuint i = 0; i < capacity; i++) {
        if (obj->getDenseArrayElement(i).isObject())
            return JS_FALSE;
    }

    return JS_TRUE;
}

JS_FRIEND_API(JSBool)
js_CloneDensePrimitiveArray(JSContext *cx, JSObject *obj, JSObject **clone)
{
    JS_ASSERT(obj);
    if (!obj->isDenseArray()) {
        /*
         * This wasn't a dense array. Return JS_TRUE but a NULL clone to signal
         * that no exception was encountered.
         */
        *clone = NULL;
        return JS_TRUE;
    }

    jsuint length = obj->getArrayLength();

    /*
     * Must use the minimum of original array's length and capacity, to handle
     * |a = [1,2,3]; a.length = 10000| "dense" cases efficiently. In the normal
     * case where length is <= capacity, the clone and original array will have
     * the same capacity.
     */
    jsuint jsvalCount = JS_MIN(obj->getDenseArrayCapacity(), length);

    js::AutoValueVector vector(cx);
    if (!vector.reserve(jsvalCount))
        return JS_FALSE;

    for (jsuint i = 0; i < jsvalCount; i++) {
        const Value &val = obj->getDenseArrayElement(i);

        if (val.isString()) {
            // Strings must be made immutable before being copied to a clone.
            if (!js_MakeStringImmutable(cx, val.toString()))
                return JS_FALSE;
        } else if (val.isObject()) {
            /*
             * This wasn't an array of primitives. Return JS_TRUE but a null
             * clone to signal that no exception was encountered.
             */
            *clone = NULL;
            return JS_TRUE;
        }

        vector.append(val);
    }

    *clone = js_NewArrayObject(cx, jsvalCount, vector.begin(), obj->getTypeObject());
    if (!*clone)
        return JS_FALSE;
    (*clone)->setArrayLength(cx, length);

    return JS_TRUE;
}<|MERGE_RESOLUTION|>--- conflicted
+++ resolved
@@ -538,12 +538,8 @@
             jsuint idx = jsuint(index);
             if (idx < obj->getDenseArrayInitializedLength()) {
                 obj->setDenseArrayElement(idx, MagicValue(JS_ARRAY_HOLE));
-<<<<<<< HEAD
                 obj->setDenseArrayNotPacked(cx);
-                return JS_TRUE;
-=======
                 return js_SuppressDeletedIndexProperties(cx, obj, idx, idx+1);
->>>>>>> 676f1b20
             }
         }
         return JS_TRUE;
