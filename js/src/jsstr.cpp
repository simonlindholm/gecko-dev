--- conflicted
+++ resolved
@@ -1907,17 +1907,10 @@
             break;
 
         lastSuccessfulStart = searchIndex;
-<<<<<<< HEAD
 
         // Steps 8f(iii)(1-3).
         searchIndex = match.isEmpty() ? nextSearchIndex + 1 : nextSearchIndex;
 
-=======
-
-        // Steps 8f(iii)(1-3).
-        searchIndex = match.isEmpty() ? nextSearchIndex + 1 : nextSearchIndex;
-
->>>>>>> 50a9eb08
         // Step 8f(iii)(4-5).
         JSLinearString *str = js_NewDependentString(cx, input, match.start, match.length());
         if (!str)
