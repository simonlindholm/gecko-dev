--- conflicted
+++ resolved
@@ -133,7 +133,6 @@
     uint32          length;
 } JSConstArray;
 
-<<<<<<< HEAD
 namespace js {
 
 struct GlobalSlotArray {
@@ -147,15 +146,6 @@
 
 } /* namespace js */
 
-#define CALLEE_UPVAR_SLOT               0xffff
-#define FREE_STATIC_LEVEL               0x3fff
-#define FREE_UPVAR_COOKIE               0xffffffff
-#define MAKE_UPVAR_COOKIE(skip,slot)    ((skip) << 16 | (slot))
-#define UPVAR_FRAME_SKIP(cookie)        ((uint32)(cookie) >> 16)
-#define UPVAR_FRAME_SLOT(cookie)        ((uint16)(cookie))
-
-=======
->>>>>>> dda02d28
 #define JS_OBJECT_ARRAY_SIZE(length)                                          \
     (offsetof(JSObjectArray, vector) + sizeof(JSObject *) * (length))
 
