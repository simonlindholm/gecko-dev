/* -*- Mode: C++; tab-width: 8; indent-tabs-mode: nil; c-basic-offset: 4 -*-
 * vim: set ts=8 sw=4 et tw=78:
 *
 * This Source Code Form is subject to the terms of the Mozilla Public
 * License, v. 2.0. If a copy of the MPL was not distributed with this
 * file, You can obtain one at http://mozilla.org/MPL/2.0/. */

#ifndef ScopeObject_h___
#define ScopeObject_h___

#include "jscntxt.h"
#include "jsobj.h"
#include "jsweakmap.h"

#include "gc/Barrier.h"

namespace js {

/*****************************************************************************/

/*
 * All function scripts have an "enclosing static scope" that refers to the
 * innermost enclosing let or function in the program text. This allows full
 * reconstruction of the lexical scope for debugging or compiling efficient
 * access to variables in enclosing scopes. The static scope is represented at
 * runtime by a tree of compiler-created objects representing each scope:
 *  - a StaticBlockObject is created for 'let' and 'catch' scopes
 *  - a JSFunction+JSScript+Bindings trio is created for function scopes
 * (These objects are primarily used to clone objects scopes for the
 * dynamic scope chain.)
 *
 * There is an additional scope for named lambdas. E.g., in:
 *
 *   (function f() { var x; function g() { } })
 *
 * g's innermost enclosing scope will first be the function scope containing
 * 'x', enclosed by a scope containing only the name 'f'. (This separate scope
 * is necessary due to the fact that declarations in the function scope shadow
 * (dynamically, in the case of 'eval') the lambda name.)
 *
 * There are two limitations to the current lexical nesting information:
 *
 *  - 'with' is completely absent; this isn't a problem for the current use
 *    cases since 'with' causes every static scope to be on the dynamic scope
 *    chain (so the debugger can find everything) and inhibits all upvar
 *    optimization.
 *
 *  - The "enclosing static scope" chain stops at 'eval'. For example in:
 *      let (x) { eval("function f() {}") }
 *    f does not have an enclosing static scope. This is fine for current uses
 *    for the same reason as 'with'.
 *
 * (See also AssertDynamicScopeMatchesStaticScope.)
 */
class StaticScopeIter
{
    JSObject *obj;
    bool onNamedLambda;

  public:
    explicit StaticScopeIter(JSObject *obj);

    bool done() const;
    void operator++(int);

    /* Return whether this static scope will be on the dynamic scope chain. */
    bool hasDynamicScopeObject() const;
    Shape *scopeShape() const;

    enum Type { BLOCK, FUNCTION, NAMED_LAMBDA };
    Type type() const;

    StaticBlockObject &block() const;
    JSScript *funScript() const;
};

/*****************************************************************************/

/*
 * A "scope coordinate" describes how to get from head of the scope chain to a
 * given lexically-enclosing variable. A scope coordinate has two dimensions:
 *  - hops: the number of scope objects on the scope chain to skip
 *  - slot: the slot on the scope object holding the variable's value
 * Additionally (as described in jsopcode.tbl) there is a 'block' index, but
 * this is only needed for decompilation/inference so it is not included in the
 * main ScopeCoordinate struct: use ScopeCoordinate{BlockChain,Name} instead.
 */
struct ScopeCoordinate
{
    uint16_t hops;
    uint16_t slot;

    inline ScopeCoordinate(jsbytecode *pc);
    inline ScopeCoordinate() {}
};

/*
 * Return a scope iterator pointing at the static scope containing the variable
 * accessed by the ALIASEDVAR op at 'pc'.
 */
extern StaticScopeIter
ScopeCoordinateToStaticScope(JSScript *script, jsbytecode *pc);

/* Return the name being accessed by the given ALIASEDVAR op. */
extern PropertyName *
ScopeCoordinateName(JSRuntime *rt, JSScript *script, jsbytecode *pc);

/*****************************************************************************/

/*
 * Scope objects
 *
 * Scope objects are technically real JSObjects but only belong on the scope
 * chain (that is, fp->scopeChain() or fun->environment()). The hierarchy of
 * scope objects is:
 *
 *   JSObject                   Generic object
 *     \
 *   ScopeObject                Engine-internal scope
 *     \   \   \
 *      \   \  DeclEnvObject    Holds name of recursive/heavyweight named lambda
 *       \   \
 *        \  CallObject         Scope of entire function or strict eval
 *         \
 *   NestedScopeObject          Scope created for a statement
 *     \   \
 *      \  WithObject           with
 *       \
 *   BlockObject                Shared interface of cloned/static block objects
 *     \   \
 *      \  ClonedBlockObject    let, switch, catch, for
 *       \
 *       StaticBlockObject      See NB
 *
 * This hierarchy represents more than just the interface hierarchy: reserved
 * slots in base classes are fixed for all derived classes. Thus, for example,
 * ScopeObject::enclosingScope() can simply access a fixed slot without further
 * dynamic type information.
 *
 * NB: Static block objects are a special case: these objects are created at
 * compile time to hold the shape/binding information from which block objects
 * are cloned at runtime. These objects should never escape into the wild and
 * support a restricted set of ScopeObject operations.
 *
 * See also "Debug scope objects" below.
 */

class ScopeObject : public JSObject
{
  protected:
    static const uint32_t SCOPE_CHAIN_SLOT = 0;

  public:
    /*
     * Since every scope chain terminates with a global object and GlobalObject
     * does not derive ScopeObject (it has a completely different layout), the
     * enclosing scope of a ScopeObject is necessarily non-null.
     */
    inline JSObject &enclosingScope() const;
    inline void setEnclosingScope(HandleObject obj);

    /*
     * Get or set an aliased variable contained in this scope. Unaliased
     * variables should instead access the StackFrame. Aliased variable access
     * is primarily made through JOF_SCOPECOORD ops which is why these members
     * take a ScopeCoordinate instead of just the slot index.
     */
    inline const Value &aliasedVar(ScopeCoordinate sc);
    inline void setAliasedVar(ScopeCoordinate sc, const Value &v);

    /* For jit access. */
    static inline size_t offsetOfEnclosingScope();

    static inline size_t enclosingScopeSlot() {
        return SCOPE_CHAIN_SLOT;
    }
};

class CallObject : public ScopeObject
{
    static const uint32_t CALLEE_SLOT = 1;

    static CallObject *
    create(JSContext *cx, JSScript *script, HandleObject enclosing, HandleFunction callee);

  public:
    /* These functions are internal and are exposed only for JITs. */
    static CallObject *
    create(JSContext *cx, HandleShape shape, HandleTypeObject type, HeapSlot *slots,
           HandleObject enclosing);

    static const uint32_t RESERVED_SLOTS = 2;

    static CallObject *createForFunction(JSContext *cx, StackFrame *fp);
    static CallObject *createForStrictEval(JSContext *cx, StackFrame *fp);

    /* True if this is for a strict mode eval frame. */
    inline bool isForEval() const;

    /*
     * Returns the function for which this CallObject was created. (This may
     * only be called if !isForEval.)
     */
    inline JSFunction &callee() const;

<<<<<<< HEAD
    /* Get/set the formal argument at the given index. */
    inline const Value &formal(unsigned i, MaybeCheckAliasing = CHECK_ALIASING) const;
    inline void setFormal(unsigned i, const Value &v, MaybeCheckAliasing = CHECK_ALIASING);

    /* Get/set the variable at the given index. */
    inline const Value &var(unsigned i, MaybeCheckAliasing = CHECK_ALIASING) const;
    inline void setVar(unsigned i, const Value &v, MaybeCheckAliasing = CHECK_ALIASING);

    /* Copy in all the unaliased formals and locals. */
    void copyUnaliasedValues(StackFrame *fp);

    /* For jit access. */
    static inline size_t offsetOfCallee();
    static inline size_t calleeSlot() {
        return CALLEE_SLOT;
    }
=======
    /* Get/set the aliased variable referred to by 'bi'. */
    inline const Value &aliasedVar(AliasedFormalIter fi);
    inline void setAliasedVar(AliasedFormalIter fi, const Value &v);
>>>>>>> a57009b2
};

class DeclEnvObject : public ScopeObject
{
  public:
    static const uint32_t RESERVED_SLOTS = 1;
    static const gc::AllocKind FINALIZE_KIND = gc::FINALIZE_OBJECT2;

    static DeclEnvObject *create(JSContext *cx, StackFrame *fp);
};

class NestedScopeObject : public ScopeObject
{
  protected:
    static const unsigned DEPTH_SLOT = 1;

  public:
    /* Return the abstract stack depth right before entering this nested scope. */
    uint32_t stackDepth() const;
};

class WithObject : public NestedScopeObject
{
    static const unsigned THIS_SLOT = 2;

    /* Use WithObject::object() instead. */
    JSObject *getProto() const;

  public:
    static const unsigned RESERVED_SLOTS = 3;
    static const gc::AllocKind FINALIZE_KIND = gc::FINALIZE_OBJECT4_BACKGROUND;

    static WithObject *
    create(JSContext *cx, HandleObject proto, HandleObject enclosing, uint32_t depth);

    /* Return object for the 'this' class hook. */
    JSObject &withThis() const;

    /* Return the 'o' in 'with (o)'. */
    JSObject &object() const;
};

class BlockObject : public NestedScopeObject
{
  public:
    static const unsigned RESERVED_SLOTS = 2;
    static const gc::AllocKind FINALIZE_KIND = gc::FINALIZE_OBJECT4_BACKGROUND;

    /* Return the number of variables associated with this block. */
    inline uint32_t slotCount() const;

    /*
     * Return the local corresponding to the ith binding where i is in the
     * range [0, slotCount()) and the return local index is in the range
     * [script->nfixed, script->nfixed + script->nslots).
     */
    unsigned slotToLocalIndex(const Bindings &bindings, unsigned slot);
    unsigned localIndexToSlot(const Bindings &bindings, uint32_t i);

  protected:
    /* Blocks contain an object slot for each slot i: 0 <= i < slotCount. */
    inline const Value &slotValue(unsigned i);
    inline void setSlotValue(unsigned i, const Value &v);
};

class StaticBlockObject : public BlockObject
{
  public:
    static StaticBlockObject *create(JSContext *cx);

    /* See StaticScopeIter comment. */
    inline JSObject *enclosingStaticScope() const;

    /*
     * A refinement of enclosingStaticScope that returns NULL if the enclosing
     * static scope is a JSFunction.
     */
    inline StaticBlockObject *enclosingBlock() const;

    /*
     * Return whether this StaticBlockObject contains a variable stored at
     * the given stack depth (i.e., fp->base()[depth]).
     */
    bool containsVarAtDepth(uint32_t depth);

    /*
     * A let binding is aliased if accessed lexically by nested functions or
     * dynamically through dynamic name lookup (eval, with, function::, etc).
     */
    bool isAliased(unsigned i);

    /*
     * A static block object is cloned (when entering the block) iff some
     * variable of the block isAliased.
     */
    bool needsClone();

    /* Frontend-only functions ***********************************************/

    /* Initialization functions for above fields. */
    void setAliased(unsigned i, bool aliased);
    void setStackDepth(uint32_t depth);
    void initEnclosingStaticScope(JSObject *obj);

    /*
     * Frontend compilation temporarily uses the object's slots to link
     * a let var to its associated Definition parse node.
     */
    void setDefinitionParseNode(unsigned i, frontend::Definition *def);
    frontend::Definition *maybeDefinitionParseNode(unsigned i);

    /*
     * The parser uses 'enclosingBlock' as the prev-link in the tc->blockChain
     * stack. Note: in the case of hoisting, this prev-link will not ultimately
     * be the same as enclosingBlock, initEnclosingStaticScope must be called
     * separately in the emitter. 'reset' is just for asserting stackiness.
     */
    void initPrevBlockChainFromParser(StaticBlockObject *prev);
    void resetPrevBlockChainFromParser();

    static Shape *addVar(JSContext *cx, Handle<StaticBlockObject*> block, HandleId id,
                         int index, bool *redeclared);
};

class ClonedBlockObject : public BlockObject
{
  public:
    static ClonedBlockObject *create(JSContext *cx, Handle<StaticBlockObject *> block,
                                     StackFrame *fp);

    /* The static block from which this block was cloned. */
    StaticBlockObject &staticBlock() const;

    /* Assuming 'put' has been called, return the value of the ith let var. */
    const Value &var(unsigned i, MaybeCheckAliasing = CHECK_ALIASING);
    void setVar(unsigned i, const Value &v, MaybeCheckAliasing = CHECK_ALIASING);

    /* Copy in all the unaliased formals and locals. */
    void copyUnaliasedValues(StackFrame *fp);
};

template<XDRMode mode>
bool
XDRStaticBlockObject(XDRState<mode> *xdr, HandleObject enclosingScope, HandleScript script,
                     StaticBlockObject **objp);

extern JSObject *
CloneStaticBlockObject(JSContext *cx, HandleObject enclosingScope, Handle<StaticBlockObject*> src);

/*****************************************************************************/

class ScopeIterKey;

/*
 * A scope iterator describes the active scopes enclosing the current point of
 * execution for a single frame, proceeding from inner to outer. Here, "frame"
 * means a single activation of: a function, eval, or global code. By design,
 * ScopeIter exposes *all* scopes, even those that have been optimized away
 * (i.e., no ScopeObject was created when entering the scope and thus there is
 * no ScopeObject on fp->scopeChain representing the scope).
 *
 * Note: ScopeIter iterates over all scopes *within* a frame which means that
 * all scopes are ScopeObjects. In particular, the GlobalObject enclosing
 * global code (and any random objects passed as scopes to Execute) will not
 * be included.
 */
class ScopeIter
{
    friend class ScopeIterKey;

  public:
    enum Type { Call, Block, With, StrictEvalScope };

  private:
    StackFrame *fp_;
    RootedObject cur_;
    Rooted<StaticBlockObject *> block_;
    Type type_;
    bool hasScopeObject_;

    void settle();

    /* ScopeIter does not have value semantics. */
    ScopeIter(const ScopeIter &si) MOZ_DELETE;

  public:
    /* The default constructor leaves ScopeIter totally invalid */
    explicit ScopeIter(JSContext *cx
                       JS_GUARD_OBJECT_NOTIFIER_PARAM);

    /* Constructing from a copy of an existing ScopeIter. */
    explicit ScopeIter(const ScopeIter &si, JSContext *cx
                       JS_GUARD_OBJECT_NOTIFIER_PARAM);

    /* Constructing from StackFrame places ScopeIter on the innermost scope. */
    explicit ScopeIter(StackFrame *fp, JSContext *cx
                       JS_GUARD_OBJECT_NOTIFIER_PARAM);

    /*
     * Without a StackFrame, the resulting ScopeIter is done() with
     * enclosingScope() as given.
     */
    explicit ScopeIter(JSObject &enclosingScope, JSContext *cx
                       JS_GUARD_OBJECT_NOTIFIER_PARAM);

    /*
     * For the special case of generators, copy the given ScopeIter, with 'fp'
     * as the StackFrame instead of si.fp(). Not for general use.
     */
    ScopeIter(const ScopeIter &si, StackFrame *fp, JSContext *cx
              JS_GUARD_OBJECT_NOTIFIER_PARAM);

    /* Like ScopeIter(StackFrame *) except start at 'scope'. */
    ScopeIter(StackFrame *fp, ScopeObject &scope, JSContext *cx
              JS_GUARD_OBJECT_NOTIFIER_PARAM);

    bool done() const { return !fp_; }

    /* If done(): */

    JSObject &enclosingScope() const { JS_ASSERT(done()); return *cur_; }

    /* If !done(): */

    ScopeIter &operator++();

    StackFrame *fp() const { JS_ASSERT(!done()); return fp_; }
    Type type() const { JS_ASSERT(!done()); return type_; }
    bool hasScopeObject() const { JS_ASSERT(!done()); return hasScopeObject_; }
    ScopeObject &scope() const;

    StaticBlockObject &staticBlock() const { JS_ASSERT(type() == Block); return *block_; }

    JS_DECL_USE_GUARD_OBJECT_NOTIFIER
};

class ScopeIterKey
{
    StackFrame *fp_;
    JSObject *cur_;
    StaticBlockObject *block_;
    ScopeIter::Type type_;

  public:
    ScopeIterKey() : fp_(NULL), cur_(NULL), block_(NULL), type_() {}
    ScopeIterKey(const ScopeIter &si)
      : fp_(si.fp_), cur_(si.cur_), block_(si.block_), type_(si.type_)
    {}

    StackFrame *fp() const { return fp_; }
    ScopeIter::Type type() const { return type_; }

    /* For use as hash policy */
    typedef ScopeIterKey Lookup;
    static HashNumber hash(ScopeIterKey si);
    static bool match(ScopeIterKey si1, ScopeIterKey si2);
};

/*****************************************************************************/

/*
 * Debug scope objects
 *
 * The debugger effectively turns every opcode into a potential direct eval.
 * Naively, this would require creating a ScopeObject for every call/block
 * scope and using JSOP_GETALIASEDVAR for every access. To optimize this, the
 * engine assumes there is no debugger and optimizes scope access and creation
 * accordingly. When the debugger wants to perform an unexpected eval-in-frame
 * (or other, similar dynamic-scope-requiring operations), fp->scopeChain is
 * now incomplete: it may not contain all, or any, of the ScopeObjects to
 * represent the current scope.
 *
 * To resolve this, the debugger first calls GetDebugScopeFor(Function|Frame)
 * to synthesize a "debug scope chain". A debug scope chain is just a chain of
 * objects that fill in missing scopes and protect the engine from unexpected
 * access. (The latter means that some debugger operations, like redefining a
 * lexical binding, can fail when a true eval would succeed.) To do both of
 * these things, GetDebugScopeFor* creates a new proxy DebugScopeObject to sit
 * in front of every existing ScopeObject.
 *
 * GetDebugScopeFor* ensures the invariant that the same DebugScopeObject is
 * always produced for the same underlying scope (optimized or not!). This is
 * maintained by some bookkeeping information stored in DebugScopes.
 */

extern JSObject *
GetDebugScopeForFunction(JSContext *cx, JSFunction *fun);

extern JSObject *
GetDebugScopeForFrame(JSContext *cx, StackFrame *fp);

/* Provides debugger access to a scope. */
class DebugScopeObject : public JSObject
{
    /*
     * The enclosing scope on the dynamic scope chain. This slot is analogous
     * to the SCOPE_CHAIN_SLOT of a ScopeObject.
     */
    static const unsigned ENCLOSING_EXTRA = 0;

    /*
     * NullValue or a dense array holding the unaliased variables of a function
     * frame that has been popped.
     */
    static const unsigned SNAPSHOT_EXTRA = 1;

  public:
    static DebugScopeObject *create(JSContext *cx, ScopeObject &scope, HandleObject enclosing);

    ScopeObject &scope() const;
    JSObject &enclosingScope() const;

    /* May only be called for proxies to function call objects. */
    JSObject *maybeSnapshot() const;
    void initSnapshot(JSObject &snapshot);

    /* Currently, the 'declarative' scopes are Call and Block. */
    bool isForDeclarative() const;
};

/* Maintains runtime-wide debug scope bookkeeping information. */
class DebugScopes
{
    JSRuntime *rt;

    /* The map from (non-debug) scopes to debug scopes. */
    typedef WeakMap<HeapPtrObject, HeapPtrObject> ObjectWeakMap;
    ObjectWeakMap proxiedScopes;

    /*
     * The map from live frames which have optimized-away scopes to the
     * corresponding debug scopes.
     */
    typedef HashMap<ScopeIterKey,
                    ReadBarriered<DebugScopeObject>,
                    ScopeIterKey,
                    RuntimeAllocPolicy> MissingScopeMap;
    MissingScopeMap missingScopes;

    /*
     * The map from scope objects of live frames to the live frame. This map
     * updated lazily whenever the debugger needs the information. In between
     * two lazy updates, liveScopes becomes incomplete (but not invalid, onPop*
     * removes scopes as they are popped). Thus, two consecutive debugger lazy
     * updates of liveScopes need only fill in the new scopes.
     */
    typedef HashMap<ScopeObject *,
                    StackFrame *,
                    DefaultHasher<ScopeObject *>,
                    RuntimeAllocPolicy> LiveScopeMap;
    LiveScopeMap liveScopes;

  public:
    DebugScopes(JSRuntime *rt);
    ~DebugScopes();
    bool init();

    void mark(JSTracer *trc);
    void sweep();

    DebugScopeObject *hasDebugScope(JSContext *cx, ScopeObject &scope) const;
    bool addDebugScope(JSContext *cx, ScopeObject &scope, DebugScopeObject &debugScope);

    DebugScopeObject *hasDebugScope(JSContext *cx, const ScopeIter &si) const;
    bool addDebugScope(JSContext *cx, const ScopeIter &si, DebugScopeObject &debugScope);

    bool updateLiveScopes(JSContext *cx);
    StackFrame *hasLiveFrame(ScopeObject &scope);

    /*
     * In debug-mode, these must be called whenever exiting a call/block or
     * when activating/yielding a generator.
     */
    void onPopCall(StackFrame *fp, JSContext *cx);
    void onPopBlock(JSContext *cx, StackFrame *fp);
    void onPopWith(StackFrame *fp);
    void onPopStrictEvalScope(StackFrame *fp);
    void onGeneratorFrameChange(StackFrame *from, StackFrame *to, JSContext *cx);
    void onCompartmentLeaveDebugMode(JSCompartment *c);
};

}  /* namespace js */
#endif /* ScopeObject_h___ */<|MERGE_RESOLUTION|>--- conflicted
+++ resolved
@@ -203,28 +203,15 @@
      */
     inline JSFunction &callee() const;
 
-<<<<<<< HEAD
-    /* Get/set the formal argument at the given index. */
-    inline const Value &formal(unsigned i, MaybeCheckAliasing = CHECK_ALIASING) const;
-    inline void setFormal(unsigned i, const Value &v, MaybeCheckAliasing = CHECK_ALIASING);
-
-    /* Get/set the variable at the given index. */
-    inline const Value &var(unsigned i, MaybeCheckAliasing = CHECK_ALIASING) const;
-    inline void setVar(unsigned i, const Value &v, MaybeCheckAliasing = CHECK_ALIASING);
-
-    /* Copy in all the unaliased formals and locals. */
-    void copyUnaliasedValues(StackFrame *fp);
+    /* Get/set the aliased variable referred to by 'bi'. */
+    inline const Value &aliasedVar(AliasedFormalIter fi);
+    inline void setAliasedVar(AliasedFormalIter fi, const Value &v);
 
     /* For jit access. */
     static inline size_t offsetOfCallee();
     static inline size_t calleeSlot() {
         return CALLEE_SLOT;
     }
-=======
-    /* Get/set the aliased variable referred to by 'bi'. */
-    inline const Value &aliasedVar(AliasedFormalIter fi);
-    inline void setAliasedVar(AliasedFormalIter fi, const Value &v);
->>>>>>> a57009b2
 };
 
 class DeclEnvObject : public ScopeObject
