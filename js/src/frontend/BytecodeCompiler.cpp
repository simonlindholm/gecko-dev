--- conflicted
+++ resolved
@@ -616,14 +616,8 @@
     }
 
     ~AutoTimer() {
-<<<<<<< HEAD
         int64_t elapsed = (mozilla::TimeStamp::Now() - start).ToMicroseconds() * 1000.0;
-        fprintf(stdout, "%s took %lld ns\n", name, elapsed);
-=======
-        timespec end;
-        clock_gettime(CLOCK_MONOTONIC, &end);
-        fprintf(stderr, "%s took %ld ns\n", name, elapsedNs(&start, &end));
->>>>>>> c35b62d9
+        fprintf(stderr, "%s took %lld ns\n", name, elapsed);
     }
 };
 
