/* -*- Mode: C++; tab-width: 8; indent-tabs-mode: nil; c-basic-offset: 4 -*-
 * vim: set ts=8 sw=4 et tw=78:
 *
 * ***** BEGIN LICENSE BLOCK *****
 * Version: MPL 1.1/GPL 2.0/LGPL 2.1
 *
 * The contents of this file are subject to the Mozilla Public License Version
 * 1.1 (the "License"); you may not use this file except in compliance with
 * the License. You may obtain a copy of the License at
 * http://www.mozilla.org/MPL/
 *
 * Software distributed under the License is distributed on an "AS IS" basis,
 * WITHOUT WARRANTY OF ANY KIND, either express or implied. See the License
 * for the specific language governing rights and limitations under the
 * License.
 *
 * The Original Code is Mozilla Communicator client code, released
 * March 31, 1998.
 *
 * The Initial Developer of the Original Code is
 * Netscape Communications Corporation.
 * Portions created by the Initial Developer are Copyright (C) 1998
 * the Initial Developer. All Rights Reserved.
 *
 * Contributor(s):
 *
 * Alternatively, the contents of this file may be used under the terms of
 * either of the GNU General Public License Version 2 or later (the "GPL"),
 * or the GNU Lesser General Public License Version 2.1 or later (the "LGPL"),
 * in which case the provisions of the GPL or the LGPL are applicable instead
 * of those above. If you wish to allow use of your version of this file only
 * under the terms of either the GPL or the LGPL, and not to allow others to
 * use your version of this file under the terms of the MPL, indicate your
 * decision by deleting the provisions above and replace them with the notice
 * and other provisions required by the GPL or the LGPL. If you do not delete
 * the provisions above, a recipient may use your version of this file under
 * the terms of any one of the MPL, the GPL or the LGPL.
 *
 * ***** END LICENSE BLOCK ***** */

/*
 * JS Mark-and-Sweep Garbage Collector.
 *
 * This GC allocates fixed-sized things with sizes up to GC_NBYTES_MAX (see
 * jsgc.h). It allocates from a special GC arena pool with each arena allocated
 * using malloc. It uses an ideally parallel array of flag bytes to hold the
 * mark bit, finalizer type index, etc.
 *
 * XXX swizzle page to freelist for better locality of reference
 */
#include <math.h>
#include <string.h>     /* for memset used when DEBUG */
#include "jstypes.h"
#include "jsstdint.h"
#include "jsutil.h"
#include "jshash.h"
#include "jsbit.h"
#include "jsclist.h"
#include "jsprf.h"
#include "jsapi.h"
#include "jsatom.h"
#include "jscntxt.h"
#include "jsversion.h"
#include "jsdbg.h"
#include "jsdbgapi.h"
#include "jsexn.h"
#include "jsfun.h"
#include "jsgc.h"
#include "jsgcchunk.h"
#include "jsgcmark.h"
#include "jsinterp.h"
#include "jsiter.h"
#include "jslock.h"
#include "jsnum.h"
#include "jsobj.h"
#include "jsparse.h"
#include "jsproxy.h"
#include "jsscope.h"
#include "jsscript.h"
#include "jsstaticcheck.h"
#include "jsstr.h"
#include "methodjit/MethodJIT.h"

#if JS_HAS_XML_SUPPORT
#include "jsxml.h"
#endif

#include "jsprobes.h"
#include "jscntxtinlines.h"
#include "jsinterpinlines.h"
#include "jsobjinlines.h"
#include "jshashtable.h"
#include "jsweakmap.h"

#include "jsstrinlines.h"
#include "jscompartment.h"

#ifdef MOZ_VALGRIND
# define JS_VALGRIND
#endif
#ifdef JS_VALGRIND
# include <valgrind/memcheck.h>
#endif

using namespace js;
using namespace js::gc;

/*
 * Check that JSTRACE_XML follows JSTRACE_OBJECT and JSTRACE_STRING.
 */
JS_STATIC_ASSERT(JSTRACE_OBJECT == 0);
JS_STATIC_ASSERT(JSTRACE_STRING == 1);
JS_STATIC_ASSERT(JSTRACE_SHAPE  == 2);
JS_STATIC_ASSERT(JSTRACE_XML    == 3);

/*
 * JS_IS_VALID_TRACE_KIND assumes that JSTRACE_SHAPE is the last non-xml
 * trace kind when JS_HAS_XML_SUPPORT is false.
 */
JS_STATIC_ASSERT(JSTRACE_SHAPE + 1 == JSTRACE_XML);

/*
 * Everything we store in the heap must be a multiple of the cell size.
 */
JS_STATIC_ASSERT(sizeof(JSString)         % sizeof(FreeCell) == 0);
JS_STATIC_ASSERT(sizeof(JSShortString)    % sizeof(FreeCell) == 0);
JS_STATIC_ASSERT(sizeof(JSObject)         % sizeof(FreeCell) == 0);
JS_STATIC_ASSERT(sizeof(JSFunction)       % sizeof(FreeCell) == 0);
JS_STATIC_ASSERT(sizeof(Shape)            % sizeof(FreeCell) == 0);
#ifdef JSXML
JS_STATIC_ASSERT(sizeof(JSXML)            % sizeof(FreeCell) == 0);
#endif

/*
 * All arenas must be exactly 4k.
 */
JS_STATIC_ASSERT(sizeof(Arena<JSString>)         == 4096);
JS_STATIC_ASSERT(sizeof(Arena<JSExternalString>) == 4096);
JS_STATIC_ASSERT(sizeof(Arena<JSShortString>)    == 4096);
JS_STATIC_ASSERT(sizeof(Arena<JSObject>)         == 4096);
JS_STATIC_ASSERT(sizeof(Arena<JSFunction>)       == 4096);
JS_STATIC_ASSERT(sizeof(Arena<Shape>)            == 4096);
JS_STATIC_ASSERT(sizeof(Arena<JSXML>)            == 4096);

#ifdef JS_GCMETER
# define METER(x)               ((void) (x))
# define METER_IF(condition, x) ((void) ((condition) && (x)))
#else
# define METER(x)               ((void) 0)
# define METER_IF(condition, x) ((void) 0)
#endif

# define METER_UPDATE_MAX(maxLval, rval)                                       \
    METER_IF((maxLval) < (rval), (maxLval) = (rval))

namespace js {
namespace gc {

/* This array should be const, but that doesn't link right under GCC. */
FinalizeKind slotsToThingKind[] = {
    /* 0 */  FINALIZE_OBJECT0,  FINALIZE_OBJECT2,  FINALIZE_OBJECT2,  FINALIZE_OBJECT4,
    /* 4 */  FINALIZE_OBJECT4,  FINALIZE_OBJECT8,  FINALIZE_OBJECT8,  FINALIZE_OBJECT8,
    /* 8 */  FINALIZE_OBJECT8,  FINALIZE_OBJECT12, FINALIZE_OBJECT12, FINALIZE_OBJECT12,
    /* 12 */ FINALIZE_OBJECT12, FINALIZE_OBJECT16, FINALIZE_OBJECT16, FINALIZE_OBJECT16,
    /* 16 */ FINALIZE_OBJECT16
};

JS_STATIC_ASSERT(JS_ARRAY_LENGTH(slotsToThingKind) == SLOTS_TO_THING_KIND_LIMIT);

/* Initialize the arena and setup the free list. */
template <typename T>
void
Arena<T>::init(JSCompartment *compartment, unsigned thingKind)
{
    aheader.compartment = compartment;
    aheader.thingKind = thingKind;
    char *p = (char *)&t.things[0];
    aheader.freeList = reinterpret_cast<FreeCell *>(p);
    T *thing = &t.things[0];
    T *last = &t.things[JS_ARRAY_LENGTH(t.things) - 1];
    while (thing < last) {
        thing->asFreeCell()->link = (thing + 1)->asFreeCell();
        ++thing;
    }
    last->asFreeCell()->link = NULL;
#ifdef DEBUG
    aheader.thingSize = sizeof(T);
    aheader.isUsed = true;
    aheader.hasFreeThings = true;
#endif
}

template <typename T>
bool
Arena<T>::inFreeList(void *thing) const
{
    FreeCell *cursor = aheader.freeList;
    while (cursor) {
        JS_ASSERT(aheader.thingSize == sizeof(T));
        JS_ASSERT(!cursor->isMarked());

        /* If the cursor moves past the thing, it's not in the freelist. */
        if (thing < cursor)
            break;

        /* If we find it on the freelist, it's dead. */
        if (thing == cursor)
            return true;
        JS_ASSERT_IF(cursor->link, cursor < cursor->link);
        cursor = cursor->link;
    }
    return false;
}

template<typename T>
inline ConservativeGCTest
Arena<T>::mark(T *thing, JSTracer *trc)
{
    T *alignedThing = getAlignedThing(thing);

    if (alignedThing > &t.things[ThingsPerArena-1] || alignedThing < &t.things[0])
        return CGCT_NOTARENA;

    if (inFreeList(alignedThing))
        return CGCT_NOTLIVE;

    JS_ASSERT(sizeof(T) == aheader.thingSize);
    js::gc::MarkRoot(trc, alignedThing, "machine stack");

#ifdef JS_DUMP_CONSERVATIVE_GC_ROOTS
    if (alignedThing != thing)
        return CGCT_VALIDWITHOFFSET;
#endif
    return CGCT_VALID;
}

template<typename T>
inline bool
Arena<T>::finalize(JSContext *cx)
{
    JS_ASSERT_IF(header()->hasFreeThings, header()->freeList);
    JS_ASSERT(!getMarkingDelay()->link);
    JS_ASSERT(getMarkingDelay()->unmarkedChildren == 0);
    JS_ASSERT(header()->isUsed);

    FreeCell *nextFree = header()->freeList;
    FreeCell *freeList = NULL;
    FreeCell **tailp = &freeList;
    bool allClear = true;

    T *thingsEnd = &t.things[ThingsPerArena-1];
    T *thing = &t.things[0];
    thingsEnd++;

    if (!nextFree) {
        nextFree = thingsEnd->asFreeCell();
    } else {
        JS_ASSERT(thing->asFreeCell() <= nextFree);
        JS_ASSERT(nextFree < thingsEnd->asFreeCell());
    }

    for (;; thing++) {
        if (thing->asFreeCell() == nextFree) {
            if (thing == thingsEnd)
                break;
            nextFree = nextFree->link;
            if (!nextFree) {
                nextFree = thingsEnd->asFreeCell();
            } else {
                JS_ASSERT(thing->asFreeCell() < nextFree);
                JS_ASSERT(nextFree < thingsEnd->asFreeCell());
            }
        } else if (thing->asFreeCell()->isMarked()) {
            allClear = false;
            continue;
        } else {
            thing->finalize(cx);
#ifdef DEBUG
            memset(thing, JS_FREE_PATTERN, sizeof(T));
#endif
        }
        FreeCell *t = thing->asFreeCell();
        *tailp = t;
        tailp = &t->link;
    }

#ifdef DEBUG
    /* Check that the free list is consistent. */
    unsigned nfree = 0;
    if (freeList) {
        JS_ASSERT(tailp != &freeList);
        FreeCell *t = freeList;
        for (;;) {
            ++nfree;
            if (&t->link == tailp)
                break;
            JS_ASSERT(t < t->link);
            t = t->link;
        }
    }
#endif

    if (allClear) {
        JS_ASSERT(nfree == ThingsPerArena);
        JS_ASSERT((T *)tailp == &t.things[ThingsPerArena-1]);
        *tailp = NULL;
        header()->freeList = freeList;
#ifdef DEBUG
        header()->hasFreeThings = true;
#endif
        JS_ASSERT((T *)header()->freeList == &t.things[0]);
    } else {
        JS_ASSERT(nfree < ThingsPerArena);
        *tailp = NULL;
        header()->freeList = freeList;
#ifdef DEBUG
        header()->hasFreeThings = (nfree == 0) ? false : true;
#endif
    }
    return allClear;
}

#ifdef DEBUG
bool
checkArenaListsForThing(JSCompartment *comp, void *thing)
{
    if (comp->arenas[FINALIZE_OBJECT0].arenasContainThing<JSObject>(thing) ||
        comp->arenas[FINALIZE_OBJECT0_BACKGROUND].arenasContainThing<JSObject>(thing) ||
        comp->arenas[FINALIZE_OBJECT2].arenasContainThing<JSObject_Slots2>(thing) ||
        comp->arenas[FINALIZE_OBJECT2_BACKGROUND].arenasContainThing<JSObject_Slots2>(thing) ||
        comp->arenas[FINALIZE_OBJECT4].arenasContainThing<JSObject_Slots4>(thing) ||
        comp->arenas[FINALIZE_OBJECT4_BACKGROUND].arenasContainThing<JSObject_Slots4>(thing) ||
        comp->arenas[FINALIZE_OBJECT8].arenasContainThing<JSObject_Slots8>(thing) ||
        comp->arenas[FINALIZE_OBJECT8_BACKGROUND].arenasContainThing<JSObject_Slots8>(thing) ||
        comp->arenas[FINALIZE_OBJECT12].arenasContainThing<JSObject_Slots12>(thing) ||
        comp->arenas[FINALIZE_OBJECT12_BACKGROUND].arenasContainThing<JSObject_Slots12>(thing) ||
        comp->arenas[FINALIZE_OBJECT16].arenasContainThing<JSObject_Slots16>(thing) ||
        comp->arenas[FINALIZE_OBJECT16_BACKGROUND].arenasContainThing<JSObject_Slots16>(thing) ||
        comp->arenas[FINALIZE_FUNCTION].arenasContainThing<JSFunction>(thing) ||
        comp->arenas[FINALIZE_SHAPE].arenasContainThing<Shape>(thing) ||
#if JS_HAS_XML_SUPPORT
        comp->arenas[FINALIZE_XML].arenasContainThing<JSXML>(thing) ||
#endif
        comp->arenas[FINALIZE_STRING].arenasContainThing<JSString>(thing) ||
        comp->arenas[FINALIZE_EXTERNAL_STRING].arenasContainThing<JSExternalString>(thing) ||
        comp->arenas[FINALIZE_SHORT_STRING].arenasContainThing<JSShortString>(thing))
    {
        return true;
    }

    return false;
}

bool
checkArenaListAllUnmarked(JSCompartment *comp)
{
    for (unsigned i = 0; i < FINALIZE_LIMIT; i++) {
        if (comp->arenas[i].markedThingsInArenaList())
            return false;
    }
    return true;
}
#endif

} /* namespace gc */
} /* namespace js */

void
JSCompartment::finishArenaLists()
{
    for (int i = 0; i < FINALIZE_LIMIT; i++)
        arenas[i].releaseAll();
}

void
Chunk::clearMarkBitmap()
{
    PodZero(&bitmaps[0], ArenasPerChunk);
}

bool
Chunk::init(JSRuntime *rt)
{
    info.runtime = rt;
    info.age = 0;
    info.emptyArenaLists.init();
    info.emptyArenaLists.cellFreeList = &arenas[0];
#ifdef JS_THREADSAFE
    info.chunkLock = JS_NEW_LOCK();
    if (!info.chunkLock)
        return false;
#endif
    Arena<FreeCell> *arena = &arenas[0];
    Arena<FreeCell> *last = &arenas[JS_ARRAY_LENGTH(arenas) - 1];
    while (arena < last) {
        arena->header()->next = arena + 1;
        arena->header()->compartment = NULL;
#ifdef DEBUG
        arena->header()->isUsed = false;
#endif
        ++arena;
    }
    last->header()->next = NULL;
    last->header()->compartment = NULL;
#ifdef DEBUG
    last->header()->isUsed = false;
#endif
    info.numFree = ArenasPerChunk;
    return true;
}

bool
Chunk::unused()
{
    return info.numFree == ArenasPerChunk;
}

bool
Chunk::hasAvailableArenas()
{
    return info.numFree > 0;
}

bool
Chunk::withinArenasRange(Cell *cell)
{
    uintptr_t addr = uintptr_t(cell);
    if (addr >= uintptr_t(&arenas[0]) && addr < uintptr_t(&arenas[ArenasPerChunk]))
        return true;
    return false;
}

template <typename T>
Arena<T> *
Chunk::allocateArena(JSContext *cx, unsigned thingKind)
{
#ifdef JS_THREADSAFE
    Conditionally<AutoLock> lockIf(cx->runtime->gcHelperThread.sweeping, info.chunkLock);
#endif
    JSCompartment *comp = cx->compartment;
    JS_ASSERT(hasAvailableArenas());
    Arena<T> *arena = info.emptyArenaLists.getNext<T>(comp, thingKind);
    JS_ASSERT(arena);
    JS_ASSERT(arena->header()->isUsed);
    --info.numFree;
    JSRuntime *rt = info.runtime;

    JS_ATOMIC_ADD(&rt->gcBytes, sizeof(Arena<T>));
    JS_ATOMIC_ADD(&comp->gcBytes, sizeof(Arena<T>));
    METER(JS_ATOMIC_INCREMENT(&rt->gcStats.nallarenas));
    if (comp->gcBytes >= comp->gcTriggerBytes)
        TriggerCompartmentGC(comp);

    return arena;
}

template <typename T>
void
Chunk::releaseArena(Arena<T> *arena)
{
    JSRuntime *rt = info.runtime;
#ifdef JS_THREADSAFE
    Conditionally<AutoLock> lockIf(rt->gcHelperThread.sweeping, info.chunkLock);
#endif
    JSCompartment *comp = arena->header()->compartment;
    METER(rt->gcStats.afree++);
    JS_ASSERT(rt->gcStats.nallarenas != 0);
    METER(JS_ATOMIC_DECREMENT(&rt->gcStats.nallarenas));

    JS_ASSERT(size_t(rt->gcBytes) >= sizeof(Arena<T>));
    JS_ASSERT(size_t(comp->gcBytes) >= sizeof(Arena<T>));
#ifdef JS_THREADSAFE
    if (rt->gcHelperThread.sweeping) {
        rt->reduceGCTriggerBytes(GC_HEAP_GROWTH_FACTOR * sizeof(Arena<T>));
        comp->reduceGCTriggerBytes(GC_HEAP_GROWTH_FACTOR * sizeof(Arena<T>));
    }
#endif
    JS_ATOMIC_ADD(&rt->gcBytes, -sizeof(Arena<T>));
    JS_ATOMIC_ADD(&comp->gcBytes, -sizeof(Arena<T>));
    info.emptyArenaLists.insert((Arena<Cell> *)arena);
#ifdef DEBUG
    arena->header()->isUsed = false;
#endif
    arena->header()->compartment = NULL;
    ++info.numFree;
    if (unused())
        info.age = 0;
}

JSRuntime *
Chunk::getRuntime()
{
    return info.runtime;
}

inline jsuword
GetGCChunk(JSRuntime *rt)
{
    void *p = rt->gcChunkAllocator->alloc();
#ifdef MOZ_GCTIMER
    if (p)
        JS_ATOMIC_INCREMENT(&newChunkCount);
#endif
    METER_IF(p, rt->gcStats.nchunks++);
    METER_UPDATE_MAX(rt->gcStats.maxnchunks, rt->gcStats.nchunks);
    return reinterpret_cast<jsuword>(p);
}

inline void
ReleaseGCChunk(JSRuntime *rt, jsuword chunk)
{
    void *p = reinterpret_cast<void *>(chunk);
    JS_ASSERT(p);
#ifdef MOZ_GCTIMER
    JS_ATOMIC_INCREMENT(&destroyChunkCount);
#endif
#ifdef JS_THREADSAFE
    JS_DESTROY_LOCK(((Chunk *)chunk)->info.chunkLock);
#endif
    JS_ASSERT(rt->gcStats.nchunks != 0);
    METER(rt->gcStats.nchunks--);
    rt->gcChunkAllocator->free_(p);
}

inline Chunk *
AllocateGCChunk(JSRuntime *rt)
{
    Chunk *p = (Chunk *)rt->gcChunkAllocator->alloc();
#ifdef MOZ_GCTIMER
    if (p)
        JS_ATOMIC_INCREMENT(&newChunkCount);
#endif
    METER_IF(p, rt->gcStats.nchunks++);
    return p;
}

inline void
ReleaseGCChunk(JSRuntime *rt, Chunk *p)
{
    JS_ASSERT(p);
#ifdef MOZ_GCTIMER
    JS_ATOMIC_INCREMENT(&destroyChunkCount);
#endif
#ifdef JS_THREADSAFE
    JS_DESTROY_LOCK(p->info.chunkLock);
#endif
    JS_ASSERT(rt->gcStats.nchunks != 0);
    METER(rt->gcStats.nchunks--);
    rt->gcChunkAllocator->free_(p);
}

static Chunk *
PickChunk(JSRuntime *rt)
{
    Chunk *chunk;
    for (GCChunkSet::Range r(rt->gcChunkSet.all()); !r.empty(); r.popFront()) {
        if (r.front()->hasAvailableArenas())
            return r.front();
    }

    chunk = AllocateGCChunk(rt);
    if (!chunk)
        return NULL;

    /*
     * FIXME bug 583732 - chunk is newly allocated and cannot be present in
     * the table so using ordinary lookupForAdd is suboptimal here.
     */
    GCChunkSet::AddPtr p = rt->gcChunkSet.lookupForAdd(chunk);
    JS_ASSERT(!p);
    if (!rt->gcChunkSet.add(p, chunk)) {
        ReleaseGCChunk(rt, chunk);
        return NULL;
    }

    if (!chunk->init(rt)) {
        ReleaseGCChunk(rt, chunk);
        return NULL;
    }

    return chunk;
}

static void
ExpireGCChunks(JSRuntime *rt)
{
    static const size_t MaxAge = 3;

    /* Remove unused chunks. */
    AutoLockGC lock(rt);

    rt->gcChunksWaitingToExpire = 0;
    for (GCChunkSet::Enum e(rt->gcChunkSet); !e.empty(); e.popFront()) {
        Chunk *chunk = e.front();
        JS_ASSERT(chunk->info.runtime == rt);
        if (chunk->unused()) {
            if (chunk->info.age++ > MaxAge) {
                e.removeFront();
                ReleaseGCChunk(rt, chunk);
                continue;
            }
            rt->gcChunksWaitingToExpire++;
        }
    }
}

template <typename T>
static Arena<T> *
AllocateArena(JSContext *cx, unsigned thingKind)
{
    JSRuntime *rt = cx->runtime;
    AutoLockGC lock(rt);
    Chunk *chunk = cx->compartment->chunk;
    if (!chunk || !chunk->hasAvailableArenas()) {
        chunk = PickChunk(rt);
        if (!chunk) {
            TriggerGC(rt);
            return NULL;
        }
        cx->compartment->chunk = chunk;
    }
    return chunk->allocateArena<T>(cx, thingKind);
}

JS_FRIEND_API(bool)
IsAboutToBeFinalized(JSContext *cx, const void *thing)
{
    if (JSAtom::isStatic(thing))
        return false;
    JS_ASSERT(cx);

    JSCompartment *thingCompartment = reinterpret_cast<const Cell *>(thing)->compartment();
    JSRuntime *rt = cx->runtime;
    JS_ASSERT(rt == thingCompartment->rt);
    if (rt->gcCurrentCompartment != NULL && rt->gcCurrentCompartment != thingCompartment)
        return false;

    return !reinterpret_cast<const Cell *>(thing)->isMarked();
}

JS_FRIEND_API(bool)
js_GCThingIsMarked(void *thing, uintN color = BLACK)
{
    JS_ASSERT(thing);
    AssertValidColor(thing, color);
    return reinterpret_cast<Cell *>(thing)->isMarked(color);
}

/*
 * 1/8 life for JIT code. After this number of microseconds have passed, 1/8 of all
 * JIT code is discarded in inactive compartments, regardless of how often that
 * code runs.
 */
static const int64 JIT_SCRIPT_EIGHTH_LIFETIME = 120 * 1000 * 1000;

JSBool
js_InitGC(JSRuntime *rt, uint32 maxbytes)
{
    /*
     * Make room for at least 16 chunks so the table would not grow before
     * the browser starts up.
     */
    if (!rt->gcChunkSet.init(16))
        return false;

    if (!rt->gcRootsHash.init(256))
        return false;

    if (!rt->gcLocksHash.init(256))
        return false;

#ifdef JS_THREADSAFE
    rt->gcLock = JS_NEW_LOCK();
    if (!rt->gcLock)
        return false;
    rt->gcDone = JS_NEW_CONDVAR(rt->gcLock);
    if (!rt->gcDone)
        return false;
    rt->requestDone = JS_NEW_CONDVAR(rt->gcLock);
    if (!rt->requestDone)
        return false;
    if (!rt->gcHelperThread.init(rt))
        return false;
#endif

    /*
     * Separate gcMaxMallocBytes from gcMaxBytes but initialize to maxbytes
     * for default backward API compatibility.
     */
    rt->gcMaxBytes = maxbytes;
    rt->setGCMaxMallocBytes(maxbytes);

    rt->gcEmptyArenaPoolLifespan = 30000;

    rt->gcTriggerFactor = uint32(100.0f * GC_HEAP_GROWTH_FACTOR);

    /*
     * The assigned value prevents GC from running when GC memory is too low
     * (during JS engine start).
     */
    rt->setGCLastBytes(8192);

    rt->gcJitReleaseTime = PRMJ_Now() + JIT_SCRIPT_EIGHTH_LIFETIME;

    METER(PodZero(&rt->gcStats));
    return true;
}

namespace js {

template <typename T>
static inline ConservativeGCTest
MarkCell(Cell *cell, JSTracer *trc)
{
    return GetArena<T>(cell)->mark((T *)cell, trc);
}

/*
 * Returns CGCT_VALID or CGCT_VALIDWITHOFFSET and mark it if the w can be a 
 * live GC thing and sets thingKind accordingly. Otherwise returns the 
 * reason for rejection.
 */
inline ConservativeGCTest
MarkIfGCThingWord(JSTracer *trc, jsuword w, uint32 &thingKind)
{
    JSRuntime *rt = trc->context->runtime;
    /*
     * The conservative scanner may access words that valgrind considers as
     * undefined. To avoid false positives and not to alter valgrind view of
     * the memory we make as memcheck-defined the argument, a copy of the
     * original word. See bug 572678.
     */
#ifdef JS_VALGRIND
    VALGRIND_MAKE_MEM_DEFINED(&w, sizeof(w));
#endif

    /*
     * We assume that the compiler never uses sub-word alignment to store
     * pointers and does not tag pointers on its own. Additionally, the value
     * representation for all values and the jsid representation for GC-things
     * do not touch the low two bits. Thus any word with the low two bits set
     * is not a valid GC-thing.
     */
    JS_STATIC_ASSERT(JSID_TYPE_STRING == 0 && JSID_TYPE_OBJECT == 4);
    if (w & 0x3)
        return CGCT_LOWBITSET;

    /*
     * An object jsid has its low bits tagged. In the value representation on
     * 64-bit, the high bits are tagged.
     */
    const jsuword JSID_PAYLOAD_MASK = ~jsuword(JSID_TYPE_MASK);
#if JS_BITS_PER_WORD == 32
    jsuword payload = w & JSID_PAYLOAD_MASK;
#elif JS_BITS_PER_WORD == 64
    jsuword payload = w & JSID_PAYLOAD_MASK & JSVAL_PAYLOAD_MASK;
#endif

    Cell *cell = reinterpret_cast<Cell *>(payload);
    Chunk *chunk = cell->chunk();

    if (!rt->gcChunkSet.has(chunk))
        return CGCT_NOTCHUNK;

    if (!chunk->withinArenasRange(cell))
        return CGCT_NOTARENA;

    ArenaHeader *aheader = cell->arena()->header();

    if (!aheader->compartment)
        return CGCT_NOTLIVE;

    ConservativeGCTest test;
    thingKind = aheader->thingKind;

    switch (thingKind) {
      case FINALIZE_OBJECT0:
      case FINALIZE_OBJECT0_BACKGROUND:
        test = MarkCell<JSObject>(cell, trc);
        break;
      case FINALIZE_OBJECT2:
      case FINALIZE_OBJECT2_BACKGROUND:
        test = MarkCell<JSObject_Slots2>(cell, trc);
        break;
      case FINALIZE_OBJECT4:
      case FINALIZE_OBJECT4_BACKGROUND:
        test = MarkCell<JSObject_Slots4>(cell, trc);
        break;
      case FINALIZE_OBJECT8:
      case FINALIZE_OBJECT8_BACKGROUND:
        test = MarkCell<JSObject_Slots8>(cell, trc);
        break;
      case FINALIZE_OBJECT12:
      case FINALIZE_OBJECT12_BACKGROUND:
        test = MarkCell<JSObject_Slots12>(cell, trc);
        break;
      case FINALIZE_OBJECT16:
      case FINALIZE_OBJECT16_BACKGROUND:
        test = MarkCell<JSObject_Slots16>(cell, trc);
        break;
      case FINALIZE_STRING:
        test = MarkCell<JSString>(cell, trc);
        break;
      case FINALIZE_EXTERNAL_STRING:
        test = MarkCell<JSExternalString>(cell, trc);
        break;
      case FINALIZE_SHORT_STRING:
        test = MarkCell<JSShortString>(cell, trc);
        break;
      case FINALIZE_FUNCTION:
        test = MarkCell<JSFunction>(cell, trc);
        break;
      case FINALIZE_SHAPE:
        test = MarkCell<Shape>(cell, trc);
        break;
#if JS_HAS_XML_SUPPORT
      case FINALIZE_XML:
        test = MarkCell<JSXML>(cell, trc);
        break;
#endif
      default:
        test = CGCT_WRONGTAG;
        JS_NOT_REACHED("wrong tag");
    }

    return test;
}

inline ConservativeGCTest
MarkIfGCThingWord(JSTracer *trc, jsuword w)
{
    uint32 thingKind;
    return MarkIfGCThingWord(trc, w, thingKind);
}

static void
MarkWordConservatively(JSTracer *trc, jsuword w)
{
    /*
     * The conservative scanner may access words that valgrind considers as
     * undefined. To avoid false positives and not to alter valgrind view of
     * the memory we make as memcheck-defined the argument, a copy of the
     * original word. See bug 572678.
     */
#ifdef JS_VALGRIND
    VALGRIND_MAKE_MEM_DEFINED(&w, sizeof(w));
#endif

    uint32 thingKind;
#if defined JS_DUMP_CONSERVATIVE_GC_ROOTS || defined JS_GCMETER
    ConservativeGCTest test =
#endif
    MarkIfGCThingWord(trc, w, thingKind);

#ifdef JS_DUMP_CONSERVATIVE_GC_ROOTS
    if (test == CGCT_VALID || test == CGCT_VALIDWITHOFFSET) {
        if (IS_GC_MARKING_TRACER(trc) && static_cast<GCMarker *>(trc)->conservativeDumpFileName) {
            const jsuword JSID_PAYLOAD_MASK = ~jsuword(JSID_TYPE_MASK);
#if JS_BITS_PER_WORD == 32
            jsuword payload = w & JSID_PAYLOAD_MASK;
#elif JS_BITS_PER_WORD == 64
            jsuword payload = w & JSID_PAYLOAD_MASK & JSVAL_PAYLOAD_MASK;
#endif
            void *thing = (test == CGCT_VALIDWITHOFFSET) 
                          ? GetAlignedThing((void *)payload, thingKind) 
                          : (void *)payload;
            GCMarker::ConservativeRoot root = {thing, thingKind};
            static_cast<GCMarker *>(trc)->conservativeRoots.append(root);
        }
    }
#endif

#if defined JS_DUMP_CONSERVATIVE_GC_ROOTS || defined JS_GCMETER
    if (IS_GC_MARKING_TRACER(trc))
        static_cast<GCMarker *>(trc)->conservativeStats.counter[test]++;
#endif
}

static void
MarkRangeConservatively(JSTracer *trc, const jsuword *begin, const jsuword *end)
{
    JS_ASSERT(begin <= end);
    for (const jsuword *i = begin; i != end; ++i)
        MarkWordConservatively(trc, *i);
}

static void
MarkThreadDataConservatively(JSTracer *trc, ThreadData *td)
{
    ConservativeGCThreadData *ctd = &td->conservativeGC;
    JS_ASSERT(ctd->hasStackToScan());
    jsuword *stackMin, *stackEnd;
#if JS_STACK_GROWTH_DIRECTION > 0
    stackMin = td->nativeStackBase;
    stackEnd = ctd->nativeStackTop;
#else
    stackMin = ctd->nativeStackTop + 1;
    stackEnd = td->nativeStackBase;
#endif
    JS_ASSERT(stackMin <= stackEnd);
    MarkRangeConservatively(trc, stackMin, stackEnd);
    MarkRangeConservatively(trc, ctd->registerSnapshot.words,
                            JS_ARRAY_END(ctd->registerSnapshot.words));
}

void
MarkStackRangeConservatively(JSTracer *trc, Value *beginv, Value *endv)
{
    const jsuword *begin = beginv->payloadWord();
    const jsuword *end = endv->payloadWord();;
#ifdef JS_NUNBOX32
    /*
     * With 64-bit jsvals on 32-bit systems, we can optimize a bit by
     * scanning only the payloads.
     */
    JS_ASSERT(begin <= end);
    for (const jsuword *i = begin; i != end; i += sizeof(Value)/sizeof(jsuword))
        MarkWordConservatively(trc, *i);
#else
    MarkRangeConservatively(trc, begin, end);
#endif
}

void
MarkConservativeStackRoots(JSTracer *trc)
{
#ifdef JS_THREADSAFE
    for (JSThread::Map::Range r = trc->context->runtime->threads.all(); !r.empty(); r.popFront()) {
        JSThread *thread = r.front().value;
        ConservativeGCThreadData *ctd = &thread->data.conservativeGC;
        if (ctd->hasStackToScan()) {
            JS_ASSERT_IF(!thread->data.requestDepth, thread->suspendCount);
            MarkThreadDataConservatively(trc, &thread->data);
        } else {
            JS_ASSERT(!thread->suspendCount);
            JS_ASSERT(thread->data.requestDepth <= ctd->requestThreshold);
        }
    }
#else
    MarkThreadDataConservatively(trc, &trc->context->runtime->threadData);
#endif
}

JS_NEVER_INLINE void
ConservativeGCThreadData::recordStackTop()
{
    /* Update the native stack pointer if it points to a bigger stack. */
    jsuword dummy;
    nativeStackTop = &dummy;

    /*
     * To record and update the register snapshot for the conservative
     * scanning with the latest values we use setjmp.
     */
#if defined(_MSC_VER)
# pragma warning(push)
# pragma warning(disable: 4611)
#endif
    (void) setjmp(registerSnapshot.jmpbuf);
#if defined(_MSC_VER)
# pragma warning(pop)
#endif
}

static inline void
RecordNativeStackTopForGC(JSContext *cx)
{
    ConservativeGCThreadData *ctd = &JS_THREAD_DATA(cx)->conservativeGC;

#ifdef JS_THREADSAFE
    /* Record the stack top here only if we are called from a request. */
    JS_ASSERT(cx->thread->data.requestDepth >= ctd->requestThreshold);
    if (cx->thread->data.requestDepth == ctd->requestThreshold)
        return;
#endif
    ctd->recordStackTop();
}

} /* namespace js */

#ifdef DEBUG
static void
CheckLeakedRoots(JSRuntime *rt);
#endif

void
js_FinishGC(JSRuntime *rt)
{
#ifdef JS_ARENAMETER
    JS_DumpArenaStats(stdout);
#endif
#ifdef JS_GCMETER
    if (JS_WANT_GC_METER_PRINT)
        js_DumpGCStats(rt, stdout);
#endif

    /* Delete all remaining Compartments. */
    for (JSCompartment **c = rt->compartments.begin(); c != rt->compartments.end(); ++c) {
        JSCompartment *comp = *c;
        comp->finishArenaLists();
        Foreground::delete_(comp);
    }
    rt->compartments.clear();
    rt->atomsCompartment = NULL;

    rt->gcWeakMapList = NULL;

    for (GCChunkSet::Range r(rt->gcChunkSet.all()); !r.empty(); r.popFront())
        ReleaseGCChunk(rt, r.front());
    rt->gcChunkSet.clear();

#ifdef JS_THREADSAFE
    rt->gcHelperThread.finish(rt);
#endif

#ifdef DEBUG
    if (!rt->gcRootsHash.empty())
        CheckLeakedRoots(rt);
#endif
    rt->gcRootsHash.clear();
    rt->gcLocksHash.clear();
}

JSBool
js_AddRoot(JSContext *cx, Value *vp, const char *name)
{
    JSBool ok = js_AddRootRT(cx->runtime, Jsvalify(vp), name);
    if (!ok)
        JS_ReportOutOfMemory(cx);
    return ok;
}

JSBool
js_AddGCThingRoot(JSContext *cx, void **rp, const char *name)
{
    JSBool ok = js_AddGCThingRootRT(cx->runtime, rp, name);
    if (!ok)
        JS_ReportOutOfMemory(cx);
    return ok;
}

JS_FRIEND_API(JSBool)
js_AddRootRT(JSRuntime *rt, jsval *vp, const char *name)
{
    /*
     * Due to the long-standing, but now removed, use of rt->gcLock across the
     * bulk of js_GC, API users have come to depend on JS_AddRoot etc. locking
     * properly with a racing GC, without calling JS_AddRoot from a request.
     * We have to preserve API compatibility here, now that we avoid holding
     * rt->gcLock across the mark phase (including the root hashtable mark).
     */
    AutoLockGC lock(rt);
    js_WaitForGC(rt);

    return !!rt->gcRootsHash.put((void *)vp,
                                 RootInfo(name, JS_GC_ROOT_VALUE_PTR));
}

JS_FRIEND_API(JSBool)
js_AddGCThingRootRT(JSRuntime *rt, void **rp, const char *name)
{
    /*
     * Due to the long-standing, but now removed, use of rt->gcLock across the
     * bulk of js_GC, API users have come to depend on JS_AddRoot etc. locking
     * properly with a racing GC, without calling JS_AddRoot from a request.
     * We have to preserve API compatibility here, now that we avoid holding
     * rt->gcLock across the mark phase (including the root hashtable mark).
     */
    AutoLockGC lock(rt);
    js_WaitForGC(rt);

    return !!rt->gcRootsHash.put((void *)rp,
                                 RootInfo(name, JS_GC_ROOT_GCTHING_PTR));
}

JS_FRIEND_API(JSBool)
js_RemoveRoot(JSRuntime *rt, void *rp)
{
    /*
     * Due to the JS_RemoveRootRT API, we may be called outside of a request.
     * Same synchronization drill as above in js_AddRoot.
     */
    AutoLockGC lock(rt);
    js_WaitForGC(rt);
    rt->gcRootsHash.remove(rp);
    rt->gcPoke = JS_TRUE;
    return JS_TRUE;
}

typedef RootedValueMap::Range RootRange;
typedef RootedValueMap::Entry RootEntry;
typedef RootedValueMap::Enum RootEnum;

#ifdef DEBUG

static void
CheckLeakedRoots(JSRuntime *rt)
{
    uint32 leakedroots = 0;

    /* Warn (but don't assert) debug builds of any remaining roots. */
    for (RootRange r = rt->gcRootsHash.all(); !r.empty(); r.popFront()) {
        RootEntry &entry = r.front();
        leakedroots++;
        fprintf(stderr,
                "JS engine warning: leaking GC root \'%s\' at %p\n",
                entry.value.name ? entry.value.name : "", entry.key);
    }

    if (leakedroots > 0) {
        if (leakedroots == 1) {
            fprintf(stderr,
"JS engine warning: 1 GC root remains after destroying the JSRuntime at %p.\n"
"                   This root may point to freed memory. Objects reachable\n"
"                   through it have not been finalized.\n",
                    (void *) rt);
        } else {
            fprintf(stderr,
"JS engine warning: %lu GC roots remain after destroying the JSRuntime at %p.\n"
"                   These roots may point to freed memory. Objects reachable\n"
"                   through them have not been finalized.\n",
                    (unsigned long) leakedroots, (void *) rt);
        }
    }
}

void
js_DumpNamedRoots(JSRuntime *rt,
                  void (*dump)(const char *name, void *rp, JSGCRootType type, void *data),
                  void *data)
{
    for (RootRange r = rt->gcRootsHash.all(); !r.empty(); r.popFront()) {
        RootEntry &entry = r.front();
        if (const char *name = entry.value.name)
            dump(name, entry.key, entry.value.type, data);
    }
}

#endif /* DEBUG */

uint32
js_MapGCRoots(JSRuntime *rt, JSGCRootMapFun map, void *data)
{
    AutoLockGC lock(rt);
    int ct = 0;
    for (RootEnum e(rt->gcRootsHash); !e.empty(); e.popFront()) {
        RootEntry &entry = e.front();

        ct++;
        intN mapflags = map(entry.key, entry.value.type, entry.value.name, data);

        if (mapflags & JS_MAP_GCROOT_REMOVE)
            e.removeFront();
        if (mapflags & JS_MAP_GCROOT_STOP)
            break;
    }

    return ct;
}

void
JSRuntime::setGCTriggerFactor(uint32 factor)
{
    JS_ASSERT(factor >= 100);

    gcTriggerFactor = factor;
    setGCLastBytes(gcLastBytes);

    for (JSCompartment **c = compartments.begin(); c != compartments.end(); ++c)
        (*c)->setGCLastBytes(gcLastBytes);
}

void
JSRuntime::setGCLastBytes(size_t lastBytes)
{
    gcLastBytes = lastBytes;

    /* FIXME bug 603916 - we should unify the triggers here. */
    float trigger1 = float(lastBytes) * float(gcTriggerFactor) / 100.0f;
    float trigger2 = float(Max(lastBytes, GC_ARENA_ALLOCATION_TRIGGER)) *
                     GC_HEAP_GROWTH_FACTOR;
    float maxtrigger = Max(trigger1, trigger2);
    gcTriggerBytes = (float(gcMaxBytes) < maxtrigger) ? gcMaxBytes : size_t(maxtrigger);
}

void
JSRuntime::reduceGCTriggerBytes(uint32 amount) {
    JS_ASSERT(amount > 0);
    JS_ASSERT((gcTriggerBytes - amount) > 0);
    if (gcTriggerBytes - amount < GC_ARENA_ALLOCATION_TRIGGER * GC_HEAP_GROWTH_FACTOR)
        return;
    gcTriggerBytes -= amount;
}

void
JSCompartment::setGCLastBytes(size_t lastBytes)
{
    gcLastBytes = lastBytes;

    /* FIXME bug 603916 - we should unify the triggers here. */
    float trigger1 = float(lastBytes) * float(rt->gcTriggerFactor) / 100.0f;
    float trigger2 = float(Max(lastBytes, GC_ARENA_ALLOCATION_TRIGGER)) *
                     GC_HEAP_GROWTH_FACTOR;
    float maxtrigger = Max(trigger1, trigger2);
    gcTriggerBytes = (float(rt->gcMaxBytes) < maxtrigger) ? rt->gcMaxBytes : size_t(maxtrigger);
}

void
JSCompartment::reduceGCTriggerBytes(uint32 amount) {
    JS_ASSERT(amount > 0);
    JS_ASSERT((gcTriggerBytes - amount) > 0);
    if (gcTriggerBytes - amount < GC_ARENA_ALLOCATION_TRIGGER * GC_HEAP_GROWTH_FACTOR)
        return;
    gcTriggerBytes -= amount;
}

void
FreeLists::purge()
{
    /*
     * Return the free list back to the arena so the GC finalization will not
     * run the finalizers over unitialized bytes from free things.
     */
    for (FreeCell ***p = finalizables; p != JS_ARRAY_END(finalizables); ++p)
        *p = NULL;
}

ArenaList *
GetFinalizableArenaList(JSCompartment *c, unsigned thingKind) {
    JS_ASSERT(thingKind < FINALIZE_LIMIT);
    return &c->arenas[thingKind];
}

#ifdef DEBUG
bool
CheckAllocation(JSContext *cx)
{
#ifdef JS_THREADSAFE
    JS_ASSERT(cx->thread);
#endif
    JS_ASSERT(!cx->runtime->gcRunning);
    return true;
}
#endif

inline bool
NeedLastDitchGC(JSContext *cx)
{
    JSRuntime *rt = cx->runtime;
#ifdef JS_GC_ZEAL
    if (rt->gcZeal >= 1)
        return true;
#endif
    return rt->gcIsNeeded;
}

/*
 * Return false only if the GC run but could not bring its memory usage under
 * JSRuntime::gcMaxBytes.
 */
static bool
RunLastDitchGC(JSContext *cx)
{
    JSRuntime *rt = cx->runtime;
    METER(rt->gcStats.lastditch++);
#ifdef JS_THREADSAFE
    Conditionally<AutoUnlockAtomsCompartment>
        unlockAtomsCompartmenIf(cx->compartment == rt->atomsCompartment &&
                                  rt->atomsCompartmentIsLocked, cx);
#endif
    /* The last ditch GC preserves all atoms. */
    AutoKeepAtoms keep(rt);
    js_GC(cx, rt->gcTriggerCompartment, GC_NORMAL);

#ifdef JS_THREADSAFE
    if (rt->gcBytes >= rt->gcMaxBytes)
        cx->runtime->gcHelperThread.waitBackgroundSweepEnd(cx->runtime);
#endif

    return rt->gcBytes < rt->gcMaxBytes;
}

template <typename T>
inline bool
RefillTypedFreeList(JSContext *cx, unsigned thingKind)
{
    JSCompartment *compartment = cx->compartment;
    JS_ASSERT_IF(compartment->freeLists.finalizables[thingKind],
                 !*compartment->freeLists.finalizables[thingKind]);

    JS_ASSERT(!cx->runtime->gcRunning);
    if (cx->runtime->gcRunning)
        return false;

    bool canGC = !JS_ON_TRACE(cx) && !JS_THREAD_DATA(cx)->waiveGCQuota;
#ifdef JS_THREADSAFE
    bool waited = false;
#endif

    do {
        if (canGC && JS_UNLIKELY(NeedLastDitchGC(cx))) {
            if (!RunLastDitchGC(cx))
                break;

            /*
             * The JSGC_END callback can legitimately allocate new GC
             * things and populate the free list. If that happens, just
             * return that list head.
             */
            if (compartment->freeLists.finalizables[thingKind])
                return true;
            canGC = false;
        }

        ArenaList *arenaList = GetFinalizableArenaList(compartment, thingKind);
#ifdef JS_THREADSAFE
try_again:
#endif
        Arena<T> *a = NULL;
        if (!arenaList->hasToBeFinalized) {
            a = reinterpret_cast<Arena<T> *>(arenaList->getNextWithFreeList(cx));
            if (a) {
                JS_ASSERT(a->header()->freeList);
                JS_ASSERT(sizeof(T) == a->header()->thingSize);
                compartment->freeLists.populate(a, thingKind);
                return true;
            }
        }

        /*
         * If the allocation fails rt->gcIsNeeded will be set and we will run
         * the GC on the next loop iteration if the last ditch GC is allowed.
         */
        a = AllocateArena<T>(cx, thingKind);
        if (a) {
            compartment->freeLists.populate(a, thingKind);
            arenaList->insert((Arena<FreeCell> *) a);
            a->getMarkingDelay()->init();
            return true;
        }
#ifdef JS_THREADSAFE
        if (!waited) {
            /* The background thread can still free arenas during the finalization phase. */
            cx->runtime->gcHelperThread.waitBackgroundSweepEnd(cx->runtime);
            waited = true;
            goto try_again;
        }
#endif
    } while (canGC);

    METER(cx->runtime->gcStats.fail++);
    js_ReportOutOfMemory(cx);
    return false;
}

bool
RefillFinalizableFreeList(JSContext *cx, unsigned thingKind)
{
    switch (thingKind) {
      case FINALIZE_OBJECT0:
      case FINALIZE_OBJECT0_BACKGROUND:
        return RefillTypedFreeList<JSObject>(cx, thingKind);
      case FINALIZE_OBJECT2:
      case FINALIZE_OBJECT2_BACKGROUND:
        return RefillTypedFreeList<JSObject_Slots2>(cx, thingKind);
      case FINALIZE_OBJECT4:
      case FINALIZE_OBJECT4_BACKGROUND:
        return RefillTypedFreeList<JSObject_Slots4>(cx, thingKind);
      case FINALIZE_OBJECT8:
      case FINALIZE_OBJECT8_BACKGROUND:
        return RefillTypedFreeList<JSObject_Slots8>(cx, thingKind);
      case FINALIZE_OBJECT12:
      case FINALIZE_OBJECT12_BACKGROUND:
        return RefillTypedFreeList<JSObject_Slots12>(cx, thingKind);
      case FINALIZE_OBJECT16:
      case FINALIZE_OBJECT16_BACKGROUND:
        return RefillTypedFreeList<JSObject_Slots16>(cx, thingKind);
      case FINALIZE_STRING:
        return RefillTypedFreeList<JSString>(cx, thingKind);
      case FINALIZE_EXTERNAL_STRING:
        return RefillTypedFreeList<JSExternalString>(cx, thingKind);
      case FINALIZE_SHORT_STRING:
        return RefillTypedFreeList<JSShortString>(cx, thingKind);
      case FINALIZE_FUNCTION:
        return RefillTypedFreeList<JSFunction>(cx, thingKind);
      case FINALIZE_SHAPE:
        return RefillTypedFreeList<Shape>(cx, thingKind);
#if JS_HAS_XML_SUPPORT
      case FINALIZE_XML:
        return RefillTypedFreeList<JSXML>(cx, thingKind);
#endif
      default:
        JS_NOT_REACHED("bad finalize kind");
        return false;
    }
}

uint32
js_GetGCThingTraceKind(void *thing)
{
    return GetGCThingTraceKind(thing);
}

JSBool
js_LockGCThingRT(JSRuntime *rt, void *thing)
{
    if (!thing)
        return true;

    AutoLockGC lock(rt);
    if (GCLocks::Ptr p = rt->gcLocksHash.lookupWithDefault(thing, 0))
        p->value++;
    else
        return false;

    METER(rt->gcStats.lock++);
    return true;
}

void
js_UnlockGCThingRT(JSRuntime *rt, void *thing)
{
    if (!thing)
        return;

    AutoLockGC lock(rt);
    GCLocks::Ptr p = rt->gcLocksHash.lookup(thing);

    if (p) {
        rt->gcPoke = true;
        if (--p->value == 0)
            rt->gcLocksHash.remove(p);

        METER(rt->gcStats.unlock++);
    }
}

namespace js {

/*
 * When the native stack is low, the GC does not call JS_TraceChildren to mark
 * the reachable "children" of the thing. Rather the thing is put aside and
 * JS_TraceChildren is called later with more space on the C stack.
 *
 * To implement such delayed marking of the children with minimal overhead for
 * the normal case of sufficient native stack, the code adds a field per
 * arena. The field marlingdelay->link links all arenas with delayed things
 * into a stack list with the pointer to stack top in
 * GCMarker::unmarkedArenaStackTop. delayMarkingChildren adds
 * arenas to the stack as necessary while markDelayedChildren pops the arenas
 * from the stack until it empties.
 */

GCMarker::GCMarker(JSContext *cx)
  : color(0),
    unmarkedArenaStackTop(NULL),
    objStack(cx->runtime->gcMarkStackObjs, sizeof(cx->runtime->gcMarkStackObjs)),
    xmlStack(cx->runtime->gcMarkStackXMLs, sizeof(cx->runtime->gcMarkStackXMLs)),
    largeStack(cx->runtime->gcMarkStackLarges, sizeof(cx->runtime->gcMarkStackLarges))
{
    JS_TRACER_INIT(this, cx, NULL);
#ifdef DEBUG
    markLaterCount = 0;
#endif
#ifdef JS_DUMP_CONSERVATIVE_GC_ROOTS
    conservativeDumpFileName = getenv("JS_DUMP_CONSERVATIVE_GC_ROOTS");
    memset(&conservativeStats, 0, sizeof(conservativeStats));
#endif
}

GCMarker::~GCMarker()
{
#ifdef JS_DUMP_CONSERVATIVE_GC_ROOTS
    dumpConservativeRoots();
#endif
#ifdef JS_GCMETER
    /* Update total stats. */
    context->runtime->gcStats.conservative.add(conservativeStats);
#endif
}

void
GCMarker::delayMarkingChildren(const void *thing)
{
    const Cell *cell = reinterpret_cast<const Cell *>(thing);
    Arena<Cell> *a = cell->arena();
    JS_ASSERT(cell->isMarked());
    METER(cell->compartment()->rt->gcStats.unmarked++);
    MarkingDelay *markingDelay = a->getMarkingDelay();

    if (markingDelay->link) {
        if (markingDelay->start > (jsuword)cell)
            markingDelay->start = (jsuword)cell;
        /* Arena already scheduled to be marked again */
        return;
    }
    markingDelay->start = (jsuword)cell;
    Arena<Cell> *tos = unmarkedArenaStackTop;
    markingDelay->link = tos ? tos : a;
    unmarkedArenaStackTop = a;
#ifdef DEBUG
    JSCompartment *comp = cell->compartment();
    markLaterCount += Arena<FreeCell>::ThingsPerArena;
    METER_UPDATE_MAX(comp->rt->gcStats.maxunmarked, markLaterCount);
#endif
}

template<typename T>
void
Arena<T>::markDelayedChildren(JSTracer *trc)
{
    T* thing = (T *)getMarkingDelay()->start;
    T *thingsEnd = &t.things[ThingsPerArena-1];
    JS_ASSERT(thing == getAlignedThing(thing));
    while (thing <= thingsEnd) {
        if (thing->isMarked())
            js::gc::MarkChildren(trc, thing);

        thing++;
    }
}

void
GCMarker::markDelayedChildren()
{
    while (Arena<Cell> *a = unmarkedArenaStackTop) {
        /*
         * markingDelay->link == current arena indicates last arena on stack.
         * If marking gets delayed at the same arena again, the arena is pushed 
         * again in delayMarkingChildren. markingDelay->link has to be cleared, 
         * otherwise the arena is not pushed again.
         */
        MarkingDelay *markingDelay = a->getMarkingDelay();
        unmarkedArenaStackTop = (markingDelay->link != a)
            ? markingDelay->link
            : NULL;
        markingDelay->link = NULL;
#ifdef DEBUG
        markLaterCount -= Arena<FreeCell>::ThingsPerArena;
#endif

        switch (a->header()->thingKind) {
          case FINALIZE_OBJECT0:
          case FINALIZE_OBJECT0_BACKGROUND:
            reinterpret_cast<Arena<JSObject> *>(a)->markDelayedChildren(this);
            break;
          case FINALIZE_OBJECT2:
          case FINALIZE_OBJECT2_BACKGROUND:
            reinterpret_cast<Arena<JSObject_Slots2> *>(a)->markDelayedChildren(this);
            break;
          case FINALIZE_OBJECT4:
          case FINALIZE_OBJECT4_BACKGROUND:
            reinterpret_cast<Arena<JSObject_Slots4> *>(a)->markDelayedChildren(this);
            break;
          case FINALIZE_OBJECT8:
          case FINALIZE_OBJECT8_BACKGROUND:
            reinterpret_cast<Arena<JSObject_Slots8> *>(a)->markDelayedChildren(this);
            break;
          case FINALIZE_OBJECT12:
          case FINALIZE_OBJECT12_BACKGROUND:
            reinterpret_cast<Arena<JSObject_Slots12> *>(a)->markDelayedChildren(this);
            break;
          case FINALIZE_OBJECT16:
          case FINALIZE_OBJECT16_BACKGROUND:
            reinterpret_cast<Arena<JSObject_Slots16> *>(a)->markDelayedChildren(this);
            break;
          case FINALIZE_STRING:
            reinterpret_cast<Arena<JSString> *>(a)->markDelayedChildren(this);
            break;
          case FINALIZE_EXTERNAL_STRING:
            reinterpret_cast<Arena<JSExternalString> *>(a)->markDelayedChildren(this);
            break;
          case FINALIZE_SHORT_STRING:
            JS_NOT_REACHED("no delayed marking");
            break;
          case FINALIZE_FUNCTION:
            reinterpret_cast<Arena<JSFunction> *>(a)->markDelayedChildren(this);
            break;
          case FINALIZE_SHAPE:
            reinterpret_cast<Arena<Shape> *>(a)->markDelayedChildren(this);
            break;
#if JS_HAS_XML_SUPPORT
          case FINALIZE_XML:
            reinterpret_cast<Arena<JSXML> *>(a)->markDelayedChildren(this);
            break;
#endif
          default:
            JS_NOT_REACHED("wrong thingkind");
        }
    }
    JS_ASSERT(markLaterCount == 0);
    JS_ASSERT(!unmarkedArenaStackTop);
}

} /* namespace js */

static void
gc_root_traversal(JSTracer *trc, const RootEntry &entry)
{
#ifdef DEBUG
    void *ptr;
    if (entry.value.type == JS_GC_ROOT_GCTHING_PTR) {
        ptr = *reinterpret_cast<void **>(entry.key);
    } else {
        Value *vp = reinterpret_cast<Value *>(entry.key);
        ptr = vp->isGCThing() ? vp->toGCThing() : NULL;
    }

    if (ptr) {
        if (!JSAtom::isStatic(ptr)) {
            bool root_points_to_gcArenaList = false;
            JSCompartment **c = trc->context->runtime->compartments.begin();
            for (; c != trc->context->runtime->compartments.end(); ++c) {
                JSCompartment *comp = *c;
                if (checkArenaListsForThing(comp, ptr)) {
                    root_points_to_gcArenaList = true;
                    break;
                }
            }
            if (!root_points_to_gcArenaList && entry.value.name) {
                fprintf(stderr,
"JS API usage error: the address passed to JS_AddNamedRoot currently holds an\n"
"invalid gcthing.  This is usually caused by a missing call to JS_RemoveRoot.\n"
"The root's name is \"%s\".\n",
                        entry.value.name);
            }
            JS_ASSERT(root_points_to_gcArenaList);
        }
    }
#endif
    JS_SET_TRACING_NAME(trc, entry.value.name ? entry.value.name : "root");
    if (entry.value.type == JS_GC_ROOT_GCTHING_PTR)
        MarkGCThing(trc, *reinterpret_cast<void **>(entry.key));
    else
        MarkValueRaw(trc, *reinterpret_cast<Value *>(entry.key));
}

static void
gc_lock_traversal(const GCLocks::Entry &entry, JSTracer *trc)
{
    JS_ASSERT(entry.value >= 1);
    MarkGCThing(trc, entry.key, "locked object");
}

void
js_TraceStackFrame(JSTracer *trc, JSStackFrame *fp)
{
    MarkObject(trc, fp->scopeChain(), "scope chain");
    if (fp->isDummyFrame())
        return;
    if (fp->hasArgsObj())
        MarkObject(trc, fp->argsObj(), "arguments");
    js_TraceScript(trc, fp->script());
    fp->script()->compartment->active = true;
    MarkValue(trc, fp->returnValue(), "rval");
}

void
AutoIdArray::trace(JSTracer *trc)
{
    JS_ASSERT(tag == IDARRAY);
    gc::MarkIdRange(trc, idArray->length, idArray->vector, "JSAutoIdArray.idArray");
}

void
AutoEnumStateRooter::trace(JSTracer *trc)
{
    gc::MarkObject(trc, *obj, "js::AutoEnumStateRooter.obj");
}

inline void
AutoGCRooter::trace(JSTracer *trc)
{
    switch (tag) {
      case JSVAL:
        MarkValue(trc, static_cast<AutoValueRooter *>(this)->val, "js::AutoValueRooter.val");
        return;

      case SHAPE:
        MarkShape(trc, static_cast<AutoShapeRooter *>(this)->shape, "js::AutoShapeRooter.val");
        return;

      case PARSER:
        static_cast<Parser *>(this)->trace(trc);
        return;

      case SCRIPT:
        if (JSScript *script = static_cast<AutoScriptRooter *>(this)->script)
            js_TraceScript(trc, script);
        return;

      case ENUMERATOR:
        static_cast<AutoEnumStateRooter *>(this)->trace(trc);
        return;

      case IDARRAY: {
        JSIdArray *ida = static_cast<AutoIdArray *>(this)->idArray;
        MarkIdRange(trc, ida->length, ida->vector, "js::AutoIdArray.idArray");
        return;
      }

      case DESCRIPTORS: {
        PropDescArray &descriptors =
            static_cast<AutoPropDescArrayRooter *>(this)->descriptors;
        for (size_t i = 0, len = descriptors.length(); i < len; i++) {
            PropDesc &desc = descriptors[i];
            MarkValue(trc, desc.pd, "PropDesc::pd");
            MarkValue(trc, desc.value, "PropDesc::value");
            MarkValue(trc, desc.get, "PropDesc::get");
            MarkValue(trc, desc.set, "PropDesc::set");
        }
        return;
      }

      case DESCRIPTOR : {
        PropertyDescriptor &desc = *static_cast<AutoPropertyDescriptorRooter *>(this);
        if (desc.obj)
            MarkObject(trc, *desc.obj, "Descriptor::obj");
        MarkValue(trc, desc.value, "Descriptor::value");
        if ((desc.attrs & JSPROP_GETTER) && desc.getter)
            MarkObject(trc, *CastAsObject(desc.getter), "Descriptor::get");
        if (desc.attrs & JSPROP_SETTER && desc.setter)
            MarkObject(trc, *CastAsObject(desc.setter), "Descriptor::set");
        return;
      }

      case NAMESPACES: {
        JSXMLArray &array = static_cast<AutoNamespaceArray *>(this)->array;
        MarkObjectRange(trc, array.length, reinterpret_cast<JSObject **>(array.vector),
                        "JSXMLArray.vector");
        array.cursors->trace(trc);
        return;
      }

      case XML:
        js_TraceXML(trc, static_cast<AutoXMLRooter *>(this)->xml);
        return;

      case OBJECT:
        if (JSObject *obj = static_cast<AutoObjectRooter *>(this)->obj)
            MarkObject(trc, *obj, "js::AutoObjectRooter.obj");
        return;

      case ID:
        MarkId(trc, static_cast<AutoIdRooter *>(this)->id_, "js::AutoIdRooter.val");
        return;

      case VALVECTOR: {
        AutoValueVector::VectorImpl &vector = static_cast<AutoValueVector *>(this)->vector;
        MarkValueRange(trc, vector.length(), vector.begin(), "js::AutoValueVector.vector");
        return;
      }

      case STRING:
        if (JSString *str = static_cast<AutoStringRooter *>(this)->str)
            MarkString(trc, str, "js::AutoStringRooter.str");
        return;

      case IDVECTOR: {
        AutoIdVector::VectorImpl &vector = static_cast<AutoIdVector *>(this)->vector;
        MarkIdRange(trc, vector.length(), vector.begin(), "js::AutoIdVector.vector");
        return;
      }

      case SHAPEVECTOR: {
        AutoShapeVector::VectorImpl &vector = static_cast<js::AutoShapeVector *>(this)->vector;
        MarkShapeRange(trc, vector.length(), vector.begin(), "js::AutoShapeVector.vector");
        return;
      }

      case BINDINGS: {
        static_cast<js::AutoBindingsRooter *>(this)->bindings.trace(trc);
        return;
      }
    }

    JS_ASSERT(tag >= 0);
    MarkValueRange(trc, tag, static_cast<AutoArrayRooter *>(this)->array, "js::AutoArrayRooter.array");
}

namespace js {

JS_FRIEND_API(void)
MarkContext(JSTracer *trc, JSContext *acx)
{
    /* Stack frames and slots are traced by StackSpace::mark. */

    /* Mark other roots-by-definition in acx. */
    if (acx->globalObject && !acx->hasRunOption(JSOPTION_UNROOTED_GLOBAL))
        MarkObject(trc, *acx->globalObject, "global object");
    if (acx->isExceptionPending())
        MarkValue(trc, acx->getPendingException(), "exception");

    for (js::AutoGCRooter *gcr = acx->autoGCRooters; gcr; gcr = gcr->down)
        gcr->trace(trc);

    if (acx->sharpObjectMap.depth > 0)
        js_TraceSharpMap(trc, &acx->sharpObjectMap);

    MarkValue(trc, acx->iterValue, "iterValue");
}

JS_REQUIRES_STACK void
MarkRuntime(JSTracer *trc)
{
    JSRuntime *rt = trc->context->runtime;

    if (rt->state != JSRTS_LANDING)
        MarkConservativeStackRoots(trc);

    for (RootRange r = rt->gcRootsHash.all(); !r.empty(); r.popFront())
        gc_root_traversal(trc, r.front());

    for (GCLocks::Range r = rt->gcLocksHash.all(); !r.empty(); r.popFront())
        gc_lock_traversal(r.front(), trc);

    js_TraceAtomState(trc);
    js_MarkTraps(trc);

    JSContext *iter = NULL;
    while (JSContext *acx = js_ContextIterator(rt, JS_TRUE, &iter))
        MarkContext(trc, acx);

#ifdef JS_TRACER
    for (JSCompartment **c = rt->compartments.begin(); c != rt->compartments.end(); ++c)
        (*c)->traceMonitor.mark(trc);
#endif

    for (ThreadDataIter i(rt); !i.empty(); i.popFront())
        i.threadData()->mark(trc);

    /*
     * We mark extra roots at the last thing so it can use use additional
     * colors to implement cycle collection.
     */
    if (rt->gcExtraRootsTraceOp)
        rt->gcExtraRootsTraceOp(trc, rt->gcExtraRootsData);

#ifdef DEBUG
    if (rt->functionMeterFilename) {
        for (int k = 0; k < 2; k++) {
            typedef JSRuntime::FunctionCountMap HM;
            HM &h = (k == 0) ? rt->methodReadBarrierCountMap : rt->unjoinedFunctionCountMap;
            for (HM::Range r = h.all(); !r.empty(); r.popFront()) {
                JSFunction *fun = r.front().key;
                JS_CALL_OBJECT_TRACER(trc, fun, "FunctionCountMap key");
            }
        }
    }
#endif
}

void
TriggerGC(JSRuntime *rt)
{
    JS_ASSERT(!rt->gcRunning);
    if (rt->gcIsNeeded)
        return;

    /*
     * Trigger the GC when it is safe to call an operation callback on any
     * thread.
     */
    rt->gcIsNeeded = true;
    rt->gcTriggerCompartment = NULL;
    TriggerAllOperationCallbacks(rt);
}

void
TriggerCompartmentGC(JSCompartment *comp)
{
    JSRuntime *rt = comp->rt;
    JS_ASSERT(!rt->gcRunning);

#ifdef JS_GC_ZEAL
    if (rt->gcZeal >= 1) {
        TriggerGC(rt);
        return;
    }
#endif

    if (rt->gcMode != JSGC_MODE_COMPARTMENT || comp == rt->atomsCompartment) {
        /* We can't do a compartmental GC of the default compartment. */
        TriggerGC(rt);
        return;
    }
    
    if (rt->gcIsNeeded) {
        /* If we need to GC more than one compartment, run a full GC. */
        if (rt->gcTriggerCompartment != comp)
            rt->gcTriggerCompartment = NULL;
        return;
    }

    if (rt->gcBytes > 8192 && rt->gcBytes >= 3 * (rt->gcTriggerBytes / 2)) {
        /* If we're using significantly more than our quota, do a full GC. */
        TriggerGC(rt);
        return;
    }

    /*
     * Trigger the GC when it is safe to call an operation callback on any
     * thread.
     */
    rt->gcIsNeeded = true;
    rt->gcTriggerCompartment = comp;
    TriggerAllOperationCallbacks(comp->rt);
}

void
MaybeGC(JSContext *cx)
{
    JSRuntime *rt = cx->runtime;

#ifdef JS_GC_ZEAL
    if (rt->gcZeal > 0) {
        js_GC(cx, NULL, GC_NORMAL);
        return;
    }
#endif

    JSCompartment *comp = cx->compartment;
    if (rt->gcIsNeeded) {
        js_GC(cx, (comp == rt->gcTriggerCompartment) ? comp : NULL, GC_NORMAL);
        return;
    }

    if (comp->gcBytes > 8192 && comp->gcBytes >= 3 * (comp->gcTriggerBytes / 4))
        js_GC(cx, (rt->gcMode == JSGC_MODE_COMPARTMENT) ? comp : NULL, GC_NORMAL);
}

} /* namespace js */

void
js_DestroyScriptsToGC(JSContext *cx, JSCompartment *comp)
{
    JSScript **listp, *script;

    for (size_t i = 0; i != JS_ARRAY_LENGTH(comp->scriptsToGC); ++i) {
        listp = &comp->scriptsToGC[i];
        while ((script = *listp) != NULL) {
            *listp = script->u.nextToGC;
            script->u.nextToGC = NULL;
            js_DestroyCachedScript(cx, script);
        }
    }
}

template<typename T>
static void
FinalizeArenaList(JSCompartment *comp, JSContext *cx, JSGCInvocationKind gckind, unsigned thingKind)
{
    JS_STATIC_ASSERT(!(sizeof(T) & Cell::CellMask));
    ArenaList *arenaList = GetFinalizableArenaList(comp, thingKind);
    Arena<FreeCell> **ap = &arenaList->head;
    Arena<T> *a = (Arena<T> *) *ap;
    if (!a)
        return;
    JS_ASSERT(sizeof(T) == arenaList->head->header()->thingSize);

#ifdef JS_GCMETER
    uint32 nlivearenas = 0, nkilledarenas = 0, nthings = 0;
#endif
    for (;;) {
        JS_ASSERT(a->header()->thingKind == thingKind);
        bool allClear = a->finalize(cx);
        if (allClear) {
            *ap = a->header()->next;
            a->chunk()->releaseArena(a);
            METER(nkilledarenas++);
        } else {
            ap = &a->header()->next;
            METER(nlivearenas++);
        }
        if (!(a = (Arena<T> *) *ap))
            break;
    }
    arenaList->cursor = arenaList->head;
    METER(UpdateCompartmentStats(comp, thingKind, nlivearenas, nkilledarenas, nthings));
}

template<typename T>
static void
FinalizeArenaListLater(JSContext *cx, ArenaList *arenaList, Arena<FreeCell> *head)
{
    JS_STATIC_ASSERT(!(sizeof(T) & Cell::CellMask));
    JS_ASSERT(arenaList->hasToBeFinalized);
    Arena<FreeCell> **ap = &head;
    Arena<T> *a = (Arena<T> *) *ap;
    JS_ASSERT(a);
#ifdef DEBUG
    int thingKind = head->header()->thingKind;
    JSCompartment *comp = head->header()->compartment;
#endif
    JS_ASSERT(sizeof(T) == head->header()->thingSize);

#ifdef JS_GCMETER
    uint32 nlivearenas = 0, nkilledarenas = 0, nthings = 0;
#endif
    for (;;) {
        bool allClear = a->finalize(cx);
        /* We don't delete the head because the next allcoated arena has to link to it. */
        if (allClear && (a != (Arena<T> *)head)) {
            *ap = a->header()->next;
            a->chunk()->releaseArena(a);
            METER(nkilledarenas++);
        } else {
            ap = &a->header()->next;
            METER(nlivearenas++);
        }
        if (!(a = (Arena<T> *) *ap))
            break;
    }
    arenaList->cursor = (Arena<FreeCell> *)head;
    arenaList->hasToBeFinalized = false;
    METER(UpdateCompartmentStats(comp, thingKind, nlivearenas, nkilledarenas, nthings));
}

void
FinalizeArenaList(JSContext *cx, ArenaList *list, Arena<FreeCell> *head)
{
    JS_ASSERT(list->head);
    JS_ASSERT(head);
    js::gc::FinalizeKind kind = js::gc::FinalizeKind(head->header()->thingKind);

    switch (kind) {
      case FINALIZE_OBJECT0:
      case FINALIZE_OBJECT2:
      case FINALIZE_OBJECT4:
      case FINALIZE_OBJECT8:
      case FINALIZE_OBJECT12:
      case FINALIZE_OBJECT16:
      case FINALIZE_FUNCTION:
      case FINALIZE_SHAPE:
      case FINALIZE_EXTERNAL_STRING:
        JS_NOT_REACHED("no background finalization");
        break;
      case FINALIZE_OBJECT0_BACKGROUND:
        FinalizeArenaListLater<JSObject>(cx, list, (Arena<FreeCell> *)head);
        break;
      case FINALIZE_OBJECT2_BACKGROUND:
        FinalizeArenaListLater<JSObject_Slots2>(cx, list, (Arena<FreeCell> *)head);
        break;
      case FINALIZE_OBJECT4_BACKGROUND:
        FinalizeArenaListLater<JSObject_Slots4>(cx, list, (Arena<FreeCell> *)head);
        break;
      case FINALIZE_OBJECT8_BACKGROUND:
        FinalizeArenaListLater<JSObject_Slots8>(cx, list, (Arena<FreeCell> *)head);
        break;
      case FINALIZE_OBJECT12_BACKGROUND:
        FinalizeArenaListLater<JSObject_Slots12>(cx, list, (Arena<FreeCell> *)head);
        break;
      case FINALIZE_OBJECT16_BACKGROUND:
        FinalizeArenaListLater<JSObject_Slots16>(cx, list, (Arena<FreeCell> *)head);
        break;
      case FINALIZE_STRING:
        FinalizeArenaListLater<JSString>(cx, list, (Arena<FreeCell> *)head);
        break;
      case FINALIZE_SHORT_STRING:
        FinalizeArenaListLater<JSShortString>(cx, list, (Arena<FreeCell> *)head);
        break;
 #if JS_HAS_XML_SUPPORT
      case FINALIZE_XML:
        JS_NOT_REACHED("no background finalization");
        break;
#endif
      default:
        JS_NOT_REACHED("wrong kind");
    }
}

#ifdef JS_THREADSAFE
template<typename T>
void BackgroundFinalize(JSCompartment *comp, JSContext *cx, JSGCInvocationKind gckind, unsigned thingKind)
{
    ArenaList *list = GetFinalizableArenaList(comp, thingKind);
    if (list->head && list->head->header()->next) {
        cx->gcBackgroundFree->finalizeLater(list);
    } else {
        FinalizeArenaList<T>(comp, cx, gckind, thingKind);
    }
}
#endif

void
JSCompartment::finalizeObjectArenaLists(JSContext *cx, JSGCInvocationKind gckind)
{
    FinalizeArenaList<JSObject>(this, cx, gckind, FINALIZE_OBJECT0);
    FinalizeArenaList<JSObject_Slots2>(this, cx, gckind, FINALIZE_OBJECT2);
    FinalizeArenaList<JSObject_Slots4>(this, cx, gckind, FINALIZE_OBJECT4);
    FinalizeArenaList<JSObject_Slots8>(this, cx, gckind, FINALIZE_OBJECT8);
    FinalizeArenaList<JSObject_Slots12>(this, cx, gckind, FINALIZE_OBJECT12);
    FinalizeArenaList<JSObject_Slots16>(this, cx, gckind, FINALIZE_OBJECT16);
    FinalizeArenaList<JSFunction>(this, cx, gckind, FINALIZE_FUNCTION);

#ifdef JS_THREADSAFE
    if (cx->gcBackgroundFree && gckind != GC_LAST_CONTEXT && cx->runtime->state != JSRTS_LANDING) {
        BackgroundFinalize<JSObject>(this, cx, gckind, FINALIZE_OBJECT0_BACKGROUND);
        BackgroundFinalize<JSObject_Slots2>(this, cx, gckind, FINALIZE_OBJECT2_BACKGROUND);
        BackgroundFinalize<JSObject_Slots4>(this, cx, gckind, FINALIZE_OBJECT4_BACKGROUND);
        BackgroundFinalize<JSObject_Slots8>(this, cx, gckind, FINALIZE_OBJECT8_BACKGROUND);
        BackgroundFinalize<JSObject_Slots12>(this, cx, gckind, FINALIZE_OBJECT12_BACKGROUND);
        BackgroundFinalize<JSObject_Slots16>(this, cx, gckind, FINALIZE_OBJECT16_BACKGROUND);
    } else {
        FinalizeArenaList<JSObject>(this, cx, gckind, FINALIZE_OBJECT0_BACKGROUND);
        FinalizeArenaList<JSObject_Slots2>(this, cx, gckind, FINALIZE_OBJECT2_BACKGROUND);
        FinalizeArenaList<JSObject_Slots4>(this, cx, gckind, FINALIZE_OBJECT4_BACKGROUND);
        FinalizeArenaList<JSObject_Slots8>(this, cx, gckind, FINALIZE_OBJECT8_BACKGROUND);
        FinalizeArenaList<JSObject_Slots12>(this, cx, gckind, FINALIZE_OBJECT12_BACKGROUND);
        FinalizeArenaList<JSObject_Slots16>(this, cx, gckind, FINALIZE_OBJECT16_BACKGROUND);
    }
#else
    FinalizeArenaList<JSObject>(this, cx, gckind, FINALIZE_OBJECT0_BACKGROUND);
    FinalizeArenaList<JSObject_Slots2>(this, cx, gckind, FINALIZE_OBJECT2_BACKGROUND);
    FinalizeArenaList<JSObject_Slots4>(this, cx, gckind, FINALIZE_OBJECT4_BACKGROUND);
    FinalizeArenaList<JSObject_Slots8>(this, cx, gckind, FINALIZE_OBJECT8_BACKGROUND);
    FinalizeArenaList<JSObject_Slots12>(this, cx, gckind, FINALIZE_OBJECT12_BACKGROUND);
    FinalizeArenaList<JSObject_Slots16>(this, cx, gckind, FINALIZE_OBJECT16_BACKGROUND);
#endif

#if JS_HAS_XML_SUPPORT
    FinalizeArenaList<JSXML>(this, cx, gckind, FINALIZE_XML);
#endif
}

void
JSCompartment::finalizeStringArenaLists(JSContext *cx, JSGCInvocationKind gckind)
{
#ifdef JS_THREADSAFE
    if (cx->gcBackgroundFree && gckind != GC_LAST_CONTEXT && cx->runtime->state != JSRTS_LANDING) {
        BackgroundFinalize<JSShortString>(this, cx, gckind, FINALIZE_SHORT_STRING);
        BackgroundFinalize<JSString>(this, cx, gckind, FINALIZE_STRING);
    } else {
        FinalizeArenaList<JSShortString>(this, cx, gckind, FINALIZE_SHORT_STRING);
        FinalizeArenaList<JSString>(this, cx, gckind, FINALIZE_STRING);
    }
    FinalizeArenaList<JSExternalString>(this, cx, gckind, FINALIZE_EXTERNAL_STRING);
#else
    FinalizeArenaList<JSShortString>(this, cx, gckind, FINALIZE_SHORT_STRING);
    FinalizeArenaList<JSString>(this, cx, gckind, FINALIZE_STRING);
    FinalizeArenaList<JSExternalString>(this, cx, gckind, FINALIZE_EXTERNAL_STRING);
#endif
}

void
JSCompartment::finalizeShapeArenaLists(JSContext *cx, JSGCInvocationKind gckind)
{
    FinalizeArenaList<Shape>(this, cx, gckind, FINALIZE_SHAPE);
}

#ifdef JS_THREADSAFE

namespace js {

bool
GCHelperThread::init(JSRuntime *rt)
{
    if (!(wakeup = PR_NewCondVar(rt->gcLock)))
        return false;
    if (!(sweepingDone = PR_NewCondVar(rt->gcLock)))
        return false;

    thread = PR_CreateThread(PR_USER_THREAD, threadMain, rt, PR_PRIORITY_NORMAL,
                             PR_LOCAL_THREAD, PR_JOINABLE_THREAD, 0);
    return !!thread;

}

void
GCHelperThread::finish(JSRuntime *rt)
{
    PRThread *join = NULL;
    {
        AutoLockGC lock(rt);
        if (thread && !shutdown) {
            shutdown = true;
            PR_NotifyCondVar(wakeup);
            join = thread;
        }
    }
    if (join) {
        /* PR_DestroyThread is not necessary. */
        PR_JoinThread(join);
    }
    if (wakeup)
        PR_DestroyCondVar(wakeup);
    if (sweepingDone)
        PR_DestroyCondVar(sweepingDone);
}

/* static */
void
GCHelperThread::threadMain(void *arg)
{
    JSRuntime *rt = static_cast<JSRuntime *>(arg);
    rt->gcHelperThread.threadLoop(rt);
}

void
GCHelperThread::threadLoop(JSRuntime *rt)
{
    AutoLockGC lock(rt);
    while (!shutdown) {
        /*
         * Sweeping can be true here on the first iteration if a GC and the
         * corresponding startBackgroundSweep call happen before this thread
         * has a chance to run.
         */
        if (!sweeping)
            PR_WaitCondVar(wakeup, PR_INTERVAL_NO_TIMEOUT);
        if (sweeping) {
            AutoUnlockGC unlock(rt);
            doSweep();
        }
        sweeping = false;
        PR_NotifyAllCondVar(sweepingDone);
    }
}

void
GCHelperThread::startBackgroundSweep(JSRuntime *rt)
{
    /* The caller takes the GC lock. */
    JS_ASSERT(!sweeping);
    sweeping = true;
    PR_NotifyCondVar(wakeup);
}

void
GCHelperThread::waitBackgroundSweepEnd(JSRuntime *rt)
{
    AutoLockGC lock(rt);
    while (sweeping)
        PR_WaitCondVar(sweepingDone, PR_INTERVAL_NO_TIMEOUT);
}

JS_FRIEND_API(void)
GCHelperThread::replenishAndFreeLater(void *ptr)
{
    JS_ASSERT(freeCursor == freeCursorEnd);
    do {
        if (freeCursor && !freeVector.append(freeCursorEnd - FREE_ARRAY_LENGTH))
            break;
        freeCursor = (void **) OffTheBooks::malloc_(FREE_ARRAY_SIZE);
        if (!freeCursor) {
            freeCursorEnd = NULL;
            break;
        }
        freeCursorEnd = freeCursor + FREE_ARRAY_LENGTH;
        *freeCursor++ = ptr;
        return;
    } while (false);
    Foreground::free_(ptr);
}

void
GCHelperThread::replenishAndFinalizeLater(ArenaList *list)
{
    JS_ASSERT(cx);
    JS_ASSERT(finalizeCursor == finalizeCursorEnd);
    do {
        if (finalizeCursor && !finalizeVector.append(finalizeCursorEnd - FREE_ARRAY_LENGTH))
            break;
        finalizeCursor = (void **) OffTheBooks::malloc_(FREE_ARRAY_SIZE);
        if (!finalizeCursor) {
            finalizeCursorEnd = NULL;
            break;
        }
        finalizeCursorEnd = finalizeCursor + FREE_ARRAY_LENGTH;
        *finalizeCursor++ = list;
        *finalizeCursor++ = list->head;
        return;
    } while (false);
    FinalizeArenaList(cx, list, list->head);
}

void
GCHelperThread::doSweep()
{
    JS_ASSERT(cx);
    if (finalizeCursor) {
        void **array = finalizeCursorEnd - FREE_ARRAY_LENGTH;
        finalizeElementsAndArray(array, finalizeCursor);
        finalizeCursor = finalizeCursorEnd = NULL;
    } else {
        JS_ASSERT(!finalizeCursorEnd);
    }
    for (void ***iter = finalizeVector.begin(); iter != finalizeVector.end(); ++iter) {
        void **array = *iter;
        finalizeElementsAndArray(array, array + FREE_ARRAY_LENGTH);
    }
    finalizeVector.resize(0);
    cx = NULL;
    if (freeCursor) {
        void **array = freeCursorEnd - FREE_ARRAY_LENGTH;
        freeElementsAndArray(array, freeCursor);
        freeCursor = freeCursorEnd = NULL;
    } else {
        JS_ASSERT(!freeCursorEnd);
    }
    for (void ***iter = freeVector.begin(); iter != freeVector.end(); ++iter) {
        void **array = *iter;
        freeElementsAndArray(array, array + FREE_ARRAY_LENGTH);
    }
    freeVector.resize(0);
}

}

#endif /* JS_THREADSAFE */

static void
SweepCrossCompartmentWrappers(JSContext *cx)
{
    JSRuntime *rt = cx->runtime;
    /*
     * Figure out how much JIT code should be released from inactive compartments.
     * If multiple eighth-lives have passed, compound the release interval linearly;
     * if enough time has passed, all inactive JIT code will be released.
     */
    uint32 releaseInterval = 0;
    int64 now = PRMJ_Now();
    if (now >= rt->gcJitReleaseTime) {
        releaseInterval = 8;
        while (now >= rt->gcJitReleaseTime) {
            if (--releaseInterval == 1)
                rt->gcJitReleaseTime = now;
            rt->gcJitReleaseTime += JIT_SCRIPT_EIGHTH_LIFETIME;
        }
    }

    /*
     * Sweep the compartment:
     * (1) Remove dead wrappers from the compartment map.
     * (2) Finalize any unused empty shapes.
     * (3) Sweep the trace JIT of unused code.
     * (4) Sweep the method JIT ICs and release infrequently used JIT code.
     */
    for (JSCompartment **c = rt->compartments.begin(); c != rt->compartments.end(); ++c)
        (*c)->sweep(cx, releaseInterval);
}

static void
SweepCompartments(JSContext *cx, JSGCInvocationKind gckind)
{
    JSRuntime *rt = cx->runtime;
    JSCompartmentCallback callback = rt->compartmentCallback;

    /* Skip the atomsCompartment. */
    JSCompartment **read = rt->compartments.begin() + 1;
    JSCompartment **end = rt->compartments.end();
    JSCompartment **write = read;
    JS_ASSERT(rt->compartments.length() >= 1);
    JS_ASSERT(*rt->compartments.begin() == rt->atomsCompartment);

    while (read < end) {
        JSCompartment *compartment = *read++;

        if (compartment->isAboutToBeCollected(gckind)) {
            JS_ASSERT(compartment->freeLists.isEmpty());
            if (callback)
                (void) callback(cx, compartment, JSCOMPARTMENT_DESTROY);
            if (compartment->principals)
                JSPRINCIPALS_DROP(cx, compartment->principals);
            cx->delete_(compartment);
            continue;
        }
        *write++ = compartment;
    }
    rt->compartments.resize(write - rt->compartments.begin());
}

/*
 * Common cache invalidation and so forth that must be done before GC. Even if
 * GCUntilDone calls GC several times, this work needs to be done only once.
 */
static void
PreGCCleanup(JSContext *cx, JSGCInvocationKind gckind)
{
    JSRuntime *rt = cx->runtime;

    /* Clear gcIsNeeded now, when we are about to start a normal GC cycle. */
    rt->gcIsNeeded = false;
    rt->gcTriggerCompartment = NULL;

    /* Reset malloc counter. */
    rt->resetGCMallocBytes();

#ifdef JS_DUMP_SCOPE_METERS
    {
        extern void js_DumpScopeMeters(JSRuntime *rt);
        js_DumpScopeMeters(rt);
    }
#endif

    /*
     * Reset the property cache's type id generator so we can compress ids.
     * Same for the protoHazardShape proxy-shape standing in for all object
     * prototypes having readonly or setter properties.
     */
    if (rt->shapeGen & SHAPE_OVERFLOW_BIT
#ifdef JS_GC_ZEAL
        || rt->gcZeal >= 1
#endif
        ) {
        rt->gcRegenShapes = true;
        rt->shapeGen = 0;
        rt->protoHazardShape = 0;
    }

    if (rt->gcCurrentCompartment) {
        rt->gcCurrentCompartment->purge(cx);
    } else {
        for (JSCompartment **c = rt->compartments.begin(); c != rt->compartments.end(); ++c)
            (*c)->purge(cx);
    }

    js_PurgeThreads(cx);
    {
        JSContext *iter = NULL;
        while (JSContext *acx = js_ContextIterator(rt, JS_TRUE, &iter))
            acx->purge();
    }
}

/*
 * Perform mark-and-sweep GC.
 *
 * In a JS_THREADSAFE build, the calling thread must be rt->gcThread and each
 * other thread must be either outside all requests or blocked waiting for GC
 * to finish. Note that the caller does not hold rt->gcLock.
 * If comp is set, we perform a single-compartment GC.
 */
static void
MarkAndSweep(JSContext *cx, JSCompartment *comp, JSGCInvocationKind gckind GCTIMER_PARAM)
{
    JSRuntime *rt = cx->runtime;
    rt->gcNumber++;
    JS_ASSERT_IF(comp, !rt->gcRegenShapes);
    JS_ASSERT_IF(comp, gckind != GC_LAST_CONTEXT);
    JS_ASSERT_IF(comp, comp != rt->atomsCompartment);
    JS_ASSERT_IF(comp, comp->rt->gcMode == JSGC_MODE_COMPARTMENT);

    /*
     * Mark phase.
     */
    GCMarker gcmarker(cx);
    JS_ASSERT(IS_GC_MARKING_TRACER(&gcmarker));
    JS_ASSERT(gcmarker.getMarkColor() == BLACK);
    rt->gcMarkingTracer = &gcmarker;
#ifdef JS_THREADSAFE
    /*
     * cx->gcBackgroundFree is set if we need several mark-and-sweep loops to
     * finish the GC.
     */
    if (!cx->gcBackgroundFree) {
        /* Wait until the sweeping from the previois GC finishes. */
        rt->gcHelperThread.waitBackgroundSweepEnd(rt);
        cx->gcBackgroundFree = &rt->gcHelperThread;
    } else {
        rt->gcHelperThread.waitBackgroundSweepEnd(rt);
    }
    JS_ASSERT(!rt->gcHelperThread.sweeping);
    cx->gcBackgroundFree->setContext(cx);
#endif
    for (GCChunkSet::Range r(rt->gcChunkSet.all()); !r.empty(); r.popFront())
         r.front()->clearMarkBitmap();

    if (comp) {
        for (JSCompartment **c = rt->compartments.begin(); c != rt->compartments.end(); ++c)
            (*c)->markCrossCompartmentWrappers(&gcmarker);
    } else {
        js_MarkScriptFilenames(rt);
    }

    MarkRuntime(&gcmarker);

    gcmarker.drainMarkStack();

    /*
     * Mark weak roots.
     */
    while (true) {
<<<<<<< HEAD
        if (!js_TraceWatchPoints(&gcmarker) &&
            !WeakMap::markIteratively(&gcmarker) &&
            !Debug::mark(&gcmarker, comp, gckind))
        {
=======
        if (!js_TraceWatchPoints(&gcmarker) && !WeakMap::markIteratively(&gcmarker))
>>>>>>> c8a6428c
            break;
        gcmarker.drainMarkStack();
    }

    rt->gcMarkingTracer = NULL;

    if (rt->gcCallback)
        (void) rt->gcCallback(cx, JSGC_MARK_END);

#ifdef DEBUG
    /* Make sure that we didn't mark an object in another compartment */
    if (comp) {
        for (JSCompartment **c = rt->compartments.begin(); c != rt->compartments.end(); ++c)
            JS_ASSERT_IF(*c != comp && *c != rt->atomsCompartment, checkArenaListAllUnmarked(*c));
    }
#endif

    /*
     * Sweep phase.
     *
     * Finalize as we sweep, outside of rt->gcLock but with rt->gcRunning set
     * so that any attempt to allocate a GC-thing from a finalizer will fail,
     * rather than nest badly and leave the unmarked newborn to be swept.
     *
     * We first sweep atom state so we can use IsAboutToBeFinalized on
     * JSString held in a hashtable to check if the hashtable entry can be
     * freed. Note that even after the entry is freed, JSObject finalizers can
     * continue to access the corresponding JSString* assuming that they are
     * unique. This works since the atomization API must not be called during
     * the GC.
     */
    TIMESTAMP(startSweep);

    /* Finalize unreachable (key,value) pairs in all weak maps. */
    WeakMap::sweep(cx);

    js_SweepAtomState(cx);

    /* Finalize watch points associated with unreachable objects. */
    js_SweepWatchPoints(cx);

    /*
     * We finalize objects before other GC things to ensure that object's finalizer 
     * can access them even if they will be freed. Sweep the runtime's property trees 
     * after finalizing objects, in case any had watchpoints referencing tree nodes.
     * Do this before sweeping compartments, so that we sweep all shapes in
     * unreachable compartments.
     */
    if (comp) {
        comp->sweep(cx, 0);
        comp->finalizeObjectArenaLists(cx, gckind);
        TIMESTAMP(sweepObjectEnd);
        comp->finalizeStringArenaLists(cx, gckind);
        TIMESTAMP(sweepStringEnd);
        comp->finalizeShapeArenaLists(cx, gckind);
        TIMESTAMP(sweepShapeEnd);
    } else {
        SweepCrossCompartmentWrappers(cx);
        for (JSCompartment **c = rt->compartments.begin(); c != rt->compartments.end(); c++)
            (*c)->finalizeObjectArenaLists(cx, gckind);

        TIMESTAMP(sweepObjectEnd);

        for (JSCompartment **c = rt->compartments.begin(); c != rt->compartments.end(); c++)
            (*c)->finalizeStringArenaLists(cx, gckind);

        TIMESTAMP(sweepStringEnd);

        for (JSCompartment **c = rt->compartments.begin(); c != rt->compartments.end(); c++)
            (*c)->finalizeShapeArenaLists(cx, gckind);

        TIMESTAMP(sweepShapeEnd);

        for (JSCompartment **c = rt->compartments.begin(); c != rt->compartments.end(); ++c)
            (*c)->propertyTree.dumpShapeStats();
    }

    PropertyTree::dumpShapes(cx);

    if (!comp) {
        SweepCompartments(cx, gckind);

        /*
         * Sweep script filenames after sweeping functions in the generic loop
         * above. In this way when a scripted function's finalizer destroys the
         * script and calls rt->destroyScriptHook, the hook can still access the
         * script's filename. See bug 323267.
         */
        js_SweepScriptFilenames(rt);
    }

    /*
     * Destroy arenas after we finished the sweeping so finalizers can safely
     * use IsAboutToBeFinalized().
     */
    ExpireGCChunks(rt);
    TIMESTAMP(sweepDestroyEnd);

    if (rt->gcCallback)
        (void) rt->gcCallback(cx, JSGC_FINALIZE_END);
#ifdef DEBUG_srcnotesize
  { extern void DumpSrcNoteSizeHist();
    DumpSrcNoteSizeHist();
    printf("GC HEAP SIZE %lu\n", (unsigned long)rt->gcBytes);
  }
#endif
}

#ifdef JS_THREADSAFE

/*
 * If the GC is running and we're called on another thread, wait for this GC
 * activation to finish. We can safely wait here without fear of deadlock (in
 * the case where we are called within a request on another thread's context)
 * because the GC doesn't set rt->gcRunning until after it has waited for all
 * active requests to end.
 *
 * We call here js_CurrentThreadId() after checking for rt->gcState to avoid
 * an expensive call when the GC is not running.
 */
void
js_WaitForGC(JSRuntime *rt)
{
    if (rt->gcRunning && rt->gcThread->id != js_CurrentThreadId()) {
        do {
            JS_AWAIT_GC_DONE(rt);
        } while (rt->gcRunning);
    }
}

/*
 * GC is running on another thread. Temporarily suspend all requests running
 * on the current thread and wait until the GC is done.
 */
static void
LetOtherGCFinish(JSContext *cx)
{
    JSRuntime *rt = cx->runtime;
    JS_ASSERT(rt->gcThread);
    JS_ASSERT(cx->thread != rt->gcThread);

    size_t requestDebit = cx->thread->data.requestDepth ? 1 : 0;
    JS_ASSERT(requestDebit <= rt->requestCount);
#ifdef JS_TRACER
    JS_ASSERT_IF(requestDebit == 0, !JS_ON_TRACE(cx));
#endif
    if (requestDebit != 0) {
#ifdef JS_TRACER
        if (JS_ON_TRACE(cx)) {
            /*
             * Leave trace before we decrease rt->requestCount and notify the
             * GC. Otherwise the GC may start immediately after we unlock while
             * this thread is still on trace.
             */
            AutoUnlockGC unlock(rt);
            LeaveTrace(cx);
        }
#endif
        rt->requestCount -= requestDebit;
        if (rt->requestCount == 0)
            JS_NOTIFY_REQUEST_DONE(rt);
    }

    /*
     * Check that we did not release the GC lock above and let the GC to
     * finish before we wait.
     */
    JS_ASSERT(rt->gcThread);

    /*
     * Wait for GC to finish on the other thread, even if requestDebit is 0
     * and even if GC has not started yet because the gcThread is waiting in
     * AutoGCSession. This ensures that js_GC never returns without a full GC
     * cycle happening.
     */
    do {
        JS_AWAIT_GC_DONE(rt);
    } while (rt->gcThread);

    rt->requestCount += requestDebit;
}

#endif

class AutoGCSession {
  public:
    explicit AutoGCSession(JSContext *cx);
    ~AutoGCSession();

  private:
    JSContext   *context;

    /* Disable copy constructor or assignments */
    AutoGCSession(const AutoGCSession&);
    void operator=(const AutoGCSession&);
};

/*
 * Start a new GC session. Together with LetOtherGCFinish this function
 * contains the rendezvous algorithm by which we stop the world for GC.
 *
 * This thread becomes the GC thread. Wait for all other threads to quiesce.
 * Then set rt->gcRunning and return.
 */
AutoGCSession::AutoGCSession(JSContext *cx)
  : context(cx)
{
    JSRuntime *rt = cx->runtime;

#ifdef JS_THREADSAFE
    if (rt->gcThread && rt->gcThread != cx->thread)
        LetOtherGCFinish(cx);
#endif

    JS_ASSERT(!rt->gcRunning);

#ifdef JS_THREADSAFE
    /* No other thread is in GC, so indicate that we're now in GC. */
    JS_ASSERT(!rt->gcThread);
    rt->gcThread = cx->thread;

    /*
     * Notify operation callbacks on other threads, which will give them a
     * chance to yield their requests. Threads without requests perform their
     * callback at some later point, which then will be unnecessary, but
     * harmless.
     */
    for (JSThread::Map::Range r = rt->threads.all(); !r.empty(); r.popFront()) {
        JSThread *thread = r.front().value;
        if (thread != cx->thread)
            thread->data.triggerOperationCallback(rt);
    }

    /*
     * Discount the request on the current thread from contributing to
     * rt->requestCount before we wait for all other requests to finish.
     * JS_NOTIFY_REQUEST_DONE, which will wake us up, is only called on
     * rt->requestCount transitions to 0.
     */
    size_t requestDebit = cx->thread->data.requestDepth ? 1 : 0;
    JS_ASSERT(requestDebit <= rt->requestCount);
    if (requestDebit != rt->requestCount) {
        rt->requestCount -= requestDebit;

        do {
            JS_AWAIT_REQUEST_DONE(rt);
        } while (rt->requestCount > 0);
        rt->requestCount += requestDebit;
    }

#endif /* JS_THREADSAFE */

    /*
     * Set rt->gcRunning here within the GC lock, and after waiting for any
     * active requests to end. This way js_WaitForGC called outside a request
     * would not block on the GC that is waiting for other requests to finish
     * with rt->gcThread set while JS_BeginRequest would do such wait.
     */
    rt->gcRunning = true;
}

/* End the current GC session and allow other threads to proceed. */
AutoGCSession::~AutoGCSession()
{
    JSRuntime *rt = context->runtime;
    rt->gcRunning = false;
#ifdef JS_THREADSAFE
    JS_ASSERT(rt->gcThread == context->thread);
    rt->gcThread = NULL;
    JS_NOTIFY_GC_DONE(rt);
#endif
}

/*
 * GC, repeatedly if necessary, until we think we have not created any new
 * garbage and no other threads are demanding more GC.
 */
static void
GCUntilDone(JSContext *cx, JSCompartment *comp, JSGCInvocationKind gckind  GCTIMER_PARAM)
{
    if (JS_ON_TRACE(cx))
        return;

    JSRuntime *rt = cx->runtime;

    /* Recursive GC or a call from another thread restarts the GC cycle. */
    if (rt->gcMarkAndSweep) {
        rt->gcPoke = true;
#ifdef JS_THREADSAFE
        JS_ASSERT(rt->gcThread);
        if (rt->gcThread != cx->thread) {
            /* We do not return until another GC finishes. */
            LetOtherGCFinish(cx);
        }
#endif
        return;
    }

    AutoGCSession gcsession(cx);

    /*
     * We should not be depending on cx->compartment in the GC, so set it to
     * NULL to look for violations.
     */
    SwitchToCompartment sc(cx, (JSCompartment *)NULL);

    JS_ASSERT(!rt->gcCurrentCompartment);
    rt->gcCurrentCompartment = comp;

    METER(rt->gcStats.poke++);

    bool firstRun = true;
    rt->gcMarkAndSweep = true;
#ifdef JS_THREADSAFE
    JS_ASSERT(!cx->gcBackgroundFree);
#endif
    do {
        rt->gcPoke = false;

        AutoUnlockGC unlock(rt);
        if (firstRun) {
            PreGCCleanup(cx, gckind);
            TIMESTAMP(startMark);
            firstRun = false;
        }

        MarkAndSweep(cx, comp, gckind  GCTIMER_ARG);

#ifdef JS_THREADSAFE
        JS_ASSERT(cx->gcBackgroundFree == &rt->gcHelperThread);
        if (rt->gcPoke) {
            AutoLockGC lock(rt);
            cx->gcBackgroundFree = NULL;
            rt->gcHelperThread.startBackgroundSweep(rt);
        }
#endif

        // GC again if:
        //   - another thread, not in a request, called js_GC
        //   - js_GC was called recursively
        //   - a finalizer called js_RemoveRoot or js_UnlockGCThingRT.
    } while (rt->gcPoke);

#ifdef JS_THREADSAFE
    JS_ASSERT(cx->gcBackgroundFree == &rt->gcHelperThread);
    cx->gcBackgroundFree = NULL;
    rt->gcHelperThread.startBackgroundSweep(rt);
#endif

    rt->gcMarkAndSweep = false;
    rt->gcRegenShapes = false;
    rt->setGCLastBytes(rt->gcBytes);
    rt->gcCurrentCompartment = NULL;

    for (JSCompartment **c = rt->compartments.begin(); c != rt->compartments.end(); ++c)
        (*c)->setGCLastBytes((*c)->gcBytes);
}

void
js_GC(JSContext *cx, JSCompartment *comp, JSGCInvocationKind gckind)
{
    JSRuntime *rt = cx->runtime;

    /*
     * Don't collect garbage if the runtime isn't up, and cx is not the last
     * context in the runtime.  The last context must force a GC, and nothing
     * should suppress that final collection or there may be shutdown leaks,
     * or runtime bloat until the next context is created.
     */
    if (rt->state != JSRTS_UP && gckind != GC_LAST_CONTEXT)
        return;

    RecordNativeStackTopForGC(cx);

#ifdef DEBUG
    int stackDummy;
# if JS_STACK_GROWTH_DIRECTION > 0
    /* cx->stackLimit is set to jsuword(-1) by default. */
    JS_ASSERT_IF(cx->stackLimit != jsuword(-1),
                 JS_CHECK_STACK_SIZE(cx->stackLimit + (1 << 14), &stackDummy));
# else
    /* -16k because it is possible to perform a GC during an overrecursion report. */
    JS_ASSERT_IF(cx->stackLimit, JS_CHECK_STACK_SIZE(cx->stackLimit - (1 << 14), &stackDummy));
# endif
#endif

    GCTIMER_BEGIN();

    do {
        /*
         * Let the API user decide to defer a GC if it wants to (unless this
         * is the last context).  Invoke the callback regardless. Sample the
         * callback in case we are freely racing with a JS_SetGCCallback{,RT}
         * on another thread.
         */
        if (JSGCCallback callback = rt->gcCallback) {
            if (!callback(cx, JSGC_BEGIN) && gckind != GC_LAST_CONTEXT)
                return;
        }

        {
#ifdef JS_THREADSAFE
            rt->gcHelperThread.waitBackgroundSweepEnd(rt);
#endif
            /* Lock out other GC allocator and collector invocations. */
            AutoLockGC lock(rt);

            GCUntilDone(cx, comp, gckind  GCTIMER_ARG);
        }

        /* We re-sample the callback again as the finalizers can change it. */
        if (JSGCCallback callback = rt->gcCallback)
            (void) callback(cx, JSGC_END);

        /*
         * On shutdown, iterate until the JSGC_END callback stops creating
         * garbage.
         */
    } while (gckind == GC_LAST_CONTEXT && rt->gcPoke);
#ifdef JS_GCMETER
    js_DumpGCStats(cx->runtime, stderr);
#endif
    GCTIMER_END(gckind == GC_LAST_CONTEXT);
}

namespace js {
namespace gc {

bool
SetProtoCheckingForCycles(JSContext *cx, JSObject *obj, JSObject *proto)
{
    /*
     * This function cannot be called during the GC and always requires a
     * request.
     */
#ifdef JS_THREADSAFE
    JS_ASSERT(cx->thread->data.requestDepth);

    /*
     * This is only necessary if AutoGCSession below would wait for GC to
     * finish on another thread, but to capture the minimal stack space and
     * for code simplicity we do it here unconditionally.
     */
    RecordNativeStackTopForGC(cx);
#endif

    JSRuntime *rt = cx->runtime;
    AutoLockGC lock(rt);
    AutoGCSession gcsession(cx);
    AutoUnlockGC unlock(rt);

    bool cycle = false;
    for (JSObject *obj2 = proto; obj2;) {
        if (obj2 == obj) {
            cycle = true;
            break;
        }
        obj2 = obj2->getProto();
    }
    if (!cycle)
        obj->setProto(proto);

    return !cycle;
}

JSCompartment *
NewCompartment(JSContext *cx, JSPrincipals *principals)
{
    JSRuntime *rt = cx->runtime;
    JSCompartment *compartment = cx->new_<JSCompartment>(rt);
    if (!compartment || !compartment->init()) {
        Foreground::delete_(compartment);
        JS_ReportOutOfMemory(cx);
        return NULL;
    }

    if (principals) {
        compartment->principals = principals;
        JSPRINCIPALS_HOLD(cx, principals);
    }

    compartment->setGCLastBytes(8192);

    {
        AutoLockGC lock(rt);

        if (!rt->compartments.append(compartment)) {
            AutoUnlockGC unlock(rt);
            Foreground::delete_(compartment);
            JS_ReportOutOfMemory(cx);
            return NULL;
        }
    }

    JSCompartmentCallback callback = rt->compartmentCallback;
    if (callback && !callback(cx, compartment, JSCOMPARTMENT_NEW)) {
        AutoLockGC lock(rt);
        rt->compartments.popBack();
        Foreground::delete_(compartment);
        return NULL;
    }
    return compartment;
}

} /* namespace gc */

void
TraceRuntime(JSTracer *trc)
{
    LeaveTrace(trc->context);

#ifdef JS_THREADSAFE
    {
        JSContext *cx = trc->context;
        JSRuntime *rt = cx->runtime;
        AutoLockGC lock(rt);

        if (rt->gcThread != cx->thread) {
            AutoGCSession gcsession(cx);
            AutoUnlockGC unlock(rt);
            RecordNativeStackTopForGC(trc->context);
            MarkRuntime(trc);
            return;
        }
    }
#else
    RecordNativeStackTopForGC(trc->context);
#endif

    /*
     * Calls from inside a normal GC or a recursive calls are OK and do not
     * require session setup.
     */
    MarkRuntime(trc);
}

} /* namespace js */<|MERGE_RESOLUTION|>--- conflicted
+++ resolved
@@ -2481,15 +2481,12 @@
      * Mark weak roots.
      */
     while (true) {
-<<<<<<< HEAD
         if (!js_TraceWatchPoints(&gcmarker) &&
             !WeakMap::markIteratively(&gcmarker) &&
             !Debug::mark(&gcmarker, comp, gckind))
         {
-=======
-        if (!js_TraceWatchPoints(&gcmarker) && !WeakMap::markIteratively(&gcmarker))
->>>>>>> c8a6428c
             break;
+        }
         gcmarker.drainMarkStack();
     }
 
