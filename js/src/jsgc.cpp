--- conflicted
+++ resolved
@@ -1870,18 +1870,11 @@
     while (JSContext *acx = js_ContextIterator(rt, JS_TRUE, &iter))
         MarkContext(trc, acx);
 
-    for (JSCompartment **c = rt->compartments.begin(); c != rt->compartments.end(); ++c) {
-        if ((*c)->activeAnalysis)
-            (*c)->markTypes(trc);
+    PER_COMPARTMENT_OP(rt, if (c->activeAnalysis) c->markTypes(trc));
+
 #ifdef JS_TRACER
-<<<<<<< HEAD
-        if ((*c)->hasTraceMonitor())
-            (*c)->traceMonitor()->mark(trc);
-=======
     PER_COMPARTMENT_OP(rt, if (c->hasTraceMonitor()) c->traceMonitor()->mark(trc));
->>>>>>> 0c9abec3
-#endif
-    }
+#endif
 
     for (ThreadDataIter i(rt); !i.empty(); i.popFront())
         i.threadData()->mark(trc);
@@ -2903,14 +2896,9 @@
 {
     JSRuntime *rt = cx->runtime;
     JSCompartment *compartment = cx->new_<JSCompartment>(rt);
-<<<<<<< HEAD
     if (compartment && compartment->init(cx)) {
-        compartment->systemGCChunks = principals && !strcmp(principals->codebase, "[System Principal]");
-=======
-    if (compartment && compartment->init()) {
         // The trusted compartment is a system compartment.
         compartment->isSystemCompartment = principals && rt->trustedPrincipals() == principals;
->>>>>>> 0c9abec3
         if (principals) {
             compartment->principals = principals;
             JSPRINCIPALS_HOLD(cx, principals);
