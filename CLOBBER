--- conflicted
+++ resolved
@@ -18,8 +18,4 @@
 # Modifying this file will now automatically clobber the buildbot machines \o/
 #
 
-<<<<<<< HEAD
-Bug 915735 requires clobber
-=======
-Bug 933585 - clobber required on windows
->>>>>>> 1fad3297
+Bug 933585 - clobber required on windows