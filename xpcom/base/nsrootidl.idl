--- conflicted
+++ resolved
@@ -119,11 +119,7 @@
 [ref, astring] native AStringRef(ignored);
 [ptr, astring] native AStringPtr(ignored);
 
-<<<<<<< HEAD
-[jsval]       native jsval(jsval);
-=======
 [ref, jsval]  native jsval(jsval);
->>>>>>> 602a8fad
               native jsid(jsid);
 
 %{C++
