--- conflicted
+++ resolved
@@ -2061,11 +2061,7 @@
     let minScale = this.getPageZoomLevel();
     viewportH = Math.max(viewportH, screenH / minScale);
 
-<<<<<<< HEAD
-    let oldBrowserWidth = parseInt(this.browser.style.minWidth);
-=======
     let oldBrowserWidth = this.browserWidth;
->>>>>>> b8bb4b25
     this.setBrowserSize(viewportW, viewportH);
 
     // Avoid having the scroll position jump around after device rotation.
@@ -2088,13 +2084,8 @@
     if ("defaultZoom" in md && md.defaultZoom)
       return md.defaultZoom;
 
-<<<<<<< HEAD
-    let browserWidth = parseInt(this.browser.style.minWidth);
-    return gScreenWidth / browserWidth;
-=======
     dump("### getDefaultZoomLevel gScreenWidth=" + gScreenWidth);
     return gScreenWidth / this.browserWidth;
->>>>>>> b8bb4b25
   },
 
   getPageZoomLevel: function getPageZoomLevel() {
@@ -2107,19 +2098,12 @@
   },
 
   setBrowserSize: function(aWidth, aHeight) {
-<<<<<<< HEAD
-    // Using min width/height so as not to conflict with the fullscreen style rule.
-    // See Bug #709813.
-    this.browser.style.minWidth = aWidth + "px";
-    this.browser.style.minHeight = aHeight + "px";
-=======
     this.browserWidth = aWidth;
 
     if (!this.browser.contentWindow)
       return;
     let cwu = this.browser.contentWindow.QueryInterface(Ci.nsIInterfaceRequestor).getInterface(Ci.nsIDOMWindowUtils);
     cwu.setCSSViewport(aWidth, aHeight);
->>>>>>> b8bb4b25
   },
 
   getRequestLoadContext: function(aRequest) {
