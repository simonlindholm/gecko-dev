// -*- Mode: js2; tab-width: 2; indent-tabs-mode: nil; js2-basic-offset: 2; js2-skip-preprocessor-directives: t; -*-
/*
 * ***** BEGIN LICENSE BLOCK *****
 * Version: MPL 1.1/GPL 2.0/LGPL 2.1
 *
 * The contents of this file are subject to the Mozilla Public License Version
 * 1.1 (the "License"); you may not use this file except in compliance with
 * the License. You may obtain a copy of the License at
 * http://www.mozilla.org/MPL/
 *
 * Software distributed under the License is distributed on an "AS IS" basis,
 * WITHOUT WARRANTY OF ANY KIND, either express or implied. See the License
 * for the specific language governing rights and limitations under the
 * License.
 *
 * The Original Code is Mozilla Mobile Browser.
 *
 * The Initial Developer of the Original Code is
 * Mozilla Corporation.
 * Portions created by the Initial Developer are Copyright (C) 2010
 * the Initial Developer. All Rights Reserved.
 *
 * Contributor(s):
 *   Benjamin Stover <bstover@mozilla.com>
 *   Matt Brubeck <mbrubeck@mozilla.com>
 *   Jaakko Kiviluoto <jaakko.kiviluoto@digia.com>
 *
 * Alternatively, the contents of this file may be used under the terms of
 * either the GNU General Public License Version 2 or later (the "GPL"), or
 * the GNU Lesser General Public License Version 2.1 or later (the "LGPL"),
 * in which case the provisions of the GPL or the LGPL are applicable instead
 * of those above. If you wish to allow use of your version of this file only
 * under the terms of either the GPL or the LGPL, and not to allow others to
 * use your version of this file under the terms of the MPL, indicate your
 * decision by deleting the provisions above and replace them with the notice
 * and other provisions required by the GPL or the LGPL. If you do not delete
 * the provisions above, a recipient may use your version of this file under
 * the terms of any one of the MPL, the GPL or the LGPL.
 *
 * ***** END LICENSE BLOCK ***** */

let Cc = Components.classes;
let Ci = Components.interfaces;
let Cu = Components.utils;

/**
 * Responsible for zooming in to a given view rectangle
 * @param aBrowserView BrowserView instance
 * @param aZoomRect Optional. Zoom rectangle to be configured
 */
function AnimatedZoom(aBrowserView) {
  return;
  this.bv = aBrowserView;

  this.snapshot = AnimatedZoom.createCanvas();
  if (this.snapshot.pending_render)
    return;

  // Render a snapshot of the viewport contents around the visible rect
  let [w, h] = this.bv.getViewportDimensions();
  let viewportRect = new Rect(0, 0, w, h);
  this.zoomFrom = this.bv.getVisibleRect().translateInside(viewportRect);

  // try to cover twice the size of the current visible rect
  this.snapshotRect = this.bv.getVisibleRect().inflate(2);

  // sanitize the snapshot rectangle to fit inside viewport
  this.snapshotRect.translateInside(viewportRect).restrictTo(viewportRect).expandToIntegers();
  this.snapshotRect.width = Math.min(this.snapshotRect.width, this.snapshot.width);
  this.snapshotRect.height = Math.min(this.snapshotRect.height, this.snapshot.height);

  let snapshotCtx = this.snapshot.MozGetIPCContext("2d")
  snapshotCtx.clearRect(0, 0, this.snapshotRect.width, this.snapshotRect.height);
  this.bv.renderToCanvas(this.snapshot, this.snapshotRect.width, this.snapshotRect.height, this.snapshotRect.clone());

  let remote = !this.bv.getBrowser().contentWindow;
  if (remote) {
    this.snapshot.addEventListener("MozAsyncCanvasRender", this, false);
    this.snapshot.pending_render = true;
  } else {
    this.setupCanvas();
  }
}

AnimatedZoom.prototype.handleEvent = function(aEvent) {
  if (aEvent.type == "MozAsyncCanvasRender") {
    let snapshot = aEvent.originalTarget;
    snapshot.pending_render = false;
    snapshot.removeEventListener("MozAsyncCanvasRender", this, false);

    if (this.snapshot == snapshot) {
      this.setupCanvas();
      this.startTimer();
    }
  }
};

/** Creating a canvas element of width and height. */
AnimatedZoom.createCanvas = function(aRemote) {
  if (!this._canvas) {
    let canvas = document.createElementNS(kXHTMLNamespaceURI, "canvas");
    canvas.width = Math.max(window.innerWidth, window.innerHeight) * 2;
    canvas.height = Math.max(window.innerWidth, window.innerHeight) * 2;
    canvas.mozOpaque = true;
    this._canvas = canvas;
  }
  return this._canvas;
};

<<<<<<< HEAD
AnimatedZoom.prototype.setupCanvas = function() {
=======
AnimatedZoom.prototype.startAnimation = function()
{
  return;
>>>>>>> 78f820bd
  // stop live rendering during zooming
  this.bv.pauseRendering();

  // hide ui elements to avoid undefined states after zoom
  Browser.hideTitlebar();
  Browser.hideSidebars();

  let clientVis = Browser.browserViewToClientRect(this.bv.getCriticalRect());
  let viewBuffer = Elements.viewBuffer;
  viewBuffer.left = clientVis.left;
  viewBuffer.top = clientVis.top;
  viewBuffer.width = this.zoomFrom.width;
  viewBuffer.height = this.zoomFrom.height;
  viewBuffer.style.display = "block";

  // configure defaults for the canvas' drawing context
  let ctx = viewBuffer.getContext("2d");

  // disable smoothing and use the fastest composition operation
  ctx.mozImageSmoothingEnabled = false;
  ctx.globalCompositeOperation = "copy";

  // set background fill pattern
  let backgroundImage = new Image();
  backgroundImage.src = "chrome://browser/content/checkerboard.png";
  ctx.fillStyle = ctx.createPattern(backgroundImage, "repeat");

  this.canvasReady = true;
};

AnimatedZoom.prototype.startTimer = function() {
  if (this.zoomTo && this.canvasReady && !this.timer) {
    this.updateTo(this.zoomFrom);

    // start animation timer
    this.counter = 0;
    this.inc = 1.0 / Services.prefs.getIntPref("browser.ui.zoom.animationDuration");
    this.timer = Cc["@mozilla.org/timer;1"].createInstance(Ci.nsITimer);
    this.interval = 1000 / Services.prefs.getIntPref("browser.ui.zoom.animationFps");
    this.timer.initWithCallback(Util.bind(this._callback, this), this.interval, this.timer.TYPE_REPEATING_PRECISE);

    // force first update to be according to FPS even though first callback would take longer
    this.lastTime = 0;
  }
};

/** Updates the zoom to new rect. */
AnimatedZoom.prototype.updateTo = function(nextRect) {
  this.zoomRect = nextRect;

  if (this.snapshot.pending_render)
    return;

  // prepare to draw to the zoom canvas
  let canvasRect = new Rect(0, 0, Elements.viewBuffer.width, Elements.viewBuffer.height);
  let ctx = Elements.viewBuffer.getContext("2d");
  ctx.save();

  // srcRect = area inside this.snapshot to copy from
  let srcRect = nextRect.intersect(this.snapshotRect);
  if (srcRect.isEmpty())
    return;

  // destRect = respective area inside canvas to paint to. The dimensions of
  // destRect within canvas equals those of srcRect within nextRect.
  let s = canvasRect.width / nextRect.width;
  let destRect = srcRect.clone().translate(-nextRect.x, -nextRect.y).scale(s, s);

  // adjust from viewport coordinates to snapshot canvas coordinates
  srcRect.translate(-this.snapshotRect.left, -this.snapshotRect.top);

  // fill background and draw the (possibly scaled) image
  destRect.restrictTo(canvasRect).expandToIntegers();

  ctx.drawImage(this.snapshot,
                Math.floor(srcRect.left), Math.floor(srcRect.top),
                Math.floor(srcRect.width), Math.floor(srcRect.height),
                Math.floor(destRect.left), Math.floor(destRect.top),
                Math.floor(destRect.width), Math.floor(destRect.height));

  // clip the over leftover area and fill it with checkerboard
  let unknowns = canvasRect.subtract(destRect);
  if (unknowns.length > 0) {
    ctx.beginPath();
    unknowns.forEach(function(r) { ctx.rect(r.x, r.y, r.width, r.height); });
    ctx.clip();
    ctx.fill();
  }

  ctx.restore();
};

/** Starts an animated zoom to zoomRect. */
AnimatedZoom.prototype.animateTo = function(aZoomRect) {
  this.zoomTo = aZoomRect;
  this.startTimer();
};

/** Callback for the animation. */
AnimatedZoom.prototype._callback = function() {
  try {
    if (this.counter < 1) {
      // increase animation position according to elapsed time
      let now = Date.now();
      if (this.lastTime == 0)
        this.lastTime = now - this.interval; // fix lastTime if not yet set (first frame)
      this.counter += this.inc * (now - this.lastTime);
      this.lastTime = now;

      // update scaled image to interpolated rectangle
      let rect = this.zoomFrom.blend(this.zoomTo, Math.min(this.counter, 1));
      this.updateTo(rect);
    }
    else {
      // last cycle already rendered final scaled image, now clean up
      this.finish();
    }
  }
  catch(e) {
    Util.dumpLn("Error while zooming. Please report error at:", e);
    this.finish();
    throw e;
  }
};

/** Stop animation, zoom to point, and clean up. */
AnimatedZoom.prototype.finish = function() {
  return;
  try {
    Elements.viewBuffer.style.display = "none";

    // resume live rendering
    this.bv.resumeRendering(true);

    // if we actually zoomed somewhere, clean up the UI to normal
    if (this.zoomRect)
      Browser.setVisibleRect(this.zoomRect);
  }
  finally {
    if (this.timer) {
      this.timer.cancel();
      this.timer = null;
    }
    this.snapshot = null;
    this.zoomTo = null;
  }
};
<|MERGE_RESOLUTION|>--- conflicted
+++ resolved
@@ -107,13 +107,10 @@
   return this._canvas;
 };
 
-<<<<<<< HEAD
 AnimatedZoom.prototype.setupCanvas = function() {
-=======
-AnimatedZoom.prototype.startAnimation = function()
 {
   return;
->>>>>>> 78f820bd
+
   // stop live rendering during zooming
   this.bv.pauseRendering();
 
